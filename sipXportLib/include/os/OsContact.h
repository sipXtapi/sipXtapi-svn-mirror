// Copyright 2008 AOL LLC.
// Licensed to SIPfoundry under a Contributor Agreement.
//
// This library is free software; you can redistribute it and/or
// modify it under the terms of the GNU Lesser General Public
// License as published by the Free Software Foundation; either
// version 2.1 of the License, or (at your option) any later version.
//
// This library is distributed in the hope that it will be useful,
// but WITHOUT ANY WARRANTY; without even the implied warranty of
// MERCHANTABILITY or FITNESS FOR A PARTICULAR PURPOSE.  See the GNU
// Lesser General Public License for more details.
//
// You should have received a copy of the GNU Lesser General Public
// License along with this library; if not, write to the Free Software
// Foundation, Inc., 51 Franklin Street, Fifth Floor, Boston, MA 02110-1301  USA. 
//
// Copyright (C) 2004-2006 SIPfoundry Inc.
// Licensed by SIPfoundry under the LGPL license.
//
// Copyright (C) 2004-2006 Pingtel Corp.  All rights reserved.
// Licensed to SIPfoundry under a Contributor Agreement.
//
// $$
///////////////////////////////////////////////////////////////////////////////


#ifndef _OsContact_h_
#define _OsContact_h_

// SYSTEM INCLUDES
// APPLICATION INCLUDES
#include "utl/UtlContainable.h"
#include "utl/UtlString.h"
#include "os/OsSocket.h"

// DEFINES
// MACROS
// EXTERNAL FUNCTIONS
// EXTERNAL VARIABLES
// CONSTANTS
// STRUCTS
// TYPEDEFS
// FORWARD DECLARATIONS

/* ============================ ENUMERATIONS ============================== */
/**
* Enumeration of IP address types.
*/
typedef enum IpAddressType
{
    IP4,    /** < Internet Protocol version 4 >*/
    IP6     /** < Internet Protocol version 6 >*/   
};

/**
 * OsContact is a containable object which represents
 * an inter-networking point of contact, 
 * which could also be described as a "transport endpoint".
 * It contains an address, a port value, a protocol, and the 
 * address type.
 */
class OsContact : public UtlContainable
{
/* //////////////////////////// PUBLIC //////////////////////////////////// */
public:

/* ============================ FRIENDS =================================== */
    friend class OsContactTests;
    
/* ============================ ENUMERATIONS ============================== */

/* ============================ CREATORS ================================== */

    /**
     * Constructor.
     *
     * @param address String representation of the ip address. 
     *                For IPv4, it should be in "dotted quad" notation.
     *                For IPv6, it should use the text representation of
     *                addresses specified in RFC 3513.
     *
     *                Note that IP addresses which are sematically
     *                identical, but differ in string representation, will
     *                be considered as not being equal.  (e.g. - 
     *                a contact having an address "192.168.1.2" will not equal 
     *                a contact having an address "192.168.001.002".
     *                 
     *                Note that the current design doesn't allow for IPV4 tunneled over
     *                IPV6 to compare correctly with the original IPV4 address.
     *
     *                Note that IP addresses will be compared as strings, 
     *                so, use of wildcard addresses ("0.0.0.0") will not match any
     *                other address.
     *                 
     * @param port The port value for the contact. 
     * @param protocol The prefered protocol for this contact. 
     * @param type The type of ip address.
     */
<<<<<<< HEAD
    OsContact(UtlString address,
              int port,
              OsSocket::IpProtocolSocketType protocol,
              IpAddressType type);
=======
    OsContact(const char* szAddress,
              int port,
              OsSocket::IpProtocolSocketType protocol,
              IpAddressType type);
                       
    OsContact() ;
>>>>>>> c76e972f
                       
    /**
     * Copy constructor.
     */                       
    OsContact(const OsContact& ref);
<<<<<<< HEAD
=======
         
    /**
     * Assignment operator
     */
    OsContact& operator=(const OsContact& ref) ;

>>>>>>> c76e972f
         
    /**
     * Destructor
     */
    virtual ~OsContact();


/* ============================ MANIPULATORS ============================== */

    void setAddress(const char* szAddress) ;
    
    void setPort(int port) ;

    void setProtocol(OsSocket::IpProtocolSocketType protocolType) ;

    void setAddressType(IpAddressType addressType) ;

/* ============================ ACCESSORS ================================= */
    /**
     * Accessor for the address string.
     */
    const void getAddress(UtlString& address) const;
    
    /**
     * Accessor for the address string.
     */
    const char* getAddress() const ;
    
    /**
     * Accessor for the port value.
     */
    const int getPort() const;
    
    /**
     * Accessor for the protocol enum value.
     */
    const OsSocket::IpProtocolSocketType getProtocol() const;
    
    /**
     * Accessor for the address type enum value.
     */
    const IpAddressType getAddressType() const;

    /**
     * Calculate a unique hash code for this object.  If the equals
     * operator returns true for another object, then both of those
     * objects must return the same hashcode.
     */
    virtual unsigned hash() const ;

    /**
     * Get the ContainableType for a UtlContainable derived class.
     */
    virtual UtlContainableType getContainableType() const;
    
/* ============================ INQUIRY =================================== */

    /**
     * Compare the this object to another like-objects.  Results for 
     * designating a non-like object are undefined.
     *
     * @returns 0 if equal, < 0 if less then and >0 if greater.
     */
    virtual int compareTo(UtlContainable const *) const ;    

    /**
     * Test this object to another like-object for equality.  This method 
     * returns false if unlike-objects are specified.
     */
    virtual UtlBoolean isEqual(UtlContainable const *) const ; 

/* //////////////////////////// PROTECTED ///////////////////////////////// */
protected:
    static UtlContainableType TYPE ;    /** < Class type used for runtime checking */ 

<<<<<<< HEAD
/* //////////////////////////// PRIVATE /////////////////////////////////// */
private:
    /**
     * Disallow assignment.
     */
    OsContact& operator=(const OsContact&) ;
    
=======
>>>>>>> c76e972f
    /**
     * Helper function for comparison of two ints.
     *
     * @param first First integer in the comparison pair.
     * @param second Second integer in the comparison pair.
     *
     * @returns 0 if equal, < 0 if first is less then and >0 if greater.
     */
    const int compareInt(const int first, const int second) const;
    
    UtlString mAddress;                      /** < String representation of the ip address. */
    int mPort ;                              /** < The port value for the contact. */ 
    OsSocket::IpProtocolSocketType mProtocol; /**< The prefered protocol for this contact. */
    IpAddressType mType;                     /**< The type of ip address. */

/* //////////////////////////// PRIVATE /////////////////////////////////// */

} ;

/* ============================ INLINE METHODS ============================ */

#endif    // _OsContact_h_<|MERGE_RESOLUTION|>--- conflicted
+++ resolved
@@ -97,33 +97,23 @@
      * @param protocol The prefered protocol for this contact. 
      * @param type The type of ip address.
      */
-<<<<<<< HEAD
-    OsContact(UtlString address,
-              int port,
-              OsSocket::IpProtocolSocketType protocol,
-              IpAddressType type);
-=======
     OsContact(const char* szAddress,
               int port,
               OsSocket::IpProtocolSocketType protocol,
               IpAddressType type);
                        
     OsContact() ;
->>>>>>> c76e972f
                        
     /**
      * Copy constructor.
      */                       
     OsContact(const OsContact& ref);
-<<<<<<< HEAD
-=======
          
     /**
      * Assignment operator
      */
     OsContact& operator=(const OsContact& ref) ;
 
->>>>>>> c76e972f
          
     /**
      * Destructor
@@ -199,16 +189,6 @@
 protected:
     static UtlContainableType TYPE ;    /** < Class type used for runtime checking */ 
 
-<<<<<<< HEAD
-/* //////////////////////////// PRIVATE /////////////////////////////////// */
-private:
-    /**
-     * Disallow assignment.
-     */
-    OsContact& operator=(const OsContact&) ;
-    
-=======
->>>>>>> c76e972f
     /**
      * Helper function for comparison of two ints.
      *
