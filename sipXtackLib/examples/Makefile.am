<<<<<<< HEAD
## Process this file with automake to produce Makefile.in

SUBDIRS = \
	im \
	xmlrpc

=======
## Process this file with automake to produce Makefile.in

SUBDIRS = \
	im \
	xmlrpc
>>>>>>> c76e972f
<|MERGE_RESOLUTION|>--- conflicted
+++ resolved
@@ -1,14 +1,5 @@
-<<<<<<< HEAD
 ## Process this file with automake to produce Makefile.in
 
 SUBDIRS = \
 	im \
 	xmlrpc
-
-=======
-## Process this file with automake to produce Makefile.in
-
-SUBDIRS = \
-	im \
-	xmlrpc
->>>>>>> c76e972f
