--- conflicted
+++ resolved
@@ -789,10 +789,7 @@
     bool mbIncludePlatformInUserAgentName;  // whether or not the platform name should
                                             // be appended to the user agent name
 
-<<<<<<< HEAD
-=======
-
->>>>>>> c76e972f
+
     /** check the acceptability of method, extensions, and encoding.
      * The default is TRUE; it may be set to false in applications such as a redirect server
      * that will never actually send a 2xx response, so the checks might cause errors that
@@ -800,11 +797,7 @@
      */
     UtlBoolean mDoUaMessageChecks;
 
-<<<<<<< HEAD
-    void garbageCollection();
-=======
     void garbageCollection(bool bForceAll);
->>>>>>> c76e972f
 
     void queueMessageToInterestedObservers(SipMessageEvent& event,
                                            const UtlString& method);
