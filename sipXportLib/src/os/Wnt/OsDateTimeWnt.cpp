--- conflicted
+++ resolved
@@ -194,21 +194,6 @@
 // Return the current time as an OsTime value
 void OsDateTimeWnt::getCurTime(OsTime& rTime)
 {
-<<<<<<< HEAD
-#if WINCE
-    typedef union 
-    {
-        FILETIME         ft ;
-        unsigned __int64 int64 ;        
-    } g_FILETIME ;
-
-    unsigned __int64 ticks ;
-    unsigned __int64 freq ;
-    static bool       sbInitialized = false ;
-    static g_FILETIME sOsFileTime ;
-    static unsigned __int64 sLastTicks = 0 ;
-    static unsigned __int64 sResetTime = 0 ;
-=======
     typedef union 
     {
         FILETIME  ft;
@@ -222,7 +207,6 @@
     static uint64_t sResetTime = 0 ;
     uint64_t ticks ;
     uint64_t freq ;
->>>>>>> c76e972f
 
     QueryPerformanceCounter((LARGE_INTEGER*) &ticks) ;
     QueryPerformanceFrequency((LARGE_INTEGER*) &freq) ;
@@ -236,55 +220,17 @@
     }
     else
     {
-<<<<<<< HEAD
-        unsigned __int64 delta = ticks - sLastTicks ;
-
-        sLastTicks = ticks ;
-        sOsFileTime.int64 = sOsFileTime.int64 + 
-                (((unsigned __int64) 10000000) * (delta / freq)) + 
-                (((unsigned __int64) 10000000) * (delta % freq)) / freq ;    
-=======
         uint64_t delta = ticks - sLastTicks ;
 
         sLastTicks = ticks ;
         sOsFileTime.int64 = sOsFileTime.int64 + 
                 (((uint64_t) 10000000) * (delta / freq)) + 
                 (((uint64_t) 10000000) * (delta % freq)) / freq ;    
->>>>>>> c76e972f
         
         SYSTEMTIME si ;
         FileTimeToSystemTime(&sOsFileTime.ft, &si) ;
     }
 
-<<<<<<< HEAD
-   OsTime curTime((long)  ((sOsFileTime.int64 - ((unsigned __int64) 116444736000000000)) / ((unsigned __int64) 10000000)), 
-                  (long) ((sOsFileTime.int64 / ((unsigned __int64) 10)) % ((unsigned __int64) 1000000)));
-   rTime = curTime;
-#else
-   FILETIME theTime;
-
-   GetSystemTimeAsFileTime(&theTime);
-
-   // convert to __int64
-   __int64 theTime_i64;
-   theTime_i64 = theTime.dwHighDateTime;
-   theTime_i64 <<= 32;
-   theTime_i64 += theTime.dwLowDateTime;
-
-   // convert to seconds and microseconds since Jan 01 1601 (Windows time base)
-   __int64 osTimeSecs  = theTime_i64 / FILETIME_UNITS_PER_SEC;
-   int osTimeUsecs = (int)((theTime_i64 % FILETIME_UNITS_PER_SEC) / FILETIME_UNITS_PER_USEC);
-
-   // subtract to change the time base to since Jan 01 1970 (Unix/sipX time base)
-   osTimeSecs -= WINDOWSTIME2UNIXTIME;
-
-   //assert((osTimeSecs >> 32)  == 0);
-   //assert((osTimeUsecs >> 32) == 0);
-   OsTime curTime((long)osTimeSecs, osTimeUsecs);
-
-   rTime = curTime;
-#endif
-=======
 #else
     static bool       sbInitialized = false ;
     static DWORD sLastSystemMSecs = 0 ;
@@ -322,7 +268,6 @@
    rTime = OsTime((long) ((sOsFileTime.int64 - WINDOWSTIME2UNIXTIME*10000000)
                           / UINT64_C(10000000)),
                   (long) ((sOsFileTime.int64 / UINT64_C(10)) % UINT64_C(1000000)));
->>>>>>> c76e972f
 }
 
 
