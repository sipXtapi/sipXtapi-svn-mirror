--- conflicted
+++ resolved
@@ -11,12 +11,9 @@
 // MERCHANTABILITY or FITNESS FOR A PARTICULAR PURPOSE.  See the GNU
 // Lesser General Public License for more details.
 //
-<<<<<<< HEAD
-=======
 // You should have received a copy of the GNU Lesser General Public
 // License along with this library; if not, write to the Free Software
 // Foundation, Inc., 51 Franklin Street, Fifth Floor, Boston, MA 02110-1301  USA. 
->>>>>>> c76e972f
 // 
 // Copyright (C) 2005, 2006 SIPez LLC
 // Licensed to SIPfoundry under a Contributor Agreement.
@@ -662,28 +659,14 @@
 
     //@}
 
-<<<<<<< HEAD
-    void addSdpBody(int nRtpContacts,
-                    UtlString hostAddresses[],
-                    int rtpAudioPorts[],
-                    int rtcpAudiopPorts[],
-                    int rtpVideoPorts[],
-                    int rtcpVideoPorts[],
-                    RTP_TRANSPORT transportTypes[],
-=======
     void addSdpBody(UtlSList& audioContacts,
                     UtlSList& videoContacts, 
->>>>>>> c76e972f
                     int numRtpCodecs,
                     SdpCodec* rtpCodecs[],
                     SdpSrtpParameters* srtpParams,
                     int videoBandwidth,
                     int videoFramerate,
-<<<<<<< HEAD
-                    SipMessage* pRequest = NULL,
-=======
                     const SipMessage* pRequest = NULL,
->>>>>>> c76e972f
                     const RTP_TRANSPORT rtpTransportOptions = RTP_TRANSPORT_UDP);
 
     void setSecurityAttributes(const SIPXTACK_SECURITY_ATTRIBUTES* const pSecurity);
@@ -1107,8 +1090,6 @@
                               UtlString& toTag,
                               UtlString& fromTag) const;
 
-<<<<<<< HEAD
-=======
     UtlBoolean getPChargingVector(UtlString* icidValue,
                                   UtlString* icidGenAddr,
                                   UtlString* origIoi,
@@ -1119,7 +1100,6 @@
                                   const char* origIoi,
                                   const char* termIoi) ;
 
->>>>>>> c76e972f
     /// @returns true if the message has either a User-Agent or Server header
     bool hasSelfHeader() const;
 
