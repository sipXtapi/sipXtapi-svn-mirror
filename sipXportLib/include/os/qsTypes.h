// 
<<<<<<< HEAD
// Copyright (C) 2005-2006 SIPez LLC.
// Licensed to SIPfoundry under a Contributor Agreement.
// 
// Copyright (C) 2004-2006 SIPfoundry Inc.
=======
// Copyright (C) 2005-2007 SIPez LLC.
// Licensed to SIPfoundry under a Contributor Agreement.
// 
// Copyright (C) 2004-2007 SIPfoundry Inc.
>>>>>>> c76e972f
// Licensed by SIPfoundry under the LGPL license.
//
// Copyright (C) 2004-2006 Pingtel Corp.  All rights reserved.
// Licensed to SIPfoundry under a Contributor Agreement.
//
// $$
///////////////////////////////////////////////////////////////////////////////

#ifndef QSTYPES__H__
#define QSTYPES__H__

/*-----------------------------------------------------------------------------
 * Module history
 *
 * Date			Description
 * ----			-----------
 * 21 Jun 07      First attempt to remove this file and switch to C99 integer types.
 * 26 Feb 05		Initial version of the file.
 *-----------------------------------------------------------------------------
 */

//
//                       !!!!!!!! ATTENTION !!!!!!!!
//
// Please, do not use these UInt64 and Int64. Use uint64_t and int64_t instead.
// And, please, replace all existing references to UInt64 and Int64 with
// uint64_t and int64_t.


<<<<<<< HEAD
/* 64 bit integers; unsigned is not defined since it is not likely needed */
#ifdef WIN32
typedef unsigned __int64 UInt64;
typedef __int64 Int64;
#else
typedef unsigned long long UInt64;
typedef long long int Int64;
#endif /* WIN32 */

/* 128 bit integers; unsigned is not defined since it is not likely needed */
#ifndef WINCE
typedef struct {
    unsigned char octet[16];
} UINT128;
#endif
#endif /* LOCALTYPES__H__ */
=======
#include <os/OsIntTypes.h>

/* 64 bit integers */
typedef uint64_t UInt64;
typedef int64_t  Int64;

#endif /* QSTYPES__H__ */
>>>>>>> c76e972f
<|MERGE_RESOLUTION|>--- conflicted
+++ resolved
@@ -1,15 +1,8 @@
 // 
-<<<<<<< HEAD
-// Copyright (C) 2005-2006 SIPez LLC.
-// Licensed to SIPfoundry under a Contributor Agreement.
-// 
-// Copyright (C) 2004-2006 SIPfoundry Inc.
-=======
 // Copyright (C) 2005-2007 SIPez LLC.
 // Licensed to SIPfoundry under a Contributor Agreement.
 // 
 // Copyright (C) 2004-2007 SIPfoundry Inc.
->>>>>>> c76e972f
 // Licensed by SIPfoundry under the LGPL license.
 //
 // Copyright (C) 2004-2006 Pingtel Corp.  All rights reserved.
@@ -39,29 +32,10 @@
 // uint64_t and int64_t.
 
 
-<<<<<<< HEAD
-/* 64 bit integers; unsigned is not defined since it is not likely needed */
-#ifdef WIN32
-typedef unsigned __int64 UInt64;
-typedef __int64 Int64;
-#else
-typedef unsigned long long UInt64;
-typedef long long int Int64;
-#endif /* WIN32 */
-
-/* 128 bit integers; unsigned is not defined since it is not likely needed */
-#ifndef WINCE
-typedef struct {
-    unsigned char octet[16];
-} UINT128;
-#endif
-#endif /* LOCALTYPES__H__ */
-=======
 #include <os/OsIntTypes.h>
 
 /* 64 bit integers */
 typedef uint64_t UInt64;
 typedef int64_t  Int64;
 
-#endif /* QSTYPES__H__ */
->>>>>>> c76e972f
+#endif /* QSTYPES__H__ */