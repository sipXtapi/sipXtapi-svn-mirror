<<<<<<< HEAD
// Copyright (C) 2008 AOL LLC.
// Licensed to SIPfoundry under the LGPL license.
=======
// Copyright 2008 AOL LLC.
// Licensed to SIPfoundry under a Contributor Agreement.
//
// This library is free software; you can redistribute it and/or
// modify it under the terms of the GNU Lesser General Public
// License as published by the Free Software Foundation; either
// version 2.1 of the License, or (at your option) any later version.
//
// This library is distributed in the hope that it will be useful,
// but WITHOUT ANY WARRANTY; without even the implied warranty of
// MERCHANTABILITY or FITNESS FOR A PARTICULAR PURPOSE.  See the GNU
// Lesser General Public License for more details.
>>>>>>> c76e972f
//
// You should have received a copy of the GNU Lesser General Public
// License along with this library; if not, write to the Free Software
// Foundation, Inc., 51 Franklin Street, Fifth Floor, Boston, MA 02110-1301  USA. 
//
// Copyright (C) 2004-2006 SIPfoundry Inc.
// Licensed by SIPfoundry under the LGPL license.
//
// Copyright (C) 2004-2006 Pingtel Corp.  All rights reserved.
// Licensed to SIPfoundry under a Contributor Agreement.
//
// $$
///////////////////////////////////////////////////////////////////////////////

// SYSTEM INCLUDES
#include <assert.h>
#include <stdio.h>
#ifndef _WIN32
#include <sys/types.h>
#include <sys/socket.h>
#include <netinet/in.h>
<<<<<<< HEAD
#include <arpa/inet.h>     
=======
#include <arpa/inet.h>
>>>>>>> c76e972f
#endif

// APPLICATION INCLUDES
#include "os/OsSocket.h"
#include "os/OsNatConnectionSocket.h"
#include "os/OsNatAgentTask.h"
#include "os/OsLock.h"
#include "os/OsSysLog.h"
#include "os/OsEvent.h"
#include "tapi/sipXtapi.h"
#include "os/OsProtectEvent.h"
#include "os/OsProtectEventMgr.h"
#include "utl/UtlInt.h"
#include "utl/UtlHashMapIterator.h"


// EXTERNAL FUNCTIONS
// EXTERNAL VARIABLES
// CONSTANTS
// STATIC VARIABLE INITIALIZATIONS

// FORWARD DECLARATIONS


/* //////////////////////////// PUBLIC //////////////////////////////////// */

/* ============================ CREATORS ================================== */

// Constructor
OsNatConnectionSocket::OsNatConnectionSocket(int connectedSocketDescriptor,
                                             const RtpTcpRoles role)
    : OsConnectionSocket(connectedSocketDescriptor),
      mRole(role),
      mRoleMutex(OsMutex::Q_FIFO),
      mStreamHandlerMutex(OsMutex::Q_FIFO),
<<<<<<< HEAD
      mFragmentSize(0),
      mpDatagramSocket(NULL),
      mpNatAgent(NULL)
=======
      mFragmentSize(0)
>>>>>>> c76e972f
{    
    if (0 == mRole)
    {
        mRole = RTP_TCP_ROLE_ACTPASS;
    }
<<<<<<< HEAD
    socketDescriptor = connectedSocketDescriptor;
    mpNatAgent = OsNatAgentTask::getInstance() ;
    mbTransparentReads = TRUE ;    
    mDestAddress = mRemoteIpAddress ;
    miDestPriority = -1 ;
=======
    socketDescriptor = connectedSocketDescriptor;    
    mDestAddress = mRemoteIpAddress ;
    miDestPort = remoteHostPort ;
>>>>>>> c76e972f
}

OsNatConnectionSocket::OsNatConnectionSocket(const char* szLocalIp,
                                             int connectedSocketDescriptor,
                                             const RtpTcpRoles role)
    : OsConnectionSocket(szLocalIp, connectedSocketDescriptor),
      mRole(role),
      mRoleMutex(OsMutex::Q_FIFO),
      mStreamHandlerMutex(OsMutex::Q_FIFO),
<<<<<<< HEAD
      mFragmentSize(0),
      mpDatagramSocket(NULL),
      mpNatAgent(NULL)
=======
      mFragmentSize(0)
>>>>>>> c76e972f
      
{
    if (0 == mRole)
    {
        mRole = RTP_TCP_ROLE_ACTPASS;
    }
    socketDescriptor = connectedSocketDescriptor;
    mLocalIp = szLocalIp;
<<<<<<< HEAD
    mpNatAgent = OsNatAgentTask::getInstance() ;
    mbTransparentReads = TRUE ;    
    mDestAddress = mRemoteIpAddress ;
    miDestPriority = -1 ;
=======
    mDestAddress = mRemoteIpAddress ;
    miDestPort = remoteHostPort ;
>>>>>>> c76e972f
}

// Constructor
OsNatConnectionSocket::OsNatConnectionSocket(int serverPort,
                                       const char* serverName,
                                       UtlBoolean blockingConnect,
                                       const char* localIp,
                                       const bool bConnect,
                                       const RtpTcpRoles role)
        : OsConnectionSocket(serverPort, serverName, blockingConnect, localIp, bConnect),
          mRole(role),
          mRoleMutex(OsMutex::Q_FIFO),
          mStreamHandlerMutex(OsMutex::Q_FIFO),
<<<<<<< HEAD
          mFragmentSize(0),
          mpDatagramSocket(NULL),
          mpNatAgent(NULL)
=======
          mFragmentSize(0)
>>>>>>> c76e972f
{    
    if (0 == mRole)
    {
        mRole = RTP_TCP_ROLE_ACTPASS;
    }
<<<<<<< HEAD

    // Init Stun state
    mStunState.bEnabled = false ;
    mStunState.status = NAT_STATUS_UNKNOWN ;
    mStunState.mappedAddress = NULL ;
    mStunState.mappedPort = PORT_NONE ;
=======
>>>>>>> c76e972f
           
    // Init other attributes
    mDestAddress = mRemoteIpAddress ;
    miDestPort = remoteHostPort ;
<<<<<<< HEAD
    miDestPriority = -1 ;
=======
>>>>>>> c76e972f
}


// Destructor
OsNatConnectionSocket::~OsNatConnectionSocket()
{
    destroy();
}
 
 
void OsNatConnectionSocket::setRole(const RtpTcpRoles role)
{
    mRoleMutex.acquireWrite();
    mRole = role;
    mRoleMutex.releaseWrite();
}
const RtpTcpRoles OsNatConnectionSocket::getRole() const
{
    RtpTcpRoles role;
    mRoleMutex.acquireRead();
    role = mRole;
    mRoleMutex.releaseRead();
    return role;
}
 
void OsNatConnectionSocket::destroy()
<<<<<<< HEAD
{
    if (mpNatAgent)
    {
        mpNatAgent->removeKeepAlives(this) ;
        mpNatAgent->removeStunProbes(this) ;
    }
    disableStun() ;
    disableTurn() ;

    mpNatAgent->synchronize() ;
=======
{  
>>>>>>> c76e972f
}

/* ============================ MANIPULATORS ============================== */


int OsNatConnectionSocket::read(char* buffer, int bufferLength)
{
    int iRC ;
    UtlString receivedIp ;
    int iReceivedPort ;

    iRC = OsSocket::read(buffer, bufferLength, &receivedIp, &iReceivedPort) ;
    handleFramedStream(buffer, bufferLength,  receivedIp.data(), iReceivedPort);

    return iRC ;
}

int OsNatConnectionSocket::read(char* buffer, int bufferLength,
       UtlString* ipAddress, int* port)
{
    int iRC ;

    iRC = OsSocket::read(buffer, bufferLength, ipAddress, port) ;       
    handleFramedStream(buffer, iRC, ipAddress->data(), *port);


    return iRC ;
}

int OsNatConnectionSocket::read(char* buffer, int bufferLength,
       struct in_addr* ipAddress, int* port)
{
    int iRC ;
    int iReceivedPort ;
    UtlString receivedIp ;

    iRC = read(buffer, bufferLength, &receivedIp, &iReceivedPort) ;
   
    if (ipAddress)
        ipAddress->s_addr = inet_addr(receivedIp) ;

    if (port)
        *port = iReceivedPort ;

    handleFramedStream(buffer, bufferLength, receivedIp.data(), iReceivedPort);

    return iRC ;
}


int OsNatConnectionSocket::read(char* buffer, int bufferLength, long waitMilliseconds)
{        
    bool bNatPacket = FALSE ;
    int iRC = 0 ;
    UtlString receivedIp ;
    int iReceivedPort ;

    do
    {
        if (isReadyToRead(waitMilliseconds))
        {
            bNatPacket = FALSE ;
            iRC = OsSocket::read(buffer, bufferLength, &receivedIp, &iReceivedPort) ;            
<<<<<<< HEAD
            if (handleSturnData(buffer, iRC, receivedIp, iReceivedPort))
            {
                if (!mbTransparentReads)
=======
            if (handleSturnData(buffer, iRC, receivedIp, iReceivedPort, NULL, NULL))
            {
                if (!getTransparentStunRead())
>>>>>>> c76e972f
                    iRC = 0 ;
                else
                    bNatPacket = TRUE ;
            }
        }
        else
        {
            break ;
        }
    } while ((iRC >= 0) && bNatPacket) ;

    // Make read time for non-NAT packets
    if (iRC > 0 && !bNatPacket)
    {
        markReadTime() ;
        checkDelayedShutdown() ;
    }

    return iRC ;    
}


int OsNatConnectionSocket::write(const char* buffer, int bufferLength)
{
    int framedLength = 0;
    const char* framedBuffer = frameBuffer(STUN /* use the STUN octet*/, buffer, bufferLength, framedLength);
    int written = 0;
    markWriteTime() ;
    written = OsConnectionSocket::write(framedBuffer, framedLength);
    free((void*)framedBuffer);
    return written;
}


int OsNatConnectionSocket::socketWrite(const char* buffer, int bufferLength,
<<<<<<< HEAD
                               const char* ipAddress, int port, PacketType packetType)
=======
                               const char* ipAddress, int port, OS_NAT_PACKET_TYPE packetType)
>>>>>>> c76e972f
{
    TURN_FRAMING_TYPE type = STUN;
    
    // ironically, STUN probes must be sent with the DATA type, not the STUN type,
    // all other requests are written with the STUN (TURN) type.
    if (STUN_PROBE_PACKET == packetType)
    {
        type = DATA;
    }
    int framedLength = 0;
    const char* framedBuffer = frameBuffer(type, buffer, bufferLength, framedLength);
    
    int written = 0;
    if (MEDIA_PACKET == packetType)
    {
        markWriteTime() ;
    }
    written = OsConnectionSocket::write(framedBuffer, framedLength, ipAddress, port) ;
    free((void*)framedBuffer);
    return written;
}

int OsNatConnectionSocket::write(const char* buffer, int bufferLength,
                               const char* ipAddress, int port)
{
    int framedLength = 0;
    const char* framedBuffer = frameBuffer(STUN, buffer, bufferLength, framedLength);
    
    int written = 0;
    markWriteTime() ;
    written = OsConnectionSocket::write(framedBuffer, framedLength, ipAddress, port) ;
    free((void*)framedBuffer);
    return written;
}


int OsNatConnectionSocket::write(const char* buffer, int bufferLength, 
                               long waitMilliseconds)
{
    int framedLength = 0;
    const char* framedBuffer = frameBuffer(STUN, buffer, bufferLength, framedLength);
    
    int written = 0;
    markWriteTime() ;
    written = OsConnectionSocket::write(framedBuffer, framedLength, waitMilliseconds) ;
    free((void*)framedBuffer);
    return written;
}


<<<<<<< HEAD
void OsNatConnectionSocket::enableStun(const char* szStunServer, int stunPort, int iKeepAlive,  int iStunOptions, bool bReadFromSocket) 
{    
    assert(false);
}


void OsNatConnectionSocket::disableStun()
{
    if (mStunState.bEnabled)
    {
        mStunState.bEnabled = false ;
        mpNatAgent->disableStun(this) ;
    }
}


=======
>>>>>>> c76e972f
void OsNatConnectionSocket::enableTurn(const char* szTurnServer,
                                     int turnPort,
                                     int iKeepAlive,
                                     const char* username,
                                     const char* password,
                                     bool bReadFromSocket)
{
<<<<<<< HEAD
    if (!mTurnState.bEnabled)
    {
        mTurnState.bEnabled = true ;
        
        if (!isClientConnected(szTurnServer, turnPort))
        {
            //initialize(szTurnServer, turnPort, true) ;
            clientConnect(szTurnServer, turnPort);
        }
    
        bool bRC = mpNatAgent->enableTurn(this, szTurnServer, turnPort, iKeepAlive, username, password) ;
        if (bRC)
        { 
            if (bReadFromSocket)
            {
                bool bTransparent = mbTransparentReads ;
                mbTransparentReads = false ;

                char cBuf[2048] ;

                while (mTurnState.status == NAT_STATUS_UNKNOWN)
                {
                    read(cBuf, sizeof(cBuf), 500) ;
                    if (mTurnState.status == NAT_STATUS_UNKNOWN)
                    {
                        OsTask::yield() ;
                    }
                }

                mbTransparentReads = bTransparent ;
            }
        }
        else
        {
            mTurnState.status = NAT_STATUS_FAILURE ;    
        }
    }
}

void OsNatConnectionSocket::disableTurn() 
{
    if (mTurnState.bEnabled)
=======
    if (!isClientConnected(szTurnServer, turnPort))
>>>>>>> c76e972f
    {
        clientConnect(szTurnServer, turnPort);
    }

    OsNatSocketBaseImpl::enableTurn(szTurnServer, turnPort, iKeepAlive, username, password, bReadFromSocket) ;
}

/* ============================ ACCESSORS ================================= */

<<<<<<< HEAD
// Return the external mapped IP address for this socket.
UtlBoolean OsNatConnectionSocket::getMappedIp(UtlString* ip, int* port) 
{
    UtlBoolean result(false);
    if (mpDatagramSocket)
    {
        mpDatagramSocket->getMappedIp(ip, port);
    }
    return result;
=======

/* ============================ INQUIRY =================================== */

/* //////////////////////////// PROTECTED ///////////////////////////////// */


const char* OsNatConnectionSocket::frameBuffer(TURN_FRAMING_TYPE type,
                                                    const char* buffer,
                                                    const int bufferLength,
                                                    int& framedBufferLen)
{
   /*
    *   0                   1                   2                   3
    *   0 1 2 3 4 5 6 7 8 9 0 1 2 3 4 5 6 7 8 9 0 1 2 3 4 5 6 7 8 9 0 1
    *  +-+-+-+-+-+-+-+-+-+-+-+-+-+-+-+-+-+-+-+-+-+-+-+-+-+-+-+-+-+-+-+-+
    *  |     Type      |  Reserved = 0 |            Length             |
    *  +-+-+-+-+-+-+-+-+-+-+-+-+-+-+-+-+-+-+-+-+-+-+-+-+-+-+-+-+-+-+-+-+
    *
    */
    char* szFramedBuffer = (char*) malloc(MAX_RTP_BYTES + 4);
    
    
    u_short typeByte = 0;
    typeByte = type;
    typeByte = typeByte << 8;
    typeByte = htons((u_short) typeByte);
    memcpy(szFramedBuffer, &typeByte, sizeof(u_short));

    u_short packetLength = htons((u_short) bufferLength);
    memcpy(szFramedBuffer + sizeof(u_short), &packetLength, sizeof(u_short));
    
    memcpy(szFramedBuffer + (2 * sizeof(u_short)), buffer, bufferLength);
    framedBufferLen = bufferLength + (2 * sizeof(u_short));
    return szFramedBuffer;
>>>>>>> c76e972f
}

void OsNatConnectionSocket::handleFramedStream(       char* pData,
                                                      const int size,
                                                      const char* receivedIp,
                                                      const int port)
{
    mStreamHandlerMutex.acquire();
    char szStreamChunk [(MAX_RTP_BYTES + 4) * 2];
    
    unsigned int streamBufferSize = size;
    if (size < 1 || size > (MAX_RTP_BYTES+4))
    {
        mStreamHandlerMutex.release();
        return;  // can't handle this
    }

<<<<<<< HEAD
    return bSuccess ;
}



void OsNatConnectionSocket::addAlternateDestination(const char* szAddress, int iPort, int priority) 
{
    mpNatAgent->sendStunProbe(this, szAddress, iPort, priority) ;
}


void OsNatConnectionSocket::readyDestination(const char* szAddress, int iPort) 
{
    if (mTurnState.bEnabled && (mTurnState.status == NAT_STATUS_SUCCESS))
=======
    // first memcpy in any leftover fragments
    if (mFragmentSize < 0 || mFragmentSize > ((MAX_RTP_BYTES + 4) * 2))
>>>>>>> c76e972f
    {
        assert(false);
        mFragmentSize = 0;
    }
<<<<<<< HEAD
}


void OsNatConnectionSocket::setNotifier(OsNotification* pNotification) 
{
    mpNotification = pNotification ;
    mbNotified = false ;
}



/* ============================ INQUIRY =================================== */

/* //////////////////////////// PROTECTED ///////////////////////////////// */

void OsNatConnectionSocket::setStunAddress(const UtlString& address, 
                                         const int iPort) 
{
    mStunState.mappedAddress = address ;
    mStunState.mappedPort = iPort ;
}

void OsNatConnectionSocket::setTurnAddress(const UtlString& address, 
                                         const int iPort) 
{
    mTurnState.relayAddress = address ;
    mTurnState.relayPort = iPort ;
}


void OsNatConnectionSocket::markStunSuccess(bool bAddressChanged)
{
    mStunState.status = NAT_STATUS_SUCCESS ;

    // Signal external identities interested in the STUN outcome.
    if (mpNotification && (!mbNotified || bAddressChanged))
    {   
        char szAdapterName[256];
        memset((void*)szAdapterName, 0, sizeof(szAdapterName));
        getContactAdapterName(szAdapterName, mLocalIp.data(), false);

        SIPX_CONTACT_ADDRESS* pContact = new SIPX_CONTACT_ADDRESS();
=======
    if (mFragmentSize)
    {
        memcpy(szStreamChunk, mszFragment, mFragmentSize);
        memcpy(szStreamChunk + mFragmentSize, pData, size);
        streamBufferSize += mFragmentSize;
        mFragmentSize = 0;        
    }
    else
    {
        memcpy(szStreamChunk, pData, size);
    }

    
    u_short packLen;
    memcpy(&packLen, szStreamChunk + sizeof(u_short), sizeof(u_short));
    packLen = ntohs(packLen);
    assert(packLen > 0);
    assert(packLen <= MAX_RTP_BYTES);
    
    if (packLen > MAX_RTP_BYTES)
    {
        OsSysLog::add(FAC_STREAMING, PRI_DEBUG, "OsNatConnectionSocket::handleFramedStream - Received invalid framing header.");
        mStreamHandlerMutex.release();
        return;
    }
    
    TURN_FRAMING_TYPE type;
    char* pStreamBuffer = szStreamChunk;
    if (streamBufferSize >= (packLen + (2*sizeof(u_short))) )
    {
        u_short typeByte = *pStreamBuffer;
        typeByte = ntohs((u_short)typeByte);
        type = (TURN_FRAMING_TYPE)typeByte;
>>>>>>> c76e972f
        
        handleUnframedBuffer(type, pStreamBuffer + (2*sizeof(u_short)), packLen, receivedIp, port);

        streamBufferSize = streamBufferSize - packLen - (2*sizeof(u_short));
        pStreamBuffer = pStreamBuffer + (2*sizeof(u_short)) + packLen;        

        if (streamBufferSize)
        {
            handleFramedStream(pStreamBuffer, streamBufferSize, receivedIp, port);
        }
    }
    else
    {
        mFragmentSize = streamBufferSize;
        if (mFragmentSize)
        {
            memcpy(mszFragment, pStreamBuffer, mFragmentSize);
        }
      
    }
    mStreamHandlerMutex.release();
    return;    
}                      

 bool OsNatConnectionSocket::handleUnframedBuffer(const TURN_FRAMING_TYPE type,
                                        const char* buff,
                                        const int buffSize,
                                        const char* receivedIp,
                                        const int port)
{
    bool bNatPacket = false;
    
    int iRC = buffSize;
    UtlString sReceivedIp(receivedIp);
    int actPort = port ;
    bool bHandled = handleSturnData((char*)buff, iRC, sReceivedIp, actPort, NULL, NULL);
    if (iRC)
    {
        if (!getTransparentStunRead())
            iRC = 0 ;
        else
            bNatPacket = TRUE ;
    }
    
    // Make read time for non-NAT packets
    if (iRC > 0 && !bNatPacket)
    {
        markReadTime() ;
        checkDelayedShutdown() ;
    }
    
    return bHandled;
}                                    

void OsNatConnectionSocket::addClientConnection(const char* ipAddress, const int port, OsNatConnectionSocket* pClient)
{
    char szPort[16];
    sprintf(szPort, "%d", port);
    UtlString* key = new UtlString();;
    *key = UtlString(ipAddress) + UtlString(":") + UtlString(szPort);
    UtlInt* container = new UtlInt((int) pClient);
    mClientConnectionSockets.insertKeyAndValue(key, container);

}

<<<<<<< HEAD
const char* OsNatConnectionSocket::frameBuffer(TURN_FRAMING_TYPE type,
                                                    const char* buffer,
                                                    const int bufferLength,
                                                    int& framedBufferLen)
{
   /*
    *   0                   1                   2                   3
    *   0 1 2 3 4 5 6 7 8 9 0 1 2 3 4 5 6 7 8 9 0 1 2 3 4 5 6 7 8 9 0 1
    *  +-+-+-+-+-+-+-+-+-+-+-+-+-+-+-+-+-+-+-+-+-+-+-+-+-+-+-+-+-+-+-+-+
    *  |     Type      |  Reserved = 0 |            Length             |
    *  +-+-+-+-+-+-+-+-+-+-+-+-+-+-+-+-+-+-+-+-+-+-+-+-+-+-+-+-+-+-+-+-+
    *
    */
    char* pBuff = NULL;
    char* szFramedBuffer = (char*) malloc(MAX_RTP_BYTES + 4);
    
    
    u_short typeByte = 0;
    typeByte = type;
    typeByte = typeByte << 8;
    typeByte = htons((u_short) typeByte);
    memcpy(szFramedBuffer, &typeByte, sizeof(u_short));

    u_short packetLength = htons((u_short) bufferLength);
    memcpy(szFramedBuffer + sizeof(u_short), &packetLength, sizeof(u_short));
    
    memcpy(szFramedBuffer + (2 * sizeof(u_short)), buffer, bufferLength);
    framedBufferLen = bufferLength + (2 * sizeof(u_short));
    return szFramedBuffer;
}

void OsNatConnectionSocket::handleFramedStream(       char* pData,
                                                      const int size,
                                                      const char* receivedIp,
                                                      const int port)
{
    mStreamHandlerMutex.acquire();
    char szStreamChunk [(MAX_RTP_BYTES + 4) * 2];
    
    unsigned int streamBufferSize = size;
    if (size < 1 || size > (MAX_RTP_BYTES+4))
    {
        mStreamHandlerMutex.release();
        return;  // can't handle this
    }

    // first memcpy in any leftover fragments
    if (mFragmentSize < 0 || mFragmentSize > ((MAX_RTP_BYTES + 4) * 2))
    {
        assert(false);
        mFragmentSize = 0;
    }
    if (mFragmentSize)
    {
        memcpy(szStreamChunk, mszFragment, mFragmentSize);
        memcpy(szStreamChunk + mFragmentSize, pData, size);
        streamBufferSize += mFragmentSize;
        mFragmentSize = 0;        
    }
    else
    {
        memcpy(szStreamChunk, pData, size);
    }

    
    u_short packLen;
    memcpy(&packLen, szStreamChunk + sizeof(u_short), sizeof(u_short));
    packLen = ntohs(packLen);
    assert(packLen > 0);
    assert(packLen <= MAX_RTP_BYTES);
    
    if (packLen > MAX_RTP_BYTES)
    {
        OsSysLog::add(FAC_STREAMING, PRI_DEBUG, "OsNatConnectionSocket::handleFramedStream - Received invalid framing header.");
        mStreamHandlerMutex.release();
        return;
    }
    
    TURN_FRAMING_TYPE type;
    char* pStreamBuffer = szStreamChunk;
    if (streamBufferSize >= (packLen + (2*sizeof(u_short))) )
    {
        u_short typeByte = *pStreamBuffer;
        typeByte = ntohs((u_short)typeByte);
        type = (TURN_FRAMING_TYPE)typeByte;
        
        handleUnframedBuffer(type, pStreamBuffer + (2*sizeof(u_short)), packLen, receivedIp, port);

        streamBufferSize = streamBufferSize - packLen - (2*sizeof(u_short));
        pStreamBuffer = pStreamBuffer + (2*sizeof(u_short)) + packLen;        

        if (streamBufferSize)
        {
            handleFramedStream(pStreamBuffer, streamBufferSize, receivedIp, port);
        }
    }
    else
    {
        mFragmentSize = streamBufferSize;
        if (mFragmentSize)
        {
            memcpy(mszFragment, pStreamBuffer, mFragmentSize);
        }
      
    }
    mStreamHandlerMutex.release();
    return;    
}                      

 bool OsNatConnectionSocket::handleUnframedBuffer(const TURN_FRAMING_TYPE type,
                                        const char* buff,
                                        const int buffSize,
                                        const char* receivedIp,
                                        const int port)
{
    bool bNatPacket = false;
    
    int iRC = buffSize;
    int receivedPort ;
    UtlString sReceivedIp(receivedIp);
    bool bHandled = handleSturnData((char*)buff, iRC, sReceivedIp, receivedPort);
    if (iRC)
    {
        if (!mbTransparentReads)
            iRC = 0 ;
        else
            bNatPacket = TRUE ;
    }
    
    // Make read time for non-NAT packets
    if (iRC > 0 && !bNatPacket)
    {
        markReadTime() ;
    }
    
    return bHandled;
}                                    

void OsNatConnectionSocket::addClientConnection(const char* ipAddress, const int port, OsNatConnectionSocket* pClient)
{
    char szPort[16];
    sprintf(szPort, "%d", port);
    UtlString* key = new UtlString();;
    *key = UtlString(ipAddress) + UtlString(":") + UtlString(szPort);
    UtlInt* container = new UtlInt((int) pClient);
    mClientConnectionSockets.insertKeyAndValue(key, container);

}

int OsNatConnectionSocket::clientConnect(const char* szServer, const int port)
{
    int iRet = -1;
    OsNatConnectionSocket* pClient = getClientConnection(szServer, port);
    if (pClient && !pClient->isConnected())
    {
        iRet = pClient->connect();
    }

    return iRet;
}

bool OsNatConnectionSocket::isClientConnected(const char* szServer, const int port)
{
    bool bRet = false;
    OsNatConnectionSocket* pClient = getClientConnection(szServer, port);
    if (pClient)
    {
        bRet = pClient->isConnected();
    }
    return bRet;
}

OsNatConnectionSocket* OsNatConnectionSocket::getClientConnection(const char* szServer, const int port)
{
=======
int OsNatConnectionSocket::clientConnect(const char* szServer, const int port)
{
    int iRet = -1;
    OsNatConnectionSocket* pClient = getClientConnection(szServer, port);
    if (pClient && !pClient->isConnected())
    {
        iRet = pClient->connect();
    }

    return iRet;
}

bool OsNatConnectionSocket::isClientConnected(const char* szServer, const int port)
{
    bool bRet = false;
    OsNatConnectionSocket* pClient = getClientConnection(szServer, port);
    if (pClient)
    {
        bRet = pClient->isConnected();
    }
    return bRet;
}

OsNatConnectionSocket* OsNatConnectionSocket::getClientConnection(const char* szServer, const int port)
{
>>>>>>> c76e972f
     OsNatConnectionSocket* pClient = NULL;
    
    UtlInt* pSocketContainer = NULL;
    UtlString key(szServer);
    key += ":";
    char szPort[16];
    sprintf(szPort, "%d", port);
    key += szPort;
    pSocketContainer = (UtlInt*)mClientConnectionSockets.findValue(&key);
    if (pSocketContainer)
    {
        pClient = (OsNatConnectionSocket*)pSocketContainer->getValue();
    }
    
    return pClient;
}


/* //////////////////////////// PRIVATE /////////////////////////////////// */

/* ============================ FUNCTIONS ================================= */

/* ///////////////////////// HELPER CLASSES /////////////////////////////// */<|MERGE_RESOLUTION|>--- conflicted
+++ resolved
@@ -1,7 +1,3 @@
-<<<<<<< HEAD
-// Copyright (C) 2008 AOL LLC.
-// Licensed to SIPfoundry under the LGPL license.
-=======
 // Copyright 2008 AOL LLC.
 // Licensed to SIPfoundry under a Contributor Agreement.
 //
@@ -14,7 +10,6 @@
 // but WITHOUT ANY WARRANTY; without even the implied warranty of
 // MERCHANTABILITY or FITNESS FOR A PARTICULAR PURPOSE.  See the GNU
 // Lesser General Public License for more details.
->>>>>>> c76e972f
 //
 // You should have received a copy of the GNU Lesser General Public
 // License along with this library; if not, write to the Free Software
@@ -36,15 +31,10 @@
 #include <sys/types.h>
 #include <sys/socket.h>
 #include <netinet/in.h>
-<<<<<<< HEAD
-#include <arpa/inet.h>     
-=======
 #include <arpa/inet.h>
->>>>>>> c76e972f
 #endif
 
 // APPLICATION INCLUDES
-#include "os/OsSocket.h"
 #include "os/OsNatConnectionSocket.h"
 #include "os/OsNatAgentTask.h"
 #include "os/OsLock.h"
@@ -76,29 +66,15 @@
       mRole(role),
       mRoleMutex(OsMutex::Q_FIFO),
       mStreamHandlerMutex(OsMutex::Q_FIFO),
-<<<<<<< HEAD
-      mFragmentSize(0),
-      mpDatagramSocket(NULL),
-      mpNatAgent(NULL)
-=======
       mFragmentSize(0)
->>>>>>> c76e972f
 {    
     if (0 == mRole)
     {
         mRole = RTP_TCP_ROLE_ACTPASS;
     }
-<<<<<<< HEAD
-    socketDescriptor = connectedSocketDescriptor;
-    mpNatAgent = OsNatAgentTask::getInstance() ;
-    mbTransparentReads = TRUE ;    
-    mDestAddress = mRemoteIpAddress ;
-    miDestPriority = -1 ;
-=======
     socketDescriptor = connectedSocketDescriptor;    
     mDestAddress = mRemoteIpAddress ;
     miDestPort = remoteHostPort ;
->>>>>>> c76e972f
 }
 
 OsNatConnectionSocket::OsNatConnectionSocket(const char* szLocalIp,
@@ -108,13 +84,7 @@
       mRole(role),
       mRoleMutex(OsMutex::Q_FIFO),
       mStreamHandlerMutex(OsMutex::Q_FIFO),
-<<<<<<< HEAD
-      mFragmentSize(0),
-      mpDatagramSocket(NULL),
-      mpNatAgent(NULL)
-=======
       mFragmentSize(0)
->>>>>>> c76e972f
       
 {
     if (0 == mRole)
@@ -123,15 +93,8 @@
     }
     socketDescriptor = connectedSocketDescriptor;
     mLocalIp = szLocalIp;
-<<<<<<< HEAD
-    mpNatAgent = OsNatAgentTask::getInstance() ;
-    mbTransparentReads = TRUE ;    
-    mDestAddress = mRemoteIpAddress ;
-    miDestPriority = -1 ;
-=======
     mDestAddress = mRemoteIpAddress ;
     miDestPort = remoteHostPort ;
->>>>>>> c76e972f
 }
 
 // Constructor
@@ -145,35 +108,16 @@
           mRole(role),
           mRoleMutex(OsMutex::Q_FIFO),
           mStreamHandlerMutex(OsMutex::Q_FIFO),
-<<<<<<< HEAD
-          mFragmentSize(0),
-          mpDatagramSocket(NULL),
-          mpNatAgent(NULL)
-=======
           mFragmentSize(0)
->>>>>>> c76e972f
 {    
     if (0 == mRole)
     {
         mRole = RTP_TCP_ROLE_ACTPASS;
     }
-<<<<<<< HEAD
-
-    // Init Stun state
-    mStunState.bEnabled = false ;
-    mStunState.status = NAT_STATUS_UNKNOWN ;
-    mStunState.mappedAddress = NULL ;
-    mStunState.mappedPort = PORT_NONE ;
-=======
->>>>>>> c76e972f
            
     // Init other attributes
     mDestAddress = mRemoteIpAddress ;
     miDestPort = remoteHostPort ;
-<<<<<<< HEAD
-    miDestPriority = -1 ;
-=======
->>>>>>> c76e972f
 }
 
 
@@ -200,20 +144,7 @@
 }
  
 void OsNatConnectionSocket::destroy()
-<<<<<<< HEAD
-{
-    if (mpNatAgent)
-    {
-        mpNatAgent->removeKeepAlives(this) ;
-        mpNatAgent->removeStunProbes(this) ;
-    }
-    disableStun() ;
-    disableTurn() ;
-
-    mpNatAgent->synchronize() ;
-=======
 {  
->>>>>>> c76e972f
 }
 
 /* ============================ MANIPULATORS ============================== */
@@ -277,15 +208,9 @@
         {
             bNatPacket = FALSE ;
             iRC = OsSocket::read(buffer, bufferLength, &receivedIp, &iReceivedPort) ;            
-<<<<<<< HEAD
-            if (handleSturnData(buffer, iRC, receivedIp, iReceivedPort))
-            {
-                if (!mbTransparentReads)
-=======
             if (handleSturnData(buffer, iRC, receivedIp, iReceivedPort, NULL, NULL))
             {
                 if (!getTransparentStunRead())
->>>>>>> c76e972f
                     iRC = 0 ;
                 else
                     bNatPacket = TRUE ;
@@ -321,11 +246,7 @@
 
 
 int OsNatConnectionSocket::socketWrite(const char* buffer, int bufferLength,
-<<<<<<< HEAD
-                               const char* ipAddress, int port, PacketType packetType)
-=======
                                const char* ipAddress, int port, OS_NAT_PACKET_TYPE packetType)
->>>>>>> c76e972f
 {
     TURN_FRAMING_TYPE type = STUN;
     
@@ -376,25 +297,6 @@
 }
 
 
-<<<<<<< HEAD
-void OsNatConnectionSocket::enableStun(const char* szStunServer, int stunPort, int iKeepAlive,  int iStunOptions, bool bReadFromSocket) 
-{    
-    assert(false);
-}
-
-
-void OsNatConnectionSocket::disableStun()
-{
-    if (mStunState.bEnabled)
-    {
-        mStunState.bEnabled = false ;
-        mpNatAgent->disableStun(this) ;
-    }
-}
-
-
-=======
->>>>>>> c76e972f
 void OsNatConnectionSocket::enableTurn(const char* szTurnServer,
                                      int turnPort,
                                      int iKeepAlive,
@@ -402,52 +304,7 @@
                                      const char* password,
                                      bool bReadFromSocket)
 {
-<<<<<<< HEAD
-    if (!mTurnState.bEnabled)
-    {
-        mTurnState.bEnabled = true ;
-        
-        if (!isClientConnected(szTurnServer, turnPort))
-        {
-            //initialize(szTurnServer, turnPort, true) ;
-            clientConnect(szTurnServer, turnPort);
-        }
-    
-        bool bRC = mpNatAgent->enableTurn(this, szTurnServer, turnPort, iKeepAlive, username, password) ;
-        if (bRC)
-        { 
-            if (bReadFromSocket)
-            {
-                bool bTransparent = mbTransparentReads ;
-                mbTransparentReads = false ;
-
-                char cBuf[2048] ;
-
-                while (mTurnState.status == NAT_STATUS_UNKNOWN)
-                {
-                    read(cBuf, sizeof(cBuf), 500) ;
-                    if (mTurnState.status == NAT_STATUS_UNKNOWN)
-                    {
-                        OsTask::yield() ;
-                    }
-                }
-
-                mbTransparentReads = bTransparent ;
-            }
-        }
-        else
-        {
-            mTurnState.status = NAT_STATUS_FAILURE ;    
-        }
-    }
-}
-
-void OsNatConnectionSocket::disableTurn() 
-{
-    if (mTurnState.bEnabled)
-=======
     if (!isClientConnected(szTurnServer, turnPort))
->>>>>>> c76e972f
     {
         clientConnect(szTurnServer, turnPort);
     }
@@ -457,17 +314,6 @@
 
 /* ============================ ACCESSORS ================================= */
 
-<<<<<<< HEAD
-// Return the external mapped IP address for this socket.
-UtlBoolean OsNatConnectionSocket::getMappedIp(UtlString* ip, int* port) 
-{
-    UtlBoolean result(false);
-    if (mpDatagramSocket)
-    {
-        mpDatagramSocket->getMappedIp(ip, port);
-    }
-    return result;
-=======
 
 /* ============================ INQUIRY =================================== */
 
@@ -502,7 +348,6 @@
     memcpy(szFramedBuffer + (2 * sizeof(u_short)), buffer, bufferLength);
     framedBufferLen = bufferLength + (2 * sizeof(u_short));
     return szFramedBuffer;
->>>>>>> c76e972f
 }
 
 void OsNatConnectionSocket::handleFramedStream(       char* pData,
@@ -520,73 +365,12 @@
         return;  // can't handle this
     }
 
-<<<<<<< HEAD
-    return bSuccess ;
-}
-
-
-
-void OsNatConnectionSocket::addAlternateDestination(const char* szAddress, int iPort, int priority) 
-{
-    mpNatAgent->sendStunProbe(this, szAddress, iPort, priority) ;
-}
-
-
-void OsNatConnectionSocket::readyDestination(const char* szAddress, int iPort) 
-{
-    if (mTurnState.bEnabled && (mTurnState.status == NAT_STATUS_SUCCESS))
-=======
     // first memcpy in any leftover fragments
     if (mFragmentSize < 0 || mFragmentSize > ((MAX_RTP_BYTES + 4) * 2))
->>>>>>> c76e972f
     {
         assert(false);
         mFragmentSize = 0;
     }
-<<<<<<< HEAD
-}
-
-
-void OsNatConnectionSocket::setNotifier(OsNotification* pNotification) 
-{
-    mpNotification = pNotification ;
-    mbNotified = false ;
-}
-
-
-
-/* ============================ INQUIRY =================================== */
-
-/* //////////////////////////// PROTECTED ///////////////////////////////// */
-
-void OsNatConnectionSocket::setStunAddress(const UtlString& address, 
-                                         const int iPort) 
-{
-    mStunState.mappedAddress = address ;
-    mStunState.mappedPort = iPort ;
-}
-
-void OsNatConnectionSocket::setTurnAddress(const UtlString& address, 
-                                         const int iPort) 
-{
-    mTurnState.relayAddress = address ;
-    mTurnState.relayPort = iPort ;
-}
-
-
-void OsNatConnectionSocket::markStunSuccess(bool bAddressChanged)
-{
-    mStunState.status = NAT_STATUS_SUCCESS ;
-
-    // Signal external identities interested in the STUN outcome.
-    if (mpNotification && (!mbNotified || bAddressChanged))
-    {   
-        char szAdapterName[256];
-        memset((void*)szAdapterName, 0, sizeof(szAdapterName));
-        getContactAdapterName(szAdapterName, mLocalIp.data(), false);
-
-        SIPX_CONTACT_ADDRESS* pContact = new SIPX_CONTACT_ADDRESS();
-=======
     if (mFragmentSize)
     {
         memcpy(szStreamChunk, mszFragment, mFragmentSize);
@@ -620,7 +404,6 @@
         u_short typeByte = *pStreamBuffer;
         typeByte = ntohs((u_short)typeByte);
         type = (TURN_FRAMING_TYPE)typeByte;
->>>>>>> c76e972f
         
         handleUnframedBuffer(type, pStreamBuffer + (2*sizeof(u_short)), packLen, receivedIp, port);
 
@@ -686,156 +469,6 @@
 
 }
 
-<<<<<<< HEAD
-const char* OsNatConnectionSocket::frameBuffer(TURN_FRAMING_TYPE type,
-                                                    const char* buffer,
-                                                    const int bufferLength,
-                                                    int& framedBufferLen)
-{
-   /*
-    *   0                   1                   2                   3
-    *   0 1 2 3 4 5 6 7 8 9 0 1 2 3 4 5 6 7 8 9 0 1 2 3 4 5 6 7 8 9 0 1
-    *  +-+-+-+-+-+-+-+-+-+-+-+-+-+-+-+-+-+-+-+-+-+-+-+-+-+-+-+-+-+-+-+-+
-    *  |     Type      |  Reserved = 0 |            Length             |
-    *  +-+-+-+-+-+-+-+-+-+-+-+-+-+-+-+-+-+-+-+-+-+-+-+-+-+-+-+-+-+-+-+-+
-    *
-    */
-    char* pBuff = NULL;
-    char* szFramedBuffer = (char*) malloc(MAX_RTP_BYTES + 4);
-    
-    
-    u_short typeByte = 0;
-    typeByte = type;
-    typeByte = typeByte << 8;
-    typeByte = htons((u_short) typeByte);
-    memcpy(szFramedBuffer, &typeByte, sizeof(u_short));
-
-    u_short packetLength = htons((u_short) bufferLength);
-    memcpy(szFramedBuffer + sizeof(u_short), &packetLength, sizeof(u_short));
-    
-    memcpy(szFramedBuffer + (2 * sizeof(u_short)), buffer, bufferLength);
-    framedBufferLen = bufferLength + (2 * sizeof(u_short));
-    return szFramedBuffer;
-}
-
-void OsNatConnectionSocket::handleFramedStream(       char* pData,
-                                                      const int size,
-                                                      const char* receivedIp,
-                                                      const int port)
-{
-    mStreamHandlerMutex.acquire();
-    char szStreamChunk [(MAX_RTP_BYTES + 4) * 2];
-    
-    unsigned int streamBufferSize = size;
-    if (size < 1 || size > (MAX_RTP_BYTES+4))
-    {
-        mStreamHandlerMutex.release();
-        return;  // can't handle this
-    }
-
-    // first memcpy in any leftover fragments
-    if (mFragmentSize < 0 || mFragmentSize > ((MAX_RTP_BYTES + 4) * 2))
-    {
-        assert(false);
-        mFragmentSize = 0;
-    }
-    if (mFragmentSize)
-    {
-        memcpy(szStreamChunk, mszFragment, mFragmentSize);
-        memcpy(szStreamChunk + mFragmentSize, pData, size);
-        streamBufferSize += mFragmentSize;
-        mFragmentSize = 0;        
-    }
-    else
-    {
-        memcpy(szStreamChunk, pData, size);
-    }
-
-    
-    u_short packLen;
-    memcpy(&packLen, szStreamChunk + sizeof(u_short), sizeof(u_short));
-    packLen = ntohs(packLen);
-    assert(packLen > 0);
-    assert(packLen <= MAX_RTP_BYTES);
-    
-    if (packLen > MAX_RTP_BYTES)
-    {
-        OsSysLog::add(FAC_STREAMING, PRI_DEBUG, "OsNatConnectionSocket::handleFramedStream - Received invalid framing header.");
-        mStreamHandlerMutex.release();
-        return;
-    }
-    
-    TURN_FRAMING_TYPE type;
-    char* pStreamBuffer = szStreamChunk;
-    if (streamBufferSize >= (packLen + (2*sizeof(u_short))) )
-    {
-        u_short typeByte = *pStreamBuffer;
-        typeByte = ntohs((u_short)typeByte);
-        type = (TURN_FRAMING_TYPE)typeByte;
-        
-        handleUnframedBuffer(type, pStreamBuffer + (2*sizeof(u_short)), packLen, receivedIp, port);
-
-        streamBufferSize = streamBufferSize - packLen - (2*sizeof(u_short));
-        pStreamBuffer = pStreamBuffer + (2*sizeof(u_short)) + packLen;        
-
-        if (streamBufferSize)
-        {
-            handleFramedStream(pStreamBuffer, streamBufferSize, receivedIp, port);
-        }
-    }
-    else
-    {
-        mFragmentSize = streamBufferSize;
-        if (mFragmentSize)
-        {
-            memcpy(mszFragment, pStreamBuffer, mFragmentSize);
-        }
-      
-    }
-    mStreamHandlerMutex.release();
-    return;    
-}                      
-
- bool OsNatConnectionSocket::handleUnframedBuffer(const TURN_FRAMING_TYPE type,
-                                        const char* buff,
-                                        const int buffSize,
-                                        const char* receivedIp,
-                                        const int port)
-{
-    bool bNatPacket = false;
-    
-    int iRC = buffSize;
-    int receivedPort ;
-    UtlString sReceivedIp(receivedIp);
-    bool bHandled = handleSturnData((char*)buff, iRC, sReceivedIp, receivedPort);
-    if (iRC)
-    {
-        if (!mbTransparentReads)
-            iRC = 0 ;
-        else
-            bNatPacket = TRUE ;
-    }
-    
-    // Make read time for non-NAT packets
-    if (iRC > 0 && !bNatPacket)
-    {
-        markReadTime() ;
-    }
-    
-    return bHandled;
-}                                    
-
-void OsNatConnectionSocket::addClientConnection(const char* ipAddress, const int port, OsNatConnectionSocket* pClient)
-{
-    char szPort[16];
-    sprintf(szPort, "%d", port);
-    UtlString* key = new UtlString();;
-    *key = UtlString(ipAddress) + UtlString(":") + UtlString(szPort);
-    UtlInt* container = new UtlInt((int) pClient);
-    mClientConnectionSockets.insertKeyAndValue(key, container);
-
-}
-
 int OsNatConnectionSocket::clientConnect(const char* szServer, const int port)
 {
     int iRet = -1;
@@ -861,33 +494,6 @@
 
 OsNatConnectionSocket* OsNatConnectionSocket::getClientConnection(const char* szServer, const int port)
 {
-=======
-int OsNatConnectionSocket::clientConnect(const char* szServer, const int port)
-{
-    int iRet = -1;
-    OsNatConnectionSocket* pClient = getClientConnection(szServer, port);
-    if (pClient && !pClient->isConnected())
-    {
-        iRet = pClient->connect();
-    }
-
-    return iRet;
-}
-
-bool OsNatConnectionSocket::isClientConnected(const char* szServer, const int port)
-{
-    bool bRet = false;
-    OsNatConnectionSocket* pClient = getClientConnection(szServer, port);
-    if (pClient)
-    {
-        bRet = pClient->isConnected();
-    }
-    return bRet;
-}
-
-OsNatConnectionSocket* OsNatConnectionSocket::getClientConnection(const char* szServer, const int port)
-{
->>>>>>> c76e972f
      OsNatConnectionSocket* pClient = NULL;
     
     UtlInt* pSocketContainer = NULL;
@@ -910,4 +516,4 @@
 
 /* ============================ FUNCTIONS ================================= */
 
-/* ///////////////////////// HELPER CLASSES /////////////////////////////// */+/* ///////////////////////// HELPER CLASSES /////////////////////////////// */
