// Copyright 2008 AOL LLC.
// Licensed to SIPfoundry under a Contributor Agreement.
//
// This library is free software; you can redistribute it and/or
// modify it under the terms of the GNU Lesser General Public
// License as published by the Free Software Foundation; either
// version 2.1 of the License, or (at your option) any later version.
//
// This library is distributed in the hope that it will be useful,
// but WITHOUT ANY WARRANTY; without even the implied warranty of
// MERCHANTABILITY or FITNESS FOR A PARTICULAR PURPOSE.  See the GNU
// Lesser General Public License for more details.
//
// You should have received a copy of the GNU Lesser General Public
// License along with this library; if not, write to the Free Software
// Foundation, Inc., 51 Franklin Street, Fifth Floor, Boston, MA 02110-1301  USA. 
//  
// Copyright (C) 2006 SIPez LLC. 
// Licensed to SIPfoundry under a Contributor Agreement. 
//
// Copyright (C) 2004-2006 SIPfoundry Inc.
// Licensed by SIPfoundry under the LGPL license.
//
// Copyright (C) 2004-2006 Pingtel Corp.  All rights reserved.
// Licensed to SIPfoundry under a Contributor Agreement.
//
// $$
///////////////////////////////////////////////////////////////////////////////

#ifdef MP_STREAMING

#ifndef _StreamDataSource_h_
#define _StreamDataSource_h_

// SYSTEM INCLUDES
// APPLICATION INCLUDES
#include <utl/UtlString.h>
#include "mp/StreamDefs.h"
#include "os/OsStatus.h"
// DEFINES
// MACROS
// EXTERNAL FUNCTIONS
// EXTERNAL VARIABLES
// CONSTANTS
// STRUCTS
// TYPEDEFS

typedef enum                  // Data source event definitions
{
   LoadingStartedEvent,       // Data source statred loading
   LoadingThrottledEvent,     // Data source throttled
   LoadingCompletedEvent,     // Data source completed loading
<<<<<<< HEAD
   LoadingErrorEvent         // Data source error
=======
   LoadingErrorEvent          // Data source error
>>>>>>> c76e972f

} StreamDataSourceEvent;

// FORWARD DECLARATIONS
class StreamDataSourceListener;


/**
*  @brief An abstraction definition of a stream data source
*/
class StreamDataSource
{
/* //////////////////////////// PUBLIC //////////////////////////////////// */
public:

/* ============================ CREATORS ================================== */
///@name Creators
//@{

     /// Constructors a StreamDataSource given optional flags.
   StreamDataSource(int iFlags = 0);
     /**<
     *  @see StreamDefs.h for a description of available flags.
     */

     /// Destructor
   virtual ~StreamDataSource();

//@}

/* ============================ MANIPULATORS ============================== */
///@name Manipulators
//@{

     /// Opens the data source
   virtual OsStatus open() = 0 ;

     /// Closes the data source
   virtual OsStatus close() = 0 ;

     /// Destroys and deletes the data source object
   virtual OsStatus destroyAndDelete() = 0 ;

     /// Reads iLength bytes of data from the data source and places the
     /// data into the passed szBuffer buffer.
   virtual OsStatus read(char *szBuffer, int iLength, int& iLengthRead) = 0;
     /**<
     *  @param szBuffer - Buffer to place data
     *  @param iLength - Max length to read
     *  @param iLengthRead - The actual amount of data read.
     */

     /// Identical to read, except the stream pointer is not advanced.
   virtual OsStatus peek(char* szBuffer, int iLength, int& iLengthRead) = 0;
     /**<
     *  @param szBuffer - Buffer to place data
     *  @param iLength - Max length to read
     *  @param iLengthRead - The actual amount of data read.
     */
   
     /// Interrupts any time consuming operation.
   virtual OsStatus interrupt() ;
     /**<
     *  For example, some data sources may require network access (e.g. http)
     *  to read or fetch data.  Invoking an interrupt() will cause any
     *  time consuming or blocking calls to exit with more quickly with an 
     *  OS_INTERRUPTED return code.
     */

     /// Moves the stream pointer to the an absolute location.
   virtual OsStatus seek(unsigned int iLocation) = 0 ;
     /**<
     *  @param iLocation - The desired seek location
     */

     /// Sets a listener to receive StreamDataSourceEvent events for this
     /// data source.
   void setListener(StreamDataSourceListener* pListener);
   
//@}

/* ============================ ACCESSORS ================================= */
///@name Accessors
//@{

     /// Gets the length of the stream (if available)
   virtual OsStatus getLength(int& iLength) = 0 ;

     /// Gets the current position within the stream.
   virtual OsStatus getPosition(int& iPosition) = 0 ;

     /// Renders a string describing this data source.  
   virtual OsStatus toString(UtlString& string) = 0 ;
     // This is often used for debugging purposes.
      
     /// Gets the flags specified at time of construction
   int getFlags() ;

//@}

/* ============================ INQUIRY =================================== */
///@name Inquiry
//@{

//@}

/* ============================ TESTING =================================== */

#ifdef MP_STREAM_DEBUG /* [ */
static const char* getEventString(StreamDataSourceEvent event);
#endif /* MP_STREAM_DEBUG ] */

/* //////////////////////////// PROTECTED ///////////////////////////////// */
protected:

     /// Copy constructor (not supported)
   StreamDataSource(const StreamDataSource& rStreamDataSource);

     /// Assignment operator (not supported)
   StreamDataSource& operator=(const StreamDataSource& rhs);

     /// Fires a data source event to the interested consumer.
   void fireEvent(StreamDataSourceEvent event);


/* //////////////////////////// PRIVATE /////////////////////////////////// */
private:
   StreamDataSourceListener* mpListener; ///< data source listener
   int                       miFlags;    ///< flags specified during construction
};

/* ============================ INLINE METHODS ============================ */

#endif  // _StreamDataSource_h_

#endif<|MERGE_RESOLUTION|>--- conflicted
+++ resolved
@@ -50,11 +50,7 @@
    LoadingStartedEvent,       // Data source statred loading
    LoadingThrottledEvent,     // Data source throttled
    LoadingCompletedEvent,     // Data source completed loading
-<<<<<<< HEAD
-   LoadingErrorEvent         // Data source error
-=======
    LoadingErrorEvent          // Data source error
->>>>>>> c76e972f
 
 } StreamDataSourceEvent;
 
