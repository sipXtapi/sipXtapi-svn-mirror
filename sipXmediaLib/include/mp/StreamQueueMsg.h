// Copyright 2008 AOL LLC.
// Licensed to SIPfoundry under a Contributor Agreement.
//
// This library is free software; you can redistribute it and/or
// modify it under the terms of the GNU Lesser General Public
// License as published by the Free Software Foundation; either
// version 2.1 of the License, or (at your option) any later version.
//
// This library is distributed in the hope that it will be useful,
// but WITHOUT ANY WARRANTY; without even the implied warranty of
// MERCHANTABILITY or FITNESS FOR A PARTICULAR PURPOSE.  See the GNU
// Lesser General Public License for more details.
//
// You should have received a copy of the GNU Lesser General Public
// License along with this library; if not, write to the Free Software
// Foundation, Inc., 51 Franklin Street, Fifth Floor, Boston, MA 02110-1301  USA. 
//  
// Copyright (C) 2006 SIPez LLC. 
// Licensed to SIPfoundry under a Contributor Agreement. 
//
// Copyright (C) 2004-2006 SIPfoundry Inc.
// Licensed by SIPfoundry under the LGPL license.
//
// Copyright (C) 2004-2006 Pingtel Corp.  All rights reserved.
// Licensed to SIPfoundry under a Contributor Agreement.
//
// $$
///////////////////////////////////////////////////////////////////////////////

#ifdef MP_STREAMING

#ifndef _StreamQueueMsg_h_
#define _StreamQueueMsg_h_

// SYSTEM INCLUDES

// APPLICATION INCLUDES
#include "os/OsDefs.h"
#include "os/OsSysLog.h"
#include "os/OsMsg.h"

// DEFINES
// MACROS
// EXTERNAL FUNCTIONS
// EXTERNAL VARIABLES
// CONSTANTS
// STRUCTS
// TYPEDEFS
// FORWARD DECLARATIONS

//:A StreamQueueMsg is a container for a frames worth of data.  These Msgs are
//:copied into the StreamQueueMsg to avoid dynamic memory allocation. Msgs are
//:designed to be pooled.
class StreamQueueMsg : public OsMsg
{
/* //////////////////////////// PUBLIC //////////////////////////////////// */
public:

   typedef enum
   {
      AudioFrame,
      EndOfFrameMarker
<<<<<<< HEAD
   } ;
=======
   } StreamQueueMsgSubTypes;
>>>>>>> c76e972f

/* ============================ CREATORS ================================== */
///@name Creators
//@{
   StreamQueueMsg() ;
     //:Constructor

   StreamQueueMsg(const StreamQueueMsg& rStreamQueueMsg);
     //:Copy constructor

   virtual OsMsg* createCopy(void) const;
     //:Create a copy of this msg object (which may be of a derived type)

   virtual
      ~StreamQueueMsg();
     //:Destructor

//@}

/* ============================ MANIPULATORS ============================== */
///@name Manipulators
//@{
   StreamQueueMsg& operator=(const StreamQueueMsg& rhs);
     //:Assignment operator

   void setSamples(const short* pSamples);
     //:Set the sample data for this message

//@}

/* ============================ ACCESSORS ================================= */
///@name Accessors
//@{

   UtlBoolean getSamples(short* pSamples) const ;
     //:Get the sample data for this message

//@}

/* ============================ INQUIRY =================================== */
///@name Inquiry
//@{

//@}

/* //////////////////////////// PROTECTED ///////////////////////////////// */
protected:

/* //////////////////////////// PRIVATE /////////////////////////////////// */
private:
   short mSamples[80] ;

};

/* ============================ INLINE METHODS ============================ */

#endif  /* _StreamQueueMsg_h_ */

#endif<|MERGE_RESOLUTION|>--- conflicted
+++ resolved
@@ -60,11 +60,7 @@
    {
       AudioFrame,
       EndOfFrameMarker
-<<<<<<< HEAD
-   } ;
-=======
    } StreamQueueMsgSubTypes;
->>>>>>> c76e972f
 
 /* ============================ CREATORS ================================== */
 ///@name Creators
