INCLUDES = -I$(top_srcdir)/include

SUBDIRS = tapi

## All tests under this GNU variable should run relatively quickly
## and of course require no setup
TESTS = testsuite

check_PROGRAMS = testsuite

testsuite_LDADD = \
    @SIPXUNIT_LIBS@ \
<<<<<<< HEAD
=======
    @SIPXMEDIA_LIBS@ \
>>>>>>> c76e972f
    @SIPXMEDIA_MP_LIBS@ \
    @SIPXTACK_LIBS@ \
    @SIPXPORT_LIBS@ \
    @CA_LIBS@ \
<<<<<<< HEAD
    ../libsipXcall.la

=======
    @GIPS_VE_OBJS@ \
    ../libsipXcall.la

#    @SIPXMEDIA_MP_LIBS@ 

>>>>>>> c76e972f
testsuite_SOURCES = \
    jnibutton.cpp \
    cp/CpTestSupport.cpp \
    cp/CpTestSupport.h \
<<<<<<< HEAD
    cp/CallManagerTest.cpp \
    ptapi/PtAddressForwardingTest.cpp \
    ptapi/PtAddressTest.cpp \
    ptapi/PtAudioCodecTest.cpp \
    ptapi/PtCallEventTest.cpp \
    ptapi/PtCallTest.cpp \
    ptapi/PtConnectionEventTest.cpp \
    ptapi/PtConnectionTest.cpp \
    ptapi/PtEventTest.cpp \
    ptapi/PtMediaCapabilities.cpp \
    ptapi/PtPhoneTerminalTest.cpp \
    ptapi/PtTerminalTest.cpp

## Full regression test and not meant for 'make check'
noinst_PROGRAMS = regression

regression_LDADD = \
    @SIPXUNIT_LIBS@ \
    @SIPXMEDIA_MP_LIBS@ \
    @CA_LIBS@ \
    ../libsipXcall.la

regression_SOURCES = \
    jnibutton.cpp \
    mp/CallManagerPlayerTest.cpp \
    mp/MpStreamPlayerTest.cpp \
    mp/MpStreamPlaylistPlayerTest.cpp \
    mp/MpStreamQueuePlayerTest.cpp \
    mp/MpTestConfig.cpp \
    mp/MyPlayerListenerHistoryKeeper.cpp \
    mp/MyPlayerListenerPoller.cpp \
=======
    cp/CallManagerTest.cpp 

## Full regression test and not meant for 'make check'
# noinst_PROGRAMS = regression

# regression_LDADD = \
#     @SIPXUNIT_LIBS@ \
#     @GIPS_VE_OBJS@ \
#     @CA_LIBS@ \
#     ../libsipXcall.la

#    @SIPXMEDIA_MP_LIBS@ 

# regression_SOURCES = \
#     jnibutton.cpp \
#     mp/CallManagerPlayerTest.cpp \
#     mp/MpStreamPlayerTest.cpp \
#     mp/MpStreamPlaylistPlayerTest.cpp \
#     mp/MpStreamQueuePlayerTest.cpp \
#     mp/MpTestConfig.cpp \
#     mp/MyPlayerListenerHistoryKeeper.cpp \
#     mp/MyPlayerListenerPoller.cpp \
>>>>>>> c76e972f
    mp/MyStreamQueueHistoryKeeper.cpp

DISTCLEANFILES = Makefile.in<|MERGE_RESOLUTION|>--- conflicted
+++ resolved
@@ -10,61 +10,20 @@
 
 testsuite_LDADD = \
     @SIPXUNIT_LIBS@ \
-<<<<<<< HEAD
-=======
     @SIPXMEDIA_LIBS@ \
->>>>>>> c76e972f
     @SIPXMEDIA_MP_LIBS@ \
     @SIPXTACK_LIBS@ \
     @SIPXPORT_LIBS@ \
     @CA_LIBS@ \
-<<<<<<< HEAD
-    ../libsipXcall.la
-
-=======
     @GIPS_VE_OBJS@ \
     ../libsipXcall.la
 
 #    @SIPXMEDIA_MP_LIBS@ 
 
->>>>>>> c76e972f
 testsuite_SOURCES = \
     jnibutton.cpp \
     cp/CpTestSupport.cpp \
     cp/CpTestSupport.h \
-<<<<<<< HEAD
-    cp/CallManagerTest.cpp \
-    ptapi/PtAddressForwardingTest.cpp \
-    ptapi/PtAddressTest.cpp \
-    ptapi/PtAudioCodecTest.cpp \
-    ptapi/PtCallEventTest.cpp \
-    ptapi/PtCallTest.cpp \
-    ptapi/PtConnectionEventTest.cpp \
-    ptapi/PtConnectionTest.cpp \
-    ptapi/PtEventTest.cpp \
-    ptapi/PtMediaCapabilities.cpp \
-    ptapi/PtPhoneTerminalTest.cpp \
-    ptapi/PtTerminalTest.cpp
-
-## Full regression test and not meant for 'make check'
-noinst_PROGRAMS = regression
-
-regression_LDADD = \
-    @SIPXUNIT_LIBS@ \
-    @SIPXMEDIA_MP_LIBS@ \
-    @CA_LIBS@ \
-    ../libsipXcall.la
-
-regression_SOURCES = \
-    jnibutton.cpp \
-    mp/CallManagerPlayerTest.cpp \
-    mp/MpStreamPlayerTest.cpp \
-    mp/MpStreamPlaylistPlayerTest.cpp \
-    mp/MpStreamQueuePlayerTest.cpp \
-    mp/MpTestConfig.cpp \
-    mp/MyPlayerListenerHistoryKeeper.cpp \
-    mp/MyPlayerListenerPoller.cpp \
-=======
     cp/CallManagerTest.cpp 
 
 ## Full regression test and not meant for 'make check'
@@ -87,7 +46,6 @@
 #     mp/MpTestConfig.cpp \
 #     mp/MyPlayerListenerHistoryKeeper.cpp \
 #     mp/MyPlayerListenerPoller.cpp \
->>>>>>> c76e972f
     mp/MyStreamQueueHistoryKeeper.cpp
 
 DISTCLEANFILES = Makefile.in