--- conflicted
+++ resolved
@@ -1,136 +1,3 @@
-<<<<<<< HEAD
-
-SUBDIRS = sipxunit testplugin
-
-## All tests under this GNU variable should run relatively quickly
-## and of course require no setup
-# for performance numbers, add to TESTS: UtlListPerformance UtlHashMapPerformance
-TESTS = testsuite
-
-check_PROGRAMS = testsuite sandbox UtlListPerformance UtlHashMapPerformance
-
-## To load source in gdb for libsipXport.la, type the 'share' at the
-## gdb console just before stepping into function in sipXportLib
-testsuite_LDADD = \
-    sipxunit/libsipXunit.la \
-    ../libsipXport.la
-
-testsuite_CXXFLAGS = \
-	-I$(top_srcdir)/include \
-	@PCRE_CFLAGS@ \
-	@SSL_CXXFLAGS@ \
-    @CPPUNIT_CFLAGS@ \
-	-DSIPX_TMPDIR=\"@SIPX_TMPDIR@\" \
-	-DTEST_DIR=\"@abs_builddir@\" \
-	-fno-gcse -O0
-
-testsuite_CPPFLAGS = @CPPUNIT_CFLAGS@
-
-# ORDER NOTE: the utl/UtlLinkTest and utl/UtlChainTest must be before
-#             any test that uses any UtlContainer.
-testsuite_SOURCES = \
-    utl/UtlChainTest.cpp \
-    utl/UtlCrc32Test.cpp \
-    utl/UtlLinkTest.cpp \
-    utl/UtlContainableTestStub.cpp \
-    utl/UtlContainableTestStub.h \
-    utl/UtlVoidPtr.cpp \
-    utl/UtlInt.cpp \
-    utl/UtlStringTest.cpp \
-    utl/UtlStringTest.h \
-    utl/UtlStringTest_ConstructiveManipulators.cpp \
-    utl/UtlStringTest_DestructiveManipulators.cpp \
-    utl/UtlStringTest_NonMutating.cpp \
-    utl/UtlSList.cpp \
-    utl/UtlSListIteratorTest.cpp \
-    utl/UtlDList.cpp \
-    utl/UtlDListIterator.cpp \
-    utl/UtlSortedList.cpp \
-    utl/UtlSortedListIteratorTest.cpp \
-    utl/UtlHashMap.cpp \
-    utl/UtlHashMapIterator.cpp \
-    utl/UtlRegex.cpp \
-    utl/UtlHashBag.cpp \
-    utl/UtlHashBagIterator.cpp \
-    utl/UtlRegex.cpp \
-    utl/UtlTokenizerTest.cpp \
-    utl/XmlContentTest.cpp \
-    os/OsTestUtilities.cpp \
-    os/OsTestUtilities.h \
-    os/OsNameDbTest.cpp \
-    os/OsCallbackTest.cpp \
-    os/OsTimerTaskTest.cpp \
-    os/OsTimeTest.cpp \
-    os/OsEventTest.cpp \
-    os/OsLockTest.cpp \
-    os/OsMsgQTest.cpp \
-    os/OsMutexTest.cpp \
-    os/OsSemTest.cpp \
-    os/OsSocketTest.cpp \
-    os/OsConfigDbTest.cpp \
-    os/OsFileIteratorTest.cpp \
-    os/OsFileSystemTest.cpp \
-    os/OsFileTest.cpp \
-    os/OsPathTest.cpp \
-    os/OsDirTest.cpp \
-    os/OsProcessIteratorTest.cpp \
-    os/OsProcessTest.cpp \
-    os/OsProcessMgrTest.cpp \
-    utl/TestPlugin.h \
-    utl/PluginHooksTest.cpp \
-    os/OsContactListTest.cpp  \
-    os/OsContactTest.cpp
-
-# :TODO: Removed because they depend on direct access to glib
-#    os/OsTimerTest.cpp
-
-# [DEBUG ASSISTANT] List a single unittest to isoloate a unittest for
-# debugging or when developing a new unittest. As courtesy remove all
-# unittests before checking in, although forgetting to has no ill
-# effects. To build and run:
-#
-#   cd src/test
-#   make sandbox
-#   ./sandbox
-#
-#sandbox_LDFLAGS = $(testsuite_LDFLAGS)
-sandbox_LDADD = $(testsuite_LDADD)
-
-sandbox_CXXFLAGS = $(testsuite_CXXFLAGS)
-sandbox_SOURCES = \
-    os/OsEventTest.cpp \
-    utl/PluginHooksTest.cpp
-
-# Performance test of UtlList
-
-UtlListPerformance_SOURCES = \
-	utl/UtlListPerformance.cpp
-
-
-UtlListPerformance_CXXFLAGS = \
-	-I$(top_builddir)/config \
-	-I$(top_srcdir)/include
-
-UtlListPerformance_LDADD = \
-    ../libsipXport.la
-
-# Performance test of UtlHashMap
-
-UtlHashMapPerformance_SOURCES = \
-	utl/UtlHashMapPerformance.cpp
-
-
-UtlHashMapPerformance_CXXFLAGS = \
-	-I$(top_builddir)/config \
-	-I$(top_srcdir)/include
-
-UtlHashMapPerformance_LDADD = \
-    ../libsipXport.la
-
-
-EXTRA_DIST=
-
-=======
 
 SUBDIRS = sipxunit testplugin
 
@@ -268,4 +135,3 @@
 
 
 EXTRA_DIST=
->>>>>>> c76e972f
