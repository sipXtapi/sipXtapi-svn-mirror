//
// Copyright (C) 2004-2006 SIPfoundry Inc.
// Licensed by SIPfoundry under the LGPL license.
//
// Copyright (C) 2004-2006 Pingtel Corp.  All rights reserved.
// Licensed to SIPfoundry under a Contributor Agreement.
//
// $$
///////////////////////////////////////////////////////////////////////////////



    // Includes
#include "rtcp/SourceDescription.h"

#ifdef __pingtel_on_posix__
#include <netinet/in.h>
#include <unistd.h>
#endif

<<<<<<< HEAD
#ifdef WINCE
#   include <winsock.h>
=======
#ifdef WIN32
#   include <winsock2.h>
>>>>>>> c76e972f
#endif

#ifdef INCLUDE_RTCP /* [ */


    // Constants

    // SDES Fields Identifiers
const int TERMINATOR        = 0;
const int REPORT_CYCLES     = 3;


   // Static Variable Initialization
CSourceDescription *CSourceDescription::m_spoLocalSDES = NULL;

/**
 *
 * Method Name:  GetLocalSDES()
 *
 * Inputs:   None
 *
 * Outputs:  None
 *
 * Returns:  ISDESReport *piSDESReport
 *                             - Pointer to local Source Description Interface
 *
 * Description:  A static member function used to obtain an ISDESReport
 *               interface.
 *
 * Usage Notes:  This method shall cause the local Source Description Singleton
 *               object to be created if it has not already been instantiated.
 *
 */
CSourceDescription *CSourceDescription::GetLocalSDES(void)
{

    // If the Source Description object does not yet exist or hasn't been
    //  started, then acquire the lock to ensure that only one instance of
    //  the task is started
      // sLock.acquire();
    if (m_spoLocalSDES == NULL)
    {
        m_spoLocalSDES = new CSourceDescription(0,
            (unsigned char *)"Your Name Here",
            (unsigned char *)"caller@pingtel.com",
            (unsigned char *)"(781)938-5306",
            (unsigned char *)
                      "Suite 2200, 400 West Cummings Park, Woburn MA 01801",
            (unsigned char *)"Xpressa",
            (unsigned char *)"Insert User Profile Here",
            (unsigned char *)"-private data-");
        if(!m_spoLocalSDES)
        {
            osPrintf("**** FAILURE **** CSourceDescription::GetLocalSDES()"
                     " - Unable to Create Local Source Description Object\n");
            return(NULL);
        }
    }
 
    // Check whether the local Source Description object has been initialized.
    // Initialize it if it has not yet been done.
    if(!m_spoLocalSDES->IsInitialized())
    {
       if(!m_spoLocalSDES->Initialize())
       {
           osPrintf("**** FAILURE **** CSourceDescription::GetLocalSDES()"
                                     " - Unable to Initialize SDES object\n");
           m_spoLocalSDES->Release();
           m_spoLocalSDES = NULL;
           return(NULL);
       }
 
       return(m_spoLocalSDES);
    }
 
      // sLock.release();
 
    // Bump the reference count to this object
    m_spoLocalSDES->AddRef();
 
    return(m_spoLocalSDES);

}

/**
 *
 * Method Name:  CSourceDescription() - Constructor
 *
 *
 * Inputs:      unsigned long   ulSSRC       - SSRC ID
 *              unsigned char  *puchName     - NAME field
 *              unsigned char  *puchEmail    - EMAIL field
 *              unsigned char  *puchPhone    - PHONE field
 *              unsigned char  *puchAppName  - APPLICATION NAME
 *              unsigned char  *puchLocation - LOCATION field
 *              unsigned char  *puchNotes    - NOTES field
 *              unsigned char  *puchPrivate  - PRIVATE field
 *
 * Outputs:     None
 *
 * Returns:     None
 *
 * Description: Performs CSourceDescription object initialization.  This
 *              constructor shall be called to form a Source Description
 *              identifying a local Pingtel phone set.
 *
 * Usage Notes: Performs default assignment of any arguments that may not be
 *              known at construction time.  The least likely known at
 *              construction time are placed at the end of the construction
 *              list.
 *
 */
CSourceDescription::CSourceDescription(unsigned long ulSSRC,
            unsigned char *puchName, unsigned char *puchEmail,
            unsigned char *puchPhone, unsigned char *puchLocation,
            unsigned char *puchAppName, unsigned char *puchNotes,
            unsigned char *puchPrivate)
               :CRTCPHeader(ulSSRC, etSDESReport),  // Base class construction
                m_bCNameSet(FALSE),
                m_ulContentMask(0),
                m_ulCNameLength(0),
                m_ulNameLength(0),
                m_ulEmailLength(0),
                m_ulPhoneLength(0),
                m_ulAppNameLength(0),
                m_ulLocationLength(0),
                m_ulNotesLength(0),
                m_ulPrivateLength(0)
{

    // Copy all Source Description elements provided at construction time into
    //  internal storage

    // Assign SSRC
    SetSSRC(ulSSRC);

    // Assign Field Information elements of the Source Description object
    SetAllComponents(puchName, puchEmail,
                puchPhone, puchLocation, puchAppName, puchNotes, puchPrivate);

}



/**
 *
 * Method Name:  CSourceDescription() - Constructor
 *
 *
 * Inputs:   bool bIncludeHeader
 *                             - TRUE => a header precedes the SDES field info
 *           unsigned char *puchSDESReport
 *                           - An SDES Report received from a call participant
 *
 * Outputs:  None
 *
 * Returns:  None
 *
 * Description: Performs CSourceDescription object initialization.  This
 *              constructor shall be called to construct a Source Description
 *              object identifying a FE call participant.  The event interests
 *              register and notification interface passed shall be used to
 *              generate events and deliver them to their intended recipients.
 *
 * Usage Notes: Performs default assignment of any arguments that may not be
 *              known at construction time.
 *
 *              Uses wide character format for internationalization purposes.
 */
CSourceDescription::CSourceDescription(bool bIncludeHeader,
                                       unsigned char *puchSDESReport)
                   :CRTCPHeader(0, etSDESReport),  // Base class construction
                    m_ulContentMask(0),
                    m_ulChangeMask(0),
                    m_ulCNameLength(0),
                    m_ulNameLength(0),
                    m_ulEmailLength(0),
                    m_ulPhoneLength(0),
                    m_ulAppNameLength(0),
                    m_ulLocationLength(0),
                    m_ulNotesLength(0),
                    m_ulPrivateLength(0)
{

    // Check whether a source description report has been provided at
    //  construction time.  If so, delegate to the parsing method to
    //  extract all SDES contents.
    if(puchSDESReport != NULL)
        ParseSDESReport(bIncludeHeader, puchSDESReport);
}



/**
 *
 * Method Name: ~CSourceDescription() - Destructor
 *
 *
 * Inputs:      None
 *
 * Outputs:     None
 *
 * Returns:     None
 *
 * Description: Shall deallocate and/or release all resources that were
 *              acquired over the course of runtime.
 *
 * Usage Notes:
 *
 *
 */
CSourceDescription::~CSourceDescription(void)
{
// Our reference count must have gone to 0 to get here.  We have not allocated
// any memory so we shall now go quietly into that good night!
}


/**
 *
 * Method Name:  SetAllComponents()
 *
 *
 * Inputs:      unsigned char *puchName      - NAME field
 *              unsigned char *puchEmail     - EMAIL field
 *              unsigned char *puchPhone     - PHONE field
 *              unsigned char *puchAppName   - APPLICATION NAME
 *              unsigned char *puchLocation  - LOCATION field
 *              unsigned char *puchNotes     - NOTES field
 *              unsigned char *puchPrivate   - PRIVATE field
 *
 * Outputs:     None
 *
 * Returns:     None
 *
 * Description: Performs a bulk set upon all the constituent elements composing
 *              a Source Description.
 *
 * Usage Notes: Performs default assignment of any arguments that may not be
 *              provided at assignment time.  The least likely known are placed
 *              at the end of the assignment list.
 *
 *              All elements passed must be NULL terminated.
 *
 */
void CSourceDescription::SetAllComponents(unsigned char *puchName,
        unsigned char *puchEmail, unsigned char *puchPhone,
        unsigned char *puchLocation, unsigned char *puchAppName,
        unsigned char *puchNotes, unsigned char *puchPrivate)
{

    // Copy Name contents and store length
    if(puchName != NULL)
    {
        strcpy((char *)m_uchName, (char *)puchName);
        m_ulNameLength = strlen((char *)puchName);
    }

    // Copy Email contents and store length
    if(puchEmail != NULL)
    {
        strcpy((char *)m_uchEmail, (char *)puchEmail);
        m_ulEmailLength = strlen((char *)puchEmail);
    }

    // Copy Phone contents and store length
    if(puchPhone != NULL)
    {
        strcpy((char *)m_uchPhone, (char *)puchPhone);
        m_ulPhoneLength = strlen((char *)puchPhone);
    }

    // Copy Location contents and store length
    if(puchLocation != NULL)
    {
        strcpy((char *)m_uchLocation, (char *)puchLocation);
        m_ulLocationLength = strlen((char *)puchLocation);
    }

    // Copy AppName contents and store length
    if(puchAppName != NULL)
    {
        strcpy((char *)m_uchAppName, (char *)puchAppName);
        m_ulAppNameLength = strlen((char *)puchAppName);
    }

    // Copy Notes contents and store length
    if(puchNotes != NULL)
    {
        strcpy((char *)m_uchNotes, (char *)puchNotes);
        m_ulNotesLength = strlen((char *)puchNotes);
    }

    // Copy Private contents and store length
    if(puchNotes != NULL)
    {
        strcpy((char *)m_uchPrivate, (char *)puchPrivate);
        m_ulPrivateLength = strlen((char *)puchPrivate);
    }

}


/**
 *
 * Method Name:  GetAllComponents()
 *
 *
 * Inputs:      unsigned char *puchName      - NAME field
 *              unsigned char *puchEmail     - EMAIL field
 *              unsigned char *puchPhone     - PHONE field
 *              unsigned char *puchAppName   - APPLICATION NAME
 *              unsigned char *puchLocation  - LOCATION field
 *              unsigned char *puchNotes     - NOTES field
 *              unsigned char *puchPrivate   - PRIVATE field
 *
 * Outputs:     None
 *
 * Returns:     None
 *
 * Description: Performs a bulk get upon all the constituent elements
 *              composing a Source Description.
 *
 * Usage Notes: The elements retrieved are NULL terminated so strings passed
 *              have to be at least 256 characters in length.
 *
 */
void CSourceDescription::GetAllComponents(unsigned char *puchName,
        unsigned char *puchEmail, unsigned char *puchPhone,
        unsigned char *puchLocation, unsigned char *puchAppName,
        unsigned char *puchNotes, unsigned char *puchPrivate)
{

    // Copy Name contents
    if(puchName != NULL)
        strcpy((char *)puchName, (char *)m_uchName);

    // Copy Email contents
    if(puchEmail != NULL)
        strcpy((char *)puchEmail, (char *)m_uchEmail);

    // Copy Phone contents
    if(puchPhone != NULL)
        strcpy((char *)puchPhone, (char *)m_uchPhone);

    // Copy Location contents
    if(puchLocation != NULL)
        strcpy((char *)puchLocation, (char *)m_uchLocation);

    // Copy AppName contents
    if(puchAppName != NULL)
        strcpy((char *)puchAppName, (char *)m_uchAppName);

    // Copy Notes contents
    if(puchNotes != NULL)
        strcpy((char *)puchNotes, (char *)m_uchNotes);

    // Copy Private contents
    if(puchPrivate != NULL)
        strcpy((char *)puchPrivate, (char *)m_uchPrivate);

}

/**
 *
 * Method Name:  SetSSRC
 *
 *
 * Inputs:      unsigned long   ulSSRC   - Source ID
 *
 * Outputs:     None
 *
 * Returns:     void
 *
 * Description: Stores the Source Identifier associated with an RTP connection.
 *
 * Usage Notes:
 *
 *
 *
 */
void CSourceDescription::SetSSRC(unsigned long ulSSRC)
{

    // Store the modified SSRC as an internal attribute
    CRTCPHeader::SetSSRC(ulSSRC);

}

/**
 *
 * Method Name:  SetCName
 *
 *
 * Inputs:   unsigned char *puchCName - CNAME Character String
 *           unsigned long  ulLength  - Optional Length of CNAME argument passed
 *
 * Outputs:  None
 *
 * Returns:  bool
 *
 * Description: Stores the CName field and length, either specified of derived,
 *              as attributed within the object.
 *
 * Usage Notes: The CNAME argument MUST be passed as a NULL terminated string
 *              or must contain a valid length argument.  All text strings
 *              passed shall be truncated beyond the length of 255 characters.
 *
 */
bool CSourceDescription::SetCName(unsigned char *puchCName,
                                  unsigned long ulLength)
{

    // Check whether a valid length was passed
    if(ulLength)
    {
        // Check for change
        if(strncmp((char *)puchCName, (char *)m_uchCName, ulLength) == 0)
            return(FALSE);

        // Make sure length is no greater than MAX_SOURCE_LENGTH
        m_ulCNameLength =
                ulLength < MAX_SOURCE_LENGTH ? ulLength : MAX_SOURCE_LENGTH-1;
        strncpy((char *)m_uchCName, (char *)puchCName, m_ulCNameLength);
        m_uchCName[m_ulCNameLength] = 0;
    }
    else
    {
        // Check for change
        if(strcmp((char *)puchCName, (char *)m_uchCName) == 0)
            return(FALSE);

        // Assume NULL termination and do a straight string copy
        strcpy((char *)m_uchCName, (char *)puchCName);
        m_ulCNameLength = strlen((char *)puchCName);
    }

    return(TRUE);
}


/**
 *
 * Method Name:  GetCName
 *
 *
 * Inputs:   None
 *
 * Outputs:  unsigned char *puchCName
 *                     - buffer in which the CNAME attribute shall be returned
 *
 * Returns:  unsigned long - Length of the item being returned in the buffer
 *
 * Description: Retrieves the CName attribute stored within the object and
 *              returns its associated length.
 *
 * Usage Notes: All character strings returned are limited to 255 bytes in
 *              length.  Any wide character support for internationalized
 *              display is a responsibility assumed by the caller.
 *
 *
 */
 unsigned long CSourceDescription::GetCName(unsigned char *puchCName)
 {

    // Copy the attribute contents into the output buffer passed
     if(puchCName != NULL)
        strcpy((char *)puchCName, (char *)m_uchCName);

    return(m_ulCNameLength);

 }

/**
 *
 * Method Name:  SetName
 *
 *
 * Inputs:      unsigned char  *puchName   - NAME Character String
 *              unsigned long   ulLength   - Length of NAME argument passed
 *
 * Outputs:     None
 *
 * Returns:     bool
 *
 * Description: Stores the Name field and length, either specified of derived,
 *              as attributed within the object.
 *
 * Usage Notes: The NAME argument MUST be passed as a NULL terminated string
 *              or must contain a valid length argument.  All text strings
 *              passed shall be truncated beyond the length of 255 characters.
 *
 */
bool CSourceDescription::SetName(unsigned char *puchName,
                                 unsigned long ulLength)
{

    // Check whether a valid length was passed
    if(ulLength)
    {
        // Check for change
        if(strncmp((char *)puchName, (char *)m_uchName, ulLength) == 0)
            return(FALSE);

        // Make sure length is no greater than MAX_LENGTH
        m_ulNameLength =
                ulLength < MAX_SOURCE_LENGTH ? ulLength : MAX_SOURCE_LENGTH-1;
        strncpy((char *)m_uchName, (char *)puchName, m_ulNameLength);
        m_uchName[m_ulNameLength] = 0;
    }
    else if(puchName != NULL)
    {
        // Check for change
        if(strcmp((char *)puchName, (char *)m_uchName) == 0)
            return(FALSE);

        // Assume NULL termination and do a straight string copy
        strcpy((char *)m_uchName, (char *)puchName);
        m_ulNameLength = strlen((char *)puchName);
    }

    return(TRUE);
}



/**
 *
 * Method Name:  GetName
 *
 *
 * Inputs:   None
 *
 * Outputs:  unsigned char *puchName
 *                      - buffer in which the NAME attribute shall be returned
 *
 * Returns:  unsigned long  - Length of the item being returned in the buffer
 *
 * Description: Retrieves the Name attribute stored within the object and
 *              returns its associated length.
 *
 * Usage Notes: All character strings returned are limited to 255 bytes in
 *              length.  Any wide character support for internationalized
 *              display is a responsibility assumed by the caller.
 *
 */
unsigned long CSourceDescription::GetName(unsigned char *puchName)
{

    // Copy the attribute contents into the output buffer passed
    if(puchName != NULL)
    {
        strcpy((char *)puchName, (char *)m_uchName);
        return(m_ulNameLength);
    }

    return(0);

}



/**
 *
 * Method Name:  SetEmail
 *
 *
 * Inputs:      unsigned char *puchEmail  - EMAIL character string
 *              unsigned long  ulLength   - Length of Email argument passed
 *
 * Outputs:     None
 *
 * Returns:     bool
 *
 * Description: Stores the Email field and length, either specified of derived,
 *              as attributed within the object.
 *
 * Usage Notes: The EMAIL argument MUST be passed as a NULL terminated string
 *              or must contain a valid length argument.  All text strings
 *              passed shall be truncated beyond the length of 255 characters.
 *
 *
 */
bool CSourceDescription::SetEmail(unsigned char *puchEmail,
                                  unsigned long ulLength)
{

    // Check whether a valid length was passed
    if(ulLength)
    {
        // Check for change
        if(strncmp((char *)puchEmail, (char *)m_uchEmail, ulLength) == 0)
            return(FALSE);

        // Make sure length is no greater than MAX_LENGTH
        m_ulEmailLength =
                ulLength < MAX_SOURCE_LENGTH ? ulLength : MAX_SOURCE_LENGTH-1;
        strncpy((char *)m_uchEmail, (char *)puchEmail, m_ulEmailLength);
        m_uchEmail[m_ulEmailLength] = 0;
    }
    else if(puchEmail != NULL)
    {
        // Check for change
        if(strcmp((char *)puchEmail, (char *)m_uchEmail) == 0)
            return(FALSE);

        // Assume NULL termination and do a straight string copy
        strcpy((char *)m_uchEmail, (char *)puchEmail);
        m_ulEmailLength = strlen((char *)puchEmail);
    }

    return(TRUE);
}


/**
 *
 * Method Name:  GetEmail
 *
 *
 * Inputs:   None
 *
 * Outputs:  unsigned char *puchEmail
 *                     - buffer in which the EMAIL attribute shall be returned
 *
 * Returns:  unsigned long - Length of the item being returned in the buffer
 *
 * Description: Retrieves the Email attribute stored within the object and
 *              returns its associated length.
 *
 * Usage Notes: All character strings returned are limited to 255 bytes in
 *              length.  Any wide character support for internationalized
 *              display is a responsibility assumed by the caller.
 *
 *
 */
unsigned long CSourceDescription::GetEmail(unsigned char *puchEmail)
{

    // Copy the attribute contents into the output buffer passed
    if(puchEmail != NULL)
    {
        strcpy((char *)puchEmail, (char *)m_uchEmail);
        return(m_ulEmailLength);
    }

    return(0);
}

/**
 *
 * Method Name:  SetPhone
 *
 *
 * Inputs:      unsigned char  *puchPhone   - PHONE character string
 *              unsigned long   ulLength    - Length of Phone argument passed
 *
 * Outputs:     None
 *
 * Returns:     bool
 *
 * Description: Stores the Phone field and length, either specified of derived,
 *              as attributed within the object.
 *
 * Usage Notes: The PHONE argument MUST be passed as a NULL terminated string
 *              or must contain a valid length argument.  All text strings
 *              passed shall be truncated beyond the length of 255 characters.
 *
 *
 */
bool CSourceDescription::SetPhone(unsigned char *puchPhone,
                                  unsigned long ulLength)
{

    // Check whether a valid length was passed
    if(ulLength)
    {
        // Check for change
        if(strncmp((char *)puchPhone, (char *)m_uchPhone, ulLength) == 0)
            return(FALSE);

        // Make sure length is no greater than MAX_LENGTH
        m_ulPhoneLength =
                ulLength < MAX_SOURCE_LENGTH ? ulLength : MAX_SOURCE_LENGTH-1;
        strncpy((char *)m_uchPhone, (char *)puchPhone, m_ulPhoneLength);
        m_uchPhone[m_ulPhoneLength] = 0;
    }
    else if(puchPhone != NULL)
    {
        // Check for change
        if(strcmp((char *)puchPhone, (char *)m_uchPhone) == 0)
            return(FALSE);

        // Assume NULL termination and do a straight string copy
        strcpy((char *)m_uchPhone, (char *)puchPhone);
        m_ulPhoneLength = strlen((char *)puchPhone);
    }

    return(TRUE);
}



/**
 *
 * Method Name:  GetPhone
 *
 *
 * Inputs:   None
 *
 * Outputs:  unsigned char *puchPhone
 *                     - buffer in which the PHONE attribute shall be returned
 *
 * Returns:  unsigned long - Length of the item being returned in the buffer
 *
 * Description: Retrieves the Phone attribute stored within the object and
 *              returns its associated length.
 *
 * Usage Notes: All character strings returned are limited to 255 bytes in
 *              length.  Any wide character support for internationalized
 *              display is a responsibility assumed by the caller.
 */
unsigned long CSourceDescription::GetPhone(unsigned char *puchPhone)
{

    // Copy the attribute contents into the output buffer passed
    if(puchPhone != NULL)
    {
        strcpy((char *)puchPhone, (char *)m_uchPhone);
        return(m_ulPhoneLength);
    }

    return(0);

}

/**
 *
 * Method Name:  SetAppName
 *
 *
 * Inputs:   unsigned char  *puchAppName - Application Name character string
 *           unsigned long   ulLength    - Length of APP NAME argument passed
 *
 * Outputs:  None
 *
 * Returns:  bool
 *
 * Description: Stores the App Name field and length, either specified of
 *              derived, as attributed within the object.
 *
 * Usage Notes: The APP NAME argument MUST be passed as a NULL terminated
 *              string or must contain a valid length argument.  All text
 *              strings passed shall be truncated beyond the length of 255
 *              characters.
 */
bool CSourceDescription::SetAppName(unsigned char *puchAppName,
                                    unsigned long ulLength)
{

    // Check whether a valid length was passed
    if(ulLength)
    {
        // Check for change
        if(strncmp((char *)puchAppName, (char *)m_uchAppName, ulLength) == 0)
            return(FALSE);

        // Make sure length is no greater than MAX_LENGTH
        m_ulAppNameLength =
                ulLength < MAX_SOURCE_LENGTH ? ulLength : MAX_SOURCE_LENGTH-1;
        strncpy((char *)m_uchAppName, (char *)puchAppName, m_ulAppNameLength);
        m_uchAppName[m_ulAppNameLength] = 0;
    }
    else if(puchAppName != NULL)
    {
        // Check for change
        if(strcmp((char *)puchAppName, (char *)m_uchAppName) == 0)
            return(FALSE);

        // Assume NULL termination and do a straight string copy
        strcpy((char *)m_uchAppName, (char *)puchAppName);
        m_ulAppNameLength = strlen((char *)puchAppName);
    }

    return(TRUE);
}


/**
 *
 * Method Name:  GetAppName
 *
 *
 * Inputs:   None
 *
 * Outputs:  unsigned char *puchAppName
 *          - buffer in which the APPLICATION NAME attribute shall be returned
 *
 * Returns:  unsigned long - Length of the item being returned in the buffer
 *
 * Description: Retrieves the Application Name attribute stored within the
 *              object and returns its associated length.
 *
 * Usage Notes: All character strings returned are limited to 255 bytes in
 *              length.  Any wide character support for internationalized
 *              display is a responsibility assumed by the caller.
 */
unsigned long CSourceDescription::GetAppName(unsigned char *puchAppName)
{

    // Copy the attribute contents into the output buffer passed
    if(puchAppName != NULL)
    {
        strcpy((char *)puchAppName, (char *)m_uchAppName);
        return(m_ulAppNameLength);
    }

    return(0);

}



/**
 *
 * Method Name:  SetLocation
 *
 *
 * Inputs:   unsigned char *puchLocation  - Location character string
 *           unsigned long  ulLength      - Length of Location argument passed
 *
 * Outputs:  None
 *
 * Returns:  bool
 *
 * Description: Stores the Location field and length, either specified of
 *              derived, as attributed within the object.
 *
 * Usage Notes: The LOCATION argument MUST be passed as a NULL terminated
 *              string or must contain a valid length argument.  All text
 *              strings passed shall be truncated beyond the length of 255
 *              characters.
 *
 *
 */
bool CSourceDescription::SetLocation(unsigned char *puchLocation,
                                     unsigned long ulLength)
{

    // Check whether a valid length was passed
    if(ulLength)
    {
        // Check for change
        if(strncmp((char *)puchLocation, (char *)m_uchLocation, ulLength) == 0)
            return(FALSE);

        // Make sure length is no greater than MAX_LENGTH
        m_ulLocationLength =
                ulLength < MAX_SOURCE_LENGTH ? ulLength : MAX_SOURCE_LENGTH-1;
        strncpy((char *)m_uchLocation,
                                    (char *)puchLocation, m_ulLocationLength);
        m_uchLocation[m_ulLocationLength] = 0;
    }
    else if(puchLocation != NULL)
    {
        // Check for change
        if(strcmp((char *)puchLocation, (char *)m_uchLocation) == 0)
            return(FALSE);

        // Assume NULL termination and do a straight string copy
        strcpy((char *)m_uchLocation, (char *)puchLocation);
        m_ulLocationLength = strlen((char *)puchLocation);
    }


    return(TRUE);
}


/**
 *
 * Method Name:  GetLocation
 *
 *
 * Inputs:   None
 *
 * Outputs:  unsigned char *puchLocation
 *                  - buffer in which the LOCATION attribute shall be returned
 *
 * Returns:  unsigned long - Length of the item being returned in the buffer
 *
 * Description: Retrieves the Location attribute stored within the object and
 *              returns its associated length.
 *
 * Usage Notes: All character strings returned are limited to 255 bytes in
 *              length.  Any wide character support for internationalized
 *              display is a responsibility assumed by the caller.
 */
unsigned long CSourceDescription::GetLocation(unsigned char *puchLocation)
{

    // Copy the attribute contents into the output buffer passed
    if(puchLocation != NULL)
    {
        strcpy((char *)puchLocation, (char *)m_uchLocation);
        return(m_ulLocationLength);
    }

    return(0);

}

/**
 *
 * Method Name:  SetNotes
 *
 *
 * Inputs:   unsigned char  *puchNotes  - Notes character string
 *           unsigned long   ulLength   - Length of Notes argument passed
 *
 * Outputs:  None
 *
 * Returns:  bool
 *
 * Description: Stores the Notes field and length, either specified of derived,
 *              as attributed within the object.
 *
 * Usage Notes: The NOTES argument MUST be passed as a NULL terminated string
 *              or must contain a valid length argument.  All text strings
 *              passed shall be truncated beyond the length of 255 characters.
 *
 *
 */
bool CSourceDescription::SetNotes(unsigned char *puchNotes,
                                  unsigned long ulLength)
{

    // Check whether a valid length was passed
    if(ulLength)
    {
        // Check for change
        if(strncmp((char *)puchNotes, (char *)m_uchNotes, ulLength) == 0)
            return(FALSE);

        // Make sure length is no greater than MAX_LENGTH
        m_ulNotesLength =
                ulLength < MAX_SOURCE_LENGTH ? ulLength : MAX_SOURCE_LENGTH-1;
        strncpy((char *)m_uchNotes, (char *)puchNotes, m_ulNotesLength);
        m_uchNotes[m_ulNotesLength] = 0;
    }
    else if(puchNotes != NULL)
    {
        // Check for change
        if(strcmp((char *)puchNotes, (char *)m_uchNotes) == 0)
            return(FALSE);

        // Assume NULL termination and do a straight string copy
        strcpy((char *)m_uchNotes, (char *)puchNotes);
        m_ulNotesLength = strlen((char *)puchNotes);
    }

    return(TRUE);
}


/**
 *
 * Method Name:  GetNotes
 *
 *
 * Inputs:   None
 *
 * Outputs:  unsigned char *puchNotes
 *                     - buffer in which the Notes attribute shall be returned
 *
 * Returns:  unsigned long - Length of the item being returned in the buffer
 *
 * Description: Retrieves the Notes attribute stored within the object and
 *              returns its associated length.
 *
 * Usage Notes: All character strings returned are limited to 255 bytes in
 *              length.  Any wide character support for internationalized
 *              display is a responsibility assumed by the caller.
 *
 *
 */
unsigned long CSourceDescription::GetNotes(unsigned char *puchNotes)
{

    // Copy the attribute contents into the output buffer passed
    if(puchNotes != NULL)
    {
        strcpy((char *)puchNotes, (char *)m_uchNotes);
        return(m_ulNotesLength);
    }

    return(0);

}


/**
 *
 * Method Name:  SetPrivate
 *
 *
 * Inputs:   unsigned char  *puchNotes   - Private character string
 *           unsigned long   ulLength    - Length of Private argument passed
 *
 * Outputs:  None
 *
 * Returns:  bool
 *
 * Description: Stores the Private field and length, either specified of
 *              derived, as attributed within the object.
 *
 * Usage Notes: The PRIVATE argument MUST be passed as a NULL terminated
 *              string or must contain a valid length argument.  All text
 *              strings passed shall be truncated beyond the length of 255
 *              characters.
 *
 *
 */
bool CSourceDescription::SetPrivate(unsigned char *puchPrivate,
                                    unsigned long ulLength)
{

    // Check whether a valid length was passed
    if(ulLength)
    {
        // Check for change
        if(strncmp((char *)puchPrivate, (char *)m_uchPrivate, ulLength) == 0)
            return(FALSE);

        // Make sure length is no greater than MAX_LENGTH
        m_ulPrivateLength =
                ulLength < MAX_SOURCE_LENGTH ? ulLength : MAX_SOURCE_LENGTH-1;
        strncpy((char *)m_uchPrivate, (char *)puchPrivate, m_ulPrivateLength);
        m_uchPrivate[m_ulPrivateLength] = 0;
    }
    else if(puchPrivate != NULL)
    {
        // Check for change
        if(strcmp((char *)puchPrivate, (char *)m_uchPrivate) == 0)
            return(FALSE);

        // Assume NULL termination and do a straight string copy
        strcpy((char *)m_uchPrivate, (char *)puchPrivate);
        m_ulPrivateLength = strlen((char *)puchPrivate);
    }

    return(TRUE);
}

/**
 *
 * Method Name:  GetPrivate
 *
 *
 * Inputs:   None
 *
 * Outputs:  unsigned char *puchPrivate
 *                   - buffer in which the Private attribute shall be returned
 *
 * Returns:  unsigned long - Length of the item being returned in the buffer
 *
 * Description: Retrieves the Private attribute stored within the object and
 *              returns its associated length.
 *
 * Usage Notes: All character strings returned are limited to 255 bytes in
 *              length.  Any wide character support for internationalized
 *              display is a responsibility assumed by the caller.
 *
 *
 */
unsigned long CSourceDescription::GetPrivate(unsigned char *puchPrivate)
{

    // Copy the attribute contents into the output buffer passed
    if(puchPrivate != NULL)
    {
        strcpy((char *)puchPrivate, (char *)m_uchPrivate);
        return(m_ulPrivateLength);
    }

    return(0);

}


/**
 *
 * Method Name:  FormatSDESReport
 *
 *
 * Inputs:   boolean        bIncludeHeader - TRUE if header should be included
 *           long           lContentMask   - Content Mask
 *           unsigned long  ulBufferSize   - length allocated for the buffer
 *
 * Outputs:  unsigned char *puchReportBuffer
 *                      - Buffer used to store the contents of the SDES Report
 *
 * Returns:  unsigned long - number of octets written into the buffer.
 *
 * Description: Constructs an SDES report using the buffer passed in by the
 *              caller.  The Source Description object shall use the period
 *              count passed to determine which information should be used
 *              to populate an SDES report.
 *
 * Usage Notes: The header of the RTCP Report shall be formatted by delegating
 *              to the base class.
 *
 *
 */
unsigned long CSourceDescription::FormatSDESReport(bool bIncludeHeader,
                long lContentMask, unsigned char *puchReportBuffer,
                unsigned long ulBufferSize)
{
    unsigned char   *puchPayloadBuffer;
    unsigned long    ulReportLength;

    // Check whether the CNAME has been calculate yet.
    // If not, we shall do this as our first act.
    if(!m_bCNameSet)
    {
        FormulateCName();
    }

    // Check to see whether there is a header present or not.
    if(bIncludeHeader)
    {
        // Let's offset into the Formatting buffer enough to start depositing
        //  payload
        puchPayloadBuffer = puchReportBuffer + GetHeaderLength();
    }
    else
    {
        // No header. Deposit payload at the beginning of the buffer
        puchPayloadBuffer = puchReportBuffer;

        // Let's load the SSRC into the SDES Report
        *((unsigned long *)puchPayloadBuffer) = htonl(GetSSRC());
        puchPayloadBuffer += sizeof(unsigned long);
    }


    // Let's load the field information based upon the content mask
    puchPayloadBuffer += LoadFieldInfo(puchPayloadBuffer, lContentMask);

    // Let's load padding onto the end of the packet to insure 4 byte alignment
    bool bPadded;
    puchPayloadBuffer += TerminateNPad(puchPayloadBuffer, &bPadded);

    // Set the report length
    ulReportLength = puchPayloadBuffer - puchReportBuffer;

    // Let's check to see whether we need to prepend a header to this Receiver
    //  Report.  If so, let's call the RTCP Header base class's formatter.
    if(bIncludeHeader)
    {
        // Let's slap a header on this report
        FormatRTCPHeader((unsigned char *)
                  puchReportBuffer,   // RTCP Report Buffer
                  bPadded,            // Padding Flag
                  1,                  // Receiver Count set to 1 for now
                  ulReportLength);    // Report Length
    }

    return(ulReportLength);

}


/**
 *
 * Method Name:  ParseSDESReport
 *
 *
 * Inputs:   bool bIncludeHeader - TRUE if RTCP Header preceeds report
 *           unsigned char *puchReportBuffer
 *               - Character Buffer containing the contents of the SDES Report
 *
 * Outputs:  None
 *
 * Returns:  unsigned long - Number of octets processed
 *
 * Description: Extracts the contents of an SDES report using the buffer passed
 *              in by the caller.  The Source Description object shall store
 *              the content and length of data fields extracted from the SDES
 *              Report.
 *
 * Usage Notes: The header of the RTCP Report shall be parsed by delegating to
 *              the base class.
 *
 *
 */
unsigned long CSourceDescription::ParseSDESReport(
                          bool bIncludeHeader, unsigned char *puchReportBuffer)
{

    unsigned char    *puchPayloadBuffer = puchReportBuffer;
    unsigned long     ulFieldLength = 0;

    // Determine whether the header has been included.  If so, let's
    // extract the header information
    if(bIncludeHeader)
    {
        // Check whether the RTCP Header has been correctly
        //  formed (Version, etc...).
        if(!ParseRTCPHeader(puchReportBuffer))
            return(GetReportLength());

        // Good header.  Let's bump the payload pointer and continue.
        puchPayloadBuffer += GetHeaderLength();
    }
    else
    {
        SetSSRC(ntohl(*((long *)puchPayloadBuffer)));
        puchPayloadBuffer += sizeof(long);
    }

    // Let's parse the constituent components of the SDES list until a list
    //  terminator is encountered.  Also, be sure to reset the change mask so
    //  we know the differences between the last report and this report.
    m_ulContentMask = 0;
    m_ulChangeMask = 0;

    while((ulFieldLength = ExtractFieldInfo(puchPayloadBuffer)))
        puchPayloadBuffer += ulFieldLength;

    // Bump the pointer to account for the Terminator
    puchPayloadBuffer++;

    // Let's process any padding that might be present to align the
    //  payload on a 32 bit boundary.
    puchPayloadBuffer += ExtractPadding(puchPayloadBuffer);

    return(puchPayloadBuffer - puchReportBuffer);

}




/**
 *
 * Method Name:  FormulateCName
 *
 *
 * Inputs:      None
 *
 * Outputs:     None
 *
 * Returns:     bool  - TRUE indicates successful formulation of the CNAME.
 *                      (actually, always returns TRUE!)
 *
 * Description: Formulates the CNAME attribute by concatenating the NAME field
 *              with the IP address of the Pingtel Network Phone.  The
 *              resultant string shall take the following form
 *              'name@128.224.120.2' or 'name@host.pingtel.com'.
 *
 * Usage Notes: This method shall be called once at object initialization.  The
 *              CNAME attribute formed will be used in all successive calls and
 *              may only be changed when a system reset occurs.
 *
 *
 */
bool CSourceDescription::FormulateCName(void)
{
    unsigned char uchHostName[MAX_ENTRYSIZE];

    // Let's get the hostname of this system so that we can form the CNAME
    if(gethostname((char *)uchHostName, MAX_ENTRYSIZE-1) != 0)
    {
        // Unable to retrieve hostname. Let's use a default hostname
        strcpy((char *)uchHostName, (char *)"unknownhost.unknowndomain.com");
    }

    // We will form the CNAME by taking the current SDES Name and concatenating
    //  the Host Name.  If the name is not set, we will use a default name
    if(m_ulNameLength == 0)
    {
        // Use a default name
        sprintf((char *)m_uchCName, "UnknownUser@%s", uchHostName);
    }

    // A valid Name component is present.  Let's use it instead
    else
    {
        // Form a CName with the SDES Name
        strcpy((char *)m_uchCName, (char *)m_uchName);
    }

    // Let's complete the CName by concatenating the host name to the end
    sprintf((char *)m_uchCName,
                             "%s@%s", (char *)m_uchName, (char *)uchHostName);

    // Let's store the length of this CName
    m_ulCNameLength = strlen((char *)m_uchCName);

    // Set the flag so this doesn't get recalculated
    m_bCNameSet = TRUE;

    return(TRUE);
}


/**
 *
 * Method Name:  ExtractFieldInfo
 *
 *
 * Inputs:   unsigned char *puchReportBuffer
 *                                         - Buffer containing the SDES Report
 *
 * Outputs:  None
 *
 * Returns:  unsigned long - Number of octets processed
 *
 * Description: Extracts the field information contents of an SDES report using
 *              the buffer passed in by the caller. Each field entry shall
 *              contain an octet field type, an octet field length, and
 *              'length' octets of character data not to exceed 255.
 *
 * Usage Notes:
 *
 *
 */
unsigned long
         CSourceDescription::ExtractFieldInfo(unsigned char *puchReportBuffer)
{
    bool bChanged;
    unsigned char *puchPayloadBuffer = puchReportBuffer;

    // Get the Field type and length located
    //  within the first 2 octets of the SDES chunk
    unsigned long ulFieldType   = (unsigned long)*puchPayloadBuffer++;
    unsigned long ulFieldLength = (unsigned long)*puchPayloadBuffer++;

    // Evaluate the field type to determine how we
    //  will process and store the information
    switch(ulFieldType)
    {
        // A Null terminator octer has been found.  We will return control to
        //  the caller so that it may strip off any padding.
        case TERMINATOR:
            return(0);

        // CNAME_ID field type found
        case CNAME_ID:
            m_bCNameSet = TRUE;
            bChanged = SetCName(puchPayloadBuffer, ulFieldLength);
            break;

        // NAME_ID field type found
        case NAME_ID:
            bChanged = SetName(puchPayloadBuffer, ulFieldLength);
            break;

        // EMAIL_ID field type found
        case EMAIL_ID:
            bChanged = SetEmail(puchPayloadBuffer, ulFieldLength);
            break;

        // PHONE_ID field type found
        case PHONE_ID:
            bChanged = SetPhone(puchPayloadBuffer, ulFieldLength);
            break;

        // LOCATION_ID field type found
        case LOCATION_ID:
            bChanged = SetLocation(puchPayloadBuffer, ulFieldLength);
            break;

        // APPNAME_ID field type found
        case APPNAME_ID:
            bChanged = SetAppName(puchPayloadBuffer, ulFieldLength);
            break;

        // NOTE_ID field type found
        case NOTE_ID:
            bChanged = SetNotes(puchPayloadBuffer, ulFieldLength);
            break;

        // PRIVATE_ID field type found
        case PRIVATE_ID:
            bChanged = SetPrivate(puchPayloadBuffer, ulFieldLength);
            break;

        default:
            return(puchPayloadBuffer + ulFieldLength - puchReportBuffer);

    }

    // Set the field content mask
    m_ulContentMask += (1 << (ulFieldType - 1));

    // set the changed mask as well if the field
    //  changed since the last report received.
    if(bChanged)
            m_ulChangeMask += (1 << (ulFieldType - 1));

    // Return the amount of data processed
    return(puchPayloadBuffer + ulFieldLength - puchReportBuffer);

}

/**
 *
 * Method Name:  GetFieldChange
 *
 *
 * Input:    unsigned long  ulChangeMask
 *                    - A mask identifying the changed field in an SDES Report
 *
 * Outputs:  unsigned long *pulFieldType
 *                               - The Field Identifier present in change mask
 *           unsigned char *puchReportBuffer
 *                               - Buffer to store contents of field
 *
 * Returns:  unsigned long - The modified change mask
 *
 * Description: Gets a field from an SDES Report based upon the change mask
 *              passed.  A field present within the change mask shall have its
 *              ID and field contents loaded as output arguments to this call. 
 *              The change mask shall be modified to reflect the removal of the
 *              field change that is being returned.
 *
 * Usage Notes: This may be called multiple times to extract all the changes
 *              from an SDES report.  No more changes are available once the
 *              mask has a value of 0.
 *
 *
 */
unsigned long CSourceDescription::GetFieldChange(unsigned long ulChangeMask,
                 unsigned long *pulFieldType, unsigned char *puchFieldBuffer)
{

    // Loop through the list of field types to determine which
    //  are set within the change mask
    for(unsigned long ulField = 1; ulField <= PRIVATE_ID; ulField++)
    {
        // Check whether this Field bit is set within the change mask
        if(ulChangeMask & (1 << (ulField - 1)))
        {
            // One's compliment  this field from the mask
            ulChangeMask &= ~(1 << (ulField - 1));

            // Now load the arguments passed with
            //  the field type and the field buffer
            *pulFieldType = ulField;

            // Evaluate the field type to determine what to pass back
            switch(ulField)
            {

                // CNAME_ID field type found
                case CNAME_ID:
                    GetCName(puchFieldBuffer);
                    break;

                // NAME_ID field type found
                case NAME_ID:
                    GetName(puchFieldBuffer);
                    break;

                // EMAIL_ID field type found
                case EMAIL_ID:
                    GetEmail(puchFieldBuffer);
                    break;

                // PHONE_ID field type found
                case PHONE_ID:
                    GetPhone(puchFieldBuffer);
                    break;

                // LOCATION_ID field type found
                case LOCATION_ID:
                    GetLocation(puchFieldBuffer);
                    break;

                // APPNAME_ID field type found
                case APPNAME_ID:
                    GetAppName(puchFieldBuffer);
                    break;

                // NOTE_ID field type found
                case NOTE_ID:
                    GetNotes(puchFieldBuffer);
                    break;

                // PRIVATE_ID field type found
                case PRIVATE_ID:
                    GetPrivate(puchFieldBuffer);
                    break;
            }

            break;
        }

    }

    // Return the modified change mask
    return(ulChangeMask);

}


/**
 *
 * Method Name:  ExtractPadding
 *
 *
 * Inputs:   unsigned char *puchReportBuffer - Buffer containing the SDES Report
 *
 * Outputs:  None
 *
 * Returns:  unsigned long - Number of octet processed
 *
 * Description: Extracts the padding that might be present at the end of a
 *              list of field data contained within an SDES report.
 *
 * Usage Notes:
 *
 *
 */
unsigned long
           CSourceDescription::ExtractPadding(unsigned char *puchReportBuffer)
{
    unsigned char *puchPayloadBuffer = puchReportBuffer;

    // The last entry at the end of the list will be
    //  padded out to a 4 byte boundary
    while(((unsigned long)puchPayloadBuffer) % 4)
        puchPayloadBuffer++;

    return(puchPayloadBuffer - puchReportBuffer);

}


/**
 *
 * Method Name: LoadFieldInfo
 *
 *
 * Inputs:   unsigned char *puchReportBuffer
 *                         - Buffer containing the SDES Report
 *           long lContentMask
 *                         - The content mask used to populate the SDES Report
 *
 * Outputs:  None
 *
 * Returns:  unsigned long - Number of octets processed
 *
 * Description: Loads the field information contents of an SDES report into the
 *              buffer passed by the caller. Each field entry shall contain an
 *              octet field type, an octet field length, and 'length' octets of
 *              character data not to exceed 255.  The CNAME field will always
 *              be passed as part of the report along with another field
 *              element determined from the period count.
 *
 * Usage Notes:
 *
 *
 */
unsigned long CSourceDescription::LoadFieldInfo(unsigned char *puchReportBuffer,
                                                long          lContentMask)
{

    unsigned char   uchFieldBuffer[MAX_SOURCE_LENGTH];
    unsigned char   *puchPayloadBuffer = puchReportBuffer;
    unsigned long   ulEntryLength = 0;

    // Check the content mask to determine whether we are only interested in
    //  the changes to the SDES report since the last received.
    if(lContentMask == SDES_CHANGES)
        LoadFieldChanges(puchReportBuffer);


    // Load the CNAME field into the report buffer
    *puchPayloadBuffer++ = (unsigned char)CNAME_ID;
    ulEntryLength = GetCName(uchFieldBuffer);
    *puchPayloadBuffer++ = (unsigned char)ulEntryLength;
    strncpy((char *)puchPayloadBuffer, (char *)uchFieldBuffer, ulEntryLength);
    puchPayloadBuffer += ulEntryLength;
    m_ulChangeMask = (1 << (CNAME_ID - 1));

    // Let's use the content mask to determine whether we should add additional
    //  fields of information with the CNAME and which field it should be.
    if(lContentMask % REPORT_CYCLES == 0)
    {
        // Let's send a piece of information to accompany the CNAME field
        unsigned long ulItem =
                        (((lContentMask - REPORT_CYCLES)/ REPORT_CYCLES) %
                                                         (PRIVATE_ID - 1)) + 2;

        m_ulChangeMask += (1 << (ulItem - 1));

        // Add the field Type to the buffer
        *puchPayloadBuffer++ = (unsigned char)ulItem;

        // Evaluate the item and add the corresponding field
        //  information to the payload buffer
        switch(ulItem)
        {

            // NAME_ID field type found
            case NAME_ID:
                ulEntryLength = GetName(uchFieldBuffer);
                break;

            // EMAIL_ID field type found
            case EMAIL_ID:
                ulEntryLength = GetEmail(uchFieldBuffer);
                break;

            // PHONE_ID field type found
            case PHONE_ID:
                ulEntryLength = GetPhone(uchFieldBuffer);
                break;

            // LOCATION_ID field type found
            case LOCATION_ID:
                ulEntryLength = GetLocation(uchFieldBuffer);
                break;

            // APPNAME_ID field type found
            case APPNAME_ID:
                ulEntryLength = GetAppName(uchFieldBuffer);
                break;

            // NOTE_ID field type found
            case NOTE_ID:
                ulEntryLength = GetNotes(uchFieldBuffer);
                break;

            // PRIVATE_ID field type found
            case PRIVATE_ID:
                ulEntryLength = GetPrivate(uchFieldBuffer);
                break;

            default:
                break;

        }

        // Load the field item in payload buffer
        *puchPayloadBuffer++ = (unsigned char)ulEntryLength;
        strncpy((char *)puchPayloadBuffer,
                                       (char *)uchFieldBuffer, ulEntryLength);
        puchPayloadBuffer += ulEntryLength;

    }


    // Return the amount of data processed
    return(puchPayloadBuffer - puchReportBuffer);

}

/**
 *
 * Method Name: LoadFieldChanges
 *
 *
 * Inputs:   unsigned char *puchReportBuffer - Buffer containing the SDES Report
 *
 * Outputs:  None
 *
 * Returns:  unsigned long - Number of octets processed
 *
 * Description: Loads the field information contents of an SDES report into the
 *              buffer passed by the caller. Each field entry shall contain an
 *              octet field type, an octet field length, and 'length' octets of
 *              character data not to exceed 255.  The field contents will be
 *              determined by the change mask set at the last SDES report
 *              reception.
 *
 * Usage Notes:
 *
 *
 */
unsigned long
         CSourceDescription::LoadFieldChanges(unsigned char *puchReportBuffer)
{

    unsigned char   uchFieldBuffer[MAX_SOURCE_LENGTH];
    unsigned char   *puchPayloadBuffer = puchReportBuffer;
    unsigned long   ulEntryLength = 0;


    // Load the CNAME field into the report buffer
    *puchPayloadBuffer++ = (unsigned char)CNAME_ID;
    ulEntryLength = GetCName(uchFieldBuffer);
    *puchPayloadBuffer++ = (unsigned char)ulEntryLength;
    strncpy((char *)puchPayloadBuffer, (char *)uchFieldBuffer, ulEntryLength);
    puchPayloadBuffer += ulEntryLength;

    // Let's use the content mask to determine whether we should add
    //  additional fields of information with the CNAME and which field
    //  it should be.
    for(int iCount = 0; iCount <= PRIVATE_ID && m_ulContentMask; iCount++)
    {
        // Let's see if the field element is part of the change mask.  If not
        //  present, loop again until the field possibilities are exhausted.
        if(!(m_ulContentMask & (1 << iCount)))
            continue;

        // Add the field Type to the buffer
        *puchPayloadBuffer++ = (unsigned char)iCount+1;

        // Evaluate the item and add the corresponding field
        //  information to the payload buffer
        switch(iCount+1)
        {

            // NAME_ID field type found
            case NAME_ID:
                ulEntryLength = GetName(uchFieldBuffer);
                break;

            // EMAIL_ID field type found
            case EMAIL_ID:
                ulEntryLength = GetEmail(uchFieldBuffer);
                break;

            // PHONE_ID field type found
            case PHONE_ID:
                ulEntryLength = GetPhone(uchFieldBuffer);
                break;

            // LOCATION_ID field type found
            case LOCATION_ID:
                ulEntryLength = GetLocation(uchFieldBuffer);
                break;

            // APPNAME_ID field type found
            case APPNAME_ID:
                ulEntryLength = GetAppName(uchFieldBuffer);
                break;

            // NOTE_ID field type found
            case NOTE_ID:
                ulEntryLength = GetNotes(uchFieldBuffer);
                break;

            // PRIVATE_ID field type found
            case PRIVATE_ID:
                ulEntryLength = GetPrivate(uchFieldBuffer);
                break;

            default:
                break;

        }

        // Load the field item in payload buffer
        *puchPayloadBuffer++ = (unsigned char)ulEntryLength;
        strncpy((char *)puchPayloadBuffer,
                                       (char *)uchFieldBuffer, ulEntryLength);
        puchPayloadBuffer += ulEntryLength;

    }


    // Return the amount of data processed
    return(puchPayloadBuffer - puchReportBuffer);

}

/**
 *
 * Method Name:  TerminateNPad
 *
 *
 * Inputs:   unsigned char *puchReportBuffer - Buffer containing the SDES Report
 *
 * Outputs:  bool *pbPadded - TRUE => padding was added
 *
 * Returns:  unsigned long  - Number of octets processed
 *
 * Description: Add a terminating NULL octet and pad out to a 4 byte boundary.
 *
 * Usage Notes:
 *
 *
 */
unsigned long
    CSourceDescription::TerminateNPad(unsigned char *puchReportBuffer,
                                      bool *pbPadded)
{
    unsigned char *puchPayloadBuffer = puchReportBuffer;
    unsigned char numPadBytes;

    // Add the terminating NULL octet
    *puchPayloadBuffer++ = 0;

    // Add padding as needed to get us aligned on a 4 byte boundary
    numPadBytes = (unsigned char) ((4 - (((unsigned long)puchPayloadBuffer) % 4)) % 4);
    switch (numPadBytes) {
    case 3:
        *puchPayloadBuffer++ = 0;
    case 2:
        *puchPayloadBuffer++ = 0;
    case 1:
        *puchPayloadBuffer++ = numPadBytes;
        *pbPadded = TRUE;
        break;
    case 0:
        *pbPadded = FALSE;
        break;
    }

    return(puchPayloadBuffer - puchReportBuffer);

}
#endif /* INCLUDE_RTCP ] */<|MERGE_RESOLUTION|>--- conflicted
+++ resolved
@@ -18,13 +18,8 @@
 #include <unistd.h>
 #endif
 
-<<<<<<< HEAD
-#ifdef WINCE
-#   include <winsock.h>
-=======
 #ifdef WIN32
 #   include <winsock2.h>
->>>>>>> c76e972f
 #endif
 
 #ifdef INCLUDE_RTCP /* [ */
