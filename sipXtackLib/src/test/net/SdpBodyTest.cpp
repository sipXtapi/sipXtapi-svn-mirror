--- conflicted
+++ resolved
@@ -34,14 +34,9 @@
 #include <os/OsDefs.h>
 #include <net/HttpMessage.h>
 #include <net/SdpBody.h>
-<<<<<<< HEAD
-#include <net/SdpCodecFactory.h>
-#include <net/NetBase64Codec.h>
-=======
 #include <sdp/SdpCodecList.h>
 #include <net/NetBase64Codec.h>
 #include <os/OsMediaContact.h>
->>>>>>> c76e972f
 
 
 /**
@@ -791,17 +786,6 @@
         SdpSrtpParameters testSrtp;
         UtlString strBody ;
         int nBody ;
-<<<<<<< HEAD
-        UtlString hostAddresses[1];
-        int rtpAudioPorts[1];
-        int rtcpAudioPorts[1];
-        int rtpVideoPorts[1];
-        int rtcpVideoPorts[1];
-        RTP_TRANSPORT transportTypes[1];
-        
-
-=======
->>>>>>> c76e972f
         testSrtp.securityLevel = 0;
 
         SdpCodec* pAudioCodec = new SdpCodec(SdpCodec::SDP_CODEC_PCMU, 99, "audio", "superaudio") ;
@@ -810,46 +794,6 @@
 
         // This test case isn't exactly valid, but allows us to walk the m lines.
         testBody.setSessionNameField("foo") ;
-<<<<<<< HEAD
-        hostAddresses[0] = "10.1.1.30";
-        rtpAudioPorts[0] = 8700;
-        rtcpAudioPorts[0] = 8701;
-        rtpVideoPorts[0] = 0;
-        rtcpVideoPorts[0] = 0;
-        transportTypes[0] = RTP_TRANSPORT_UDP;
-        testBody.addCodecsOffer(1, hostAddresses, rtpAudioPorts, rtcpAudioPorts, 
-                                rtpVideoPorts, rtcpVideoPorts, transportTypes,
-                                1, &pAudioCodec, testSrtp, 0, 0, RTP_TRANSPORT_UDP) ;
-                                
-                                
-        hostAddresses[0] = "10.1.1.30";
-        rtpAudioPorts[0] = 18700;
-        rtcpAudioPorts[0] = 18701;
-        rtpVideoPorts[0] = 0;
-        rtcpVideoPorts[0] = 0;
-        transportTypes[0] = RTP_TRANSPORT_TCP;
-        testBody.addCodecsOffer(1, hostAddresses, rtpAudioPorts, rtcpAudioPorts, 
-                                rtpVideoPorts, rtcpVideoPorts, transportTypes,
-                                1, &pAudioCodec, testSrtp, 0, 0, RTP_TRANSPORT_TCP) ;
-                                
-        hostAddresses[0] = "10.1.1.31";
-        rtpAudioPorts[0] = 0;
-        rtcpAudioPorts[0] = 0;
-        rtpVideoPorts[0] = 8801;
-        rtcpVideoPorts[0] = 8802;
-        testBody.addCodecsOffer(1, hostAddresses, rtpAudioPorts, rtcpAudioPorts, 
-                                rtpVideoPorts, rtcpVideoPorts, transportTypes,
-                                1, &pVideoCodec, testSrtp, 0, 0, RTP_TRANSPORT_TCP) ;
-        hostAddresses[0] = "10.1.1.32";
-        rtpAudioPorts[0] = 8900;
-        rtcpAudioPorts[0] = 8999;
-        rtpVideoPorts[0] = 0;
-        rtcpVideoPorts[0] = 0;
-        testBody.addCodecsOffer(1, hostAddresses, rtpAudioPorts, rtcpAudioPorts, 
-                                rtpVideoPorts, rtcpVideoPorts, transportTypes,
-                                1, &pAppCodec, testSrtp, 0, 0, RTP_TRANSPORT_TCP) ;
-=======
->>>>>>> c76e972f
 
 
         /*
@@ -962,10 +906,7 @@
             "m=audio 18700 TCP/RTP/AVP 99\r\n"
             "c=IN IP4 10.1.1.30\r\n"
             "a=rtpmap:99 superaudio/8000/1\r\n"
-<<<<<<< HEAD
-=======
             "a=ptime:20\r\n"
->>>>>>> c76e972f
             "m=video 8801 TCP/RTP/AVP 100\r\n"
             "c=IN IP4 10.1.1.31\r\n"
             "a=rtcp:8802\r\n"
