--- conflicted
+++ resolved
@@ -1,10 +1,3 @@
-<<<<<<< HEAD
-// Copyright (C) 2008 AOL LLC.
-// Licensed to SIPfoundry under the LGPL license.
-//
-// Copyright (C) 2006 SIPez LLC.
-// Licensed to SIPfoundry under a Contributor Agreement.
-=======
 // Copyright 2008 AOL LLC.
 // Licensed to SIPfoundry under a Contributor Agreement.
 //
@@ -21,7 +14,6 @@
 // You should have received a copy of the GNU Lesser General Public
 // License along with this library; if not, write to the Free Software
 // Foundation, Inc., 51 Franklin Street, Fifth Floor, Boston, MA 02110-1301  USA. 
->>>>>>> c76e972f
 //
 // Copyright (C) 2004-2006 SIPfoundry Inc.
 // Licensed by SIPfoundry under the LGPL license.
@@ -39,10 +31,6 @@
 #include <sys/types.h>
 #include <sys/socket.h>
 #include <netinet/in.h>
-<<<<<<< HEAD
-#include <sys/socket.h>
-=======
->>>>>>> c76e972f
 #include <arpa/inet.h>
 #endif
 
@@ -55,11 +43,8 @@
 #include "os/OsSysLog.h"
 #include "os/OsEvent.h"
 #include "os/OsNotification.h"
-<<<<<<< HEAD
-=======
 #include "os/OsDateTime.h"
 #include "os/OsTime.h"
->>>>>>> c76e972f
 #include "tapi/sipXtapi.h"
 #include "utl/UtlHashMapIterator.h"
 
@@ -83,29 +68,7 @@
                                          const char* localHost,
                                          OsNotification *pStunNotification) 
         : OsDatagramSocket(remoteHostPortNum, remoteHost, localHostPortNum, localHost)
-<<<<<<< HEAD
-{    
-    miRecordTimes = ONDS_MARK_NONE ;
-    mpReadNotification = NULL ;
-
-    // Init Stun state
-    mStunState.bEnabled = false ;
-    mStunState.status = NAT_STATUS_UNKNOWN ;
-    mStunState.mappedAddress = NULL ;
-    mStunState.mappedPort = PORT_NONE ;
-           
-    // Init Turn state
-    mTurnState.bEnabled = false ;
-    mTurnState.status = NAT_STATUS_UNKNOWN ;
-    mTurnState.relayAddress = NULL ;
-    mTurnState.relayPort = PORT_NONE ;
-
-    // Init other attributes
-    mpNatAgent = OsNatAgentTask::getInstance() ;
-    mbTransparentReads = TRUE ;
-=======
-{
->>>>>>> c76e972f
+{
     mDestAddress = mRemoteIpAddress ;
     miDestPort = remoteHostPort ;
     setStunNotifier(pStunNotification) ;
@@ -145,17 +108,11 @@
     {
         bNatPacket = FALSE ;
         iRC = OsSocket::read(buffer, bufferLength, &receivedIp, &iReceivedPort) ;
-<<<<<<< HEAD
-        if (handleSturnData(buffer, iRC, receivedIp, iReceivedPort))
-        {
-            if (!mbTransparentReads)
-=======
         if (shouldRateLimit(&receivedIp, &iReceivedPort))
             iRC = 0 ;
         else if (handleSturnData(buffer, iRC, receivedIp, iReceivedPort))
         {
             if (!getTransparentStunRead())
->>>>>>> c76e972f
                 iRC = 0 ;
             else
                 bNatPacket = TRUE ;
@@ -164,16 +121,12 @@
 
     // Make read time for non-NAT packets
     if (iRC > 0 && !bNatPacket)
-<<<<<<< HEAD
-        markReadTime() ;
-=======
     {
         mPacketsRecv++ ;
         mBytesRecv += iRC ;
         markReadTime() ;
         checkDelayedShutdown() ;
     }
->>>>>>> c76e972f
 
     return iRC ;
 }
@@ -189,19 +142,12 @@
     do
     {
         bNatPacket = FALSE ;
-<<<<<<< HEAD
-        iRC = OsSocket::read(buffer, bufferLength, &receivedIp, &iReceivedPort) ;       
-        if (handleSturnData(buffer, iRC, receivedIp, iReceivedPort))
-        {
-            if (!mbTransparentReads)
-=======
         iRC = OsSocket::read(buffer, bufferLength, &receivedIp, &iReceivedPort) ;
         if (shouldRateLimit(&receivedIp, &iReceivedPort))
             iRC = 0 ;
         else if (handleSturnData(buffer, iRC, receivedIp, iReceivedPort))
         {
             if (!getTransparentStunRead())
->>>>>>> c76e972f
                 iRC = 0 ;
             else
                 bNatPacket = TRUE ;
@@ -237,11 +183,7 @@
     int iReceivedPort ;
     UtlString receivedIp ;
 
-<<<<<<< HEAD
-    iRC = read(buffer, bufferLength, &receivedIp, &iReceivedPort) ;
-=======
     iRC = read(buffer, bufferLength, &receivedIp, &iReceivedPort) ;       
->>>>>>> c76e972f
     if (ipAddress)
         ipAddress->s_addr = inet_addr(receivedIp) ;
 
@@ -264,19 +206,12 @@
         bNatPacket = FALSE ;
         if (isReadyToRead(waitMilliseconds))
         {
-<<<<<<< HEAD
-            iRC = OsSocket::read(buffer, bufferLength, &receivedIp, &iReceivedPort) ;            
-            if (handleSturnData(buffer, iRC, receivedIp, iReceivedPort))
-            {
-                if (!mbTransparentReads)
-=======
             iRC = OsSocket::read(buffer, bufferLength, &receivedIp, &iReceivedPort) ;
             if (shouldRateLimit(&receivedIp, &iReceivedPort))
                 iRC = 0 ;
             else if (handleSturnData(buffer, iRC, receivedIp, iReceivedPort))
             {
                 if (!getTransparentStunRead())
->>>>>>> c76e972f
                     iRC = 0 ;
                 else
                     bNatPacket = TRUE ;
@@ -301,12 +236,6 @@
 }
 
 int OsNatDatagramSocket::socketWrite(const char* buffer, int bufferLength,
-<<<<<<< HEAD
-                               const char* ipAddress, int port, PacketType packetType)
-{
-    if (packetType == MEDIA_PACKET)
-    {
-=======
                                const char* ipAddress, int port, OS_NAT_PACKET_TYPE packetType)
 {
     if (packetType == MEDIA_PACKET)
@@ -314,7 +243,6 @@
         mPacketsSent++ ;
         mBytesSent += bufferLength ;
 
->>>>>>> c76e972f
         markWriteTime() ;
     }
 
@@ -378,132 +306,8 @@
     return OsSocket::write(buffer, bufferLength, waitMilliseconds) ;
 }
 
-<<<<<<< HEAD
-void OsNatDatagramSocket::enableStun(const char* szStunServer, int stunPort, int iKeepAlive,  int iStunOptions, bool bReadFromSocket) 
-{    
-    if (!mStunState.bEnabled)
-    {
-        mStunState.bEnabled = true ;
-
-        UtlBoolean bRC = mpNatAgent->enableStun(this, szStunServer, stunPort, iStunOptions, iKeepAlive) ;
-        if (bRC)
-        {
-            if (bReadFromSocket)
-            {
-                bool bTransparent = mbTransparentReads ;
-                mbTransparentReads = false ;
-
-                char cBuf[2048] ;            
-
-                while (mStunState.status == NAT_STATUS_UNKNOWN)
-                {
-                    read(cBuf, sizeof(cBuf), 500) ;                
-                    if (mStunState.status == NAT_STATUS_UNKNOWN)
-                    {
-                        OsTask::yield() ;
-                    }
-                }
-
-                mbTransparentReads = bTransparent ;
-            }
-        }
-        else
-        {
-            mStunState.status = NAT_STATUS_FAILURE ;
-        }
-    }
-}
-
-
-void OsNatDatagramSocket::disableStun()
-{
-    if (mStunState.bEnabled)
-    {
-        mStunState.bEnabled = false ;
-        mpNatAgent->disableStun(this) ;
-    }
-}
-
-
-void OsNatDatagramSocket::enableTurn(const char* szTurnSever,
-                                     int turnPort,
-                                     int iKeepAlive,
-                                     const char* username,
-                                     const char* password,
-                                     bool bReadFromSocket)
-{
-    if (!mTurnState.bEnabled)
-    {
-        mTurnState.bEnabled = true ;
-    
-        UtlBoolean bRC = mpNatAgent->enableTurn(this, szTurnSever, turnPort, iKeepAlive, username, password) ;
-        if (bRC)
-        { 
-            if (bReadFromSocket)
-            {
-                bool bTransparent = mbTransparentReads ;
-                mbTransparentReads = false ;
-
-                char cBuf[2048] ;
-
-                while (mTurnState.status == NAT_STATUS_UNKNOWN)
-                {
-                    read(cBuf, sizeof(cBuf), 500) ;
-                    if (mTurnState.status == NAT_STATUS_UNKNOWN)
-                    {
-                        OsTask::yield() ;
-                    }
-                }
-
-                mbTransparentReads = bTransparent ;
-            }
-        }
-        else
-        {
-            mTurnState.status = NAT_STATUS_FAILURE ;    
-        }
-    }
-}
-
-void OsNatDatagramSocket::disableTurn() 
-{
-    if (mTurnState.bEnabled)
-    {
-        mTurnState.bEnabled = false ;   
-        mpNatAgent->disableTurn(this) ;
-    }
-}
-
-
-void OsNatDatagramSocket::enableTransparentReads(bool bEnable)
-{
-    mbTransparentReads = bEnable ;
-}
-
-UtlBoolean OsNatDatagramSocket::addCrLfKeepAlive(const char* szRemoteIp,
-                                                 const int   remotePort, 
-                                                 const int   keepAliveSecs,
-                                                 OsNatKeepaliveListener* pListener) 
-{
-    return mpNatAgent->addCrLfKeepAlive(this, szRemoteIp, remotePort, 
-            keepAliveSecs, pListener) ;
-}
-
-
-UtlBoolean OsNatDatagramSocket::removeCrLfKeepAlive(const char* szRemoteIp, 
-                                                    const int   remotePort) 
-{
-    return mpNatAgent->removeCrLfKeepAlive(this, szRemoteIp, remotePort) ;
-}
-
-UtlBoolean OsNatDatagramSocket::addStunKeepAlive(const char* szRemoteIp, 
-                                                 const int   remotePort, 
-                                                 const int   keepAliveSecs,
-                                                 OsNatKeepaliveListener* pListener) 
-=======
 
 void OsNatDatagramSocket::setReadRateLimiting(int readsPerSec, int ignorePeriodSecs) 
->>>>>>> c76e972f
 {
     assert(readsPerSec >= 0) ;
     assert(ignorePeriodSecs >= 0) ;
@@ -537,74 +341,6 @@
 {
     static unsigned long lastCheck = 0 ;
 
-<<<<<<< HEAD
-
-void OsNatDatagramSocket::setReadNotification(OsNotification* pNotification)
-{
-    OsLock lock(mReadNotificationLock) ;
-
-    mpReadNotification = pNotification ;
-}
-
-
-void OsNatDatagramSocket::readyDestination(const char* szAddress, int iPort) 
-{
-    if (mTurnState.bEnabled && (mTurnState.status == NAT_STATUS_SUCCESS))
-    {
-        mpNatAgent->primeTurnReception(this, szAddress, iPort) ;
-    }
-}
-
-
-void OsNatDatagramSocket::setNotifier(OsNotification* pNotification) 
-{
-    mpNotification = pNotification ;
-    mbNotified = false ;
-}
-
-/* ============================ INQUIRY =================================== */
-
-/* //////////////////////////// PROTECTED ///////////////////////////////// */
-
-void OsNatDatagramSocket::setStunAddress(const UtlString& address, 
-                                         const int iPort) 
-{
-    mStunState.mappedAddress = address ;
-    mStunState.mappedPort = iPort ;
-}
-
-void OsNatDatagramSocket::setTurnAddress(const UtlString& address, 
-                                         const int iPort) 
-{
-    mTurnState.relayAddress = address ;
-    mTurnState.relayPort = iPort ;
-}
-
-
-void OsNatDatagramSocket::markStunSuccess(bool bAddressChanged)
-{
-    mStunState.status = NAT_STATUS_SUCCESS ;
-
-    // Signal external identities interested in the STUN outcome.
-    if (mpNotification && (!mbNotified || bAddressChanged))
-    {   
-        char szAdapterName[256];
-        memset((void*)szAdapterName, 0, sizeof(szAdapterName));
-        
-        getContactAdapterName(szAdapterName, mLocalIp.data(), false);
-        
-        SIPX_CONTACT_ADDRESS* pContact = new SIPX_CONTACT_ADDRESS();
-        
-        strcpy(pContact->cIpAddress, mStunState.mappedAddress);
-        pContact->iPort = mStunState.mappedPort;
-        strcpy(pContact->cInterface, szAdapterName);
-        pContact->eContactType = CONTACT_NAT_MAPPED;
-        pContact->eTransportType = TRANSPORT_UDP ;
-                
-        mpNotification->signal((int) pContact) ;
-        mbNotified = true ;
-    }
-=======
     OsTime now ;
     OsDateTime::getCurTime(now) ;
     unsigned long msNow = now.cvtToMsecs() ;
@@ -701,7 +437,6 @@
    }
    
    return result;
->>>>>>> c76e972f
 }
 
 bool OsNatDatagramSocket::getSendRecvStats(int&     rPacketsSent,
@@ -753,78 +488,9 @@
         {
             bRateLimit = false ;
         }
-<<<<<<< HEAD
-    } 
-    else if (priority > miDestPriority) 
-    {
-        // No change in host/port, just store updated priority.
-        miDestPriority = priority ;   
-    }
-}
-
-
-UtlBoolean OsNatDatagramSocket::getBestDestinationAddress(UtlString& address,
-                                                      int&       iPort)
-{
-    UtlBoolean bRC = false ;
-
-    // Wait for stun request to complete for anything of a higher priority
-    while (mpNatAgent->areProbesOutstanding(this, miDestPriority))
-    {
-        OsTask::delay(20) ;
-    }
-
-    // Return success value
-    if (mDestAddress.length())
-    {
-        address = mDestAddress ;
-        iPort = miDestPort ;
-
-        bRC = portIsValid(iPort) ;
-    }
-
-    return bRC ;
-}
-
-UtlBoolean OsNatDatagramSocket::getDestinationAddress(UtlString& address, int& port) 
-{
-    UtlBoolean bRC = false ;
-    if (mDestAddress.length())
-    {
-        address = mDestAddress ;
-        port = miDestPort ;
-
-        bRC = portIsValid(port) ;
-    }
-    return bRC ;
-}
-
-UtlBoolean OsNatDatagramSocket::applyDestinationAddress(const char* szAddress, int iPort) 
-{
-    UtlBoolean bRC = false ;
-
-    mDestAddress = szAddress ;
-    miDestPort = iPort ;
-
-    // ::TODO:: The keepalive period should be configurable (taken from 
-    // default stun keepalive setting)
-    if (!addStunKeepAlive(szAddress, iPort, DEFAULT_MEDIA_STUN_KEEPALIVE, NULL))
-    {
-        // Bob: [2006-06-13] The only way this fails right now is if the 
-        //      binding is already added.
-    }
-   
-    if (mpNatAgent->setTurnDestination(this, szAddress, iPort))
-    {
-        bRC = true ;
-    }
-
-    return bRC ;
-=======
     }
 
     return bRateLimit ;
->>>>>>> c76e972f
 }
 
 /* //////////////////////////// PRIVATE /////////////////////////////////// */
