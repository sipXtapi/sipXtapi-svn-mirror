--- conflicted
+++ resolved
@@ -95,18 +95,9 @@
 {
     OsStatus ret = OS_INVALID;
 
-<<<<<<< HEAD
-#ifdef WINCE
-	printf( "JEP - TODO in OsFileWnt::getFileInfo( )\n" );
-    //  JEP - TODO - implement this...
-#else
-    struct stat stats;
-    if (stat(mFilename,&stats) == 0)
-=======
     WIN32_FILE_ATTRIBUTE_DATA w32data;
     BOOL bRes = GetFileAttributesEx(mFilename.data(), GetFileExInfoStandard, &w32data);
     if (bRes)
->>>>>>> c76e972f
     {
         ret = OS_SUCCESS;
 
@@ -118,13 +109,9 @@
         fileinfo.mModifiedTime = fileTimeToOsTime(w32data.ftLastWriteTime);
         
     }
-<<<<<<< HEAD
-#endif
-=======
     return ret;
 }
 
->>>>>>> c76e972f
 
 OsStatus OsFileWnt::touch()
 {
