<<<<<<< HEAD
include $(top_builddir)/config/sipXcommon.mak


# TESTS = sipx-upgrade-testsuite

bin_SCRIPTS = \
   ${PACKAGE}-config \
   sipx-config \
   sipx-upgrade

check_SCRIPTS = sipx-upgrade-testsuite

EXTRA_DIST = \
    $(bin_SCRIPTS) \
    sipx-upgrade-testsuite \
    shell-unit

$(top_builddir)/BUILDSTAMP:
	${MAKE} -C $(top_builddir) BUILDSTAMP

${PACKAGE}-config: $(top_srcdir)/config/sipX-config.in $(top_builddir)/BUILDSTAMP
	BuildStamp="$(shell cat $(top_builddir)/BUILDSTAMP)" \
	; ${LocalizeSipXconfig} -e "s/@SIPX_BUILDSTAMP\@/$${BuildStamp}/" \
	    $(top_srcdir)/config/sipX-config.in \
	  > ${PACKAGE}-config
	chmod +x ${PACKAGE}-config

=======
include $(top_builddir)/config/sipXcommon.mak


# TESTS = sipx-upgrade-testsuite

bin_SCRIPTS = \
   ${PACKAGE}-config \
   sipx-config \
   sipx-upgrade

check_SCRIPTS = sipx-upgrade-testsuite

EXTRA_DIST = \
    $(bin_SCRIPTS) \
    sipx-upgrade-testsuite \
    shell-unit

$(top_builddir)/BUILDSTAMP:
	${MAKE} -C $(top_builddir) BUILDSTAMP

${PACKAGE}-config: $(top_srcdir)/config/sipX-config.in $(top_builddir)/BUILDSTAMP
	@BuildStamp="$(shell cat $(top_builddir)/BUILDSTAMP)" \
	; ${LocalizeSipXconfig} -e "s/@SIPX_BUILDSTAMP\@/$${BuildStamp}/" \
	    $(top_srcdir)/config/sipX-config.in \
	  > ${PACKAGE}-config
	chmod +x ${PACKAGE}-config
>>>>>>> c76e972f
<|MERGE_RESOLUTION|>--- conflicted
+++ resolved
@@ -1,32 +1,3 @@
-<<<<<<< HEAD
-include $(top_builddir)/config/sipXcommon.mak
-
-
-# TESTS = sipx-upgrade-testsuite
-
-bin_SCRIPTS = \
-   ${PACKAGE}-config \
-   sipx-config \
-   sipx-upgrade
-
-check_SCRIPTS = sipx-upgrade-testsuite
-
-EXTRA_DIST = \
-    $(bin_SCRIPTS) \
-    sipx-upgrade-testsuite \
-    shell-unit
-
-$(top_builddir)/BUILDSTAMP:
-	${MAKE} -C $(top_builddir) BUILDSTAMP
-
-${PACKAGE}-config: $(top_srcdir)/config/sipX-config.in $(top_builddir)/BUILDSTAMP
-	BuildStamp="$(shell cat $(top_builddir)/BUILDSTAMP)" \
-	; ${LocalizeSipXconfig} -e "s/@SIPX_BUILDSTAMP\@/$${BuildStamp}/" \
-	    $(top_srcdir)/config/sipX-config.in \
-	  > ${PACKAGE}-config
-	chmod +x ${PACKAGE}-config
-
-=======
 include $(top_builddir)/config/sipXcommon.mak
 
 
@@ -53,4 +24,3 @@
 	    $(top_srcdir)/config/sipX-config.in \
 	  > ${PACKAGE}-config
 	chmod +x ${PACKAGE}-config
->>>>>>> c76e972f
