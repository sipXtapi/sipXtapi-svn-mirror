// 
// Copyright (C) 2005, 2007 SIPez LLC.
// Licensed to SIPfoundry under a Contributor Agreement.
//
// Copyright (C) 2005 SIPez LLC.
// Licensed to SIPfoundry under a Contributor Agreement.
//
// Copyright (C) 2004-2006 SIPfoundry Inc.
// Licensed by SIPfoundry under the LGPL license.
//
// Copyright (C) 2004-2006 Pingtel Corp.  All rights reserved.
// Licensed to SIPfoundry under a Contributor Agreement.
//
// $$
///////////////////////////////////////////////////////////////////////////////

#ifndef _OsFile_h_
#define _OsFile_h_

// SYSTEM INCLUDES
#include "os/OsDefs.h"
#include "os/OsStatus.h"
#include "os/OsPathBase.h"
#include "os/OsLock.h"
#include "os/OsBSem.h"
#include "os/OsMutex.h"
#include "os/OsConfigDb.h"
#include <utl/UtlString.h>

// APPLICATION INCLUDES

// DEFINES

// MACROS
// EXTERNAL FUNCTIONS
// EXTERNAL VARIABLES
// CONSTANTS
// STRUCTS
// TYPEDEFS
// FORWARD DECLARATIONS
class OsFileInfoBase;
class OsPathBase;

//:OS class for creating,reading, writing, manipulating files.
class OsFileBase
{
/* //////////////////////////// PUBLIC //////////////////////////////////// */
public:
    
   enum Mode {
      READ_ONLY = 1,
      WRITE_ONLY = 2,
      READ_WRITE = 4,
      CREATE = 8,
      TRUNCATE = 16,
      APPEND = 32,
      FSLOCK = 64,
      FSLOCK_WAIT = 128
   };
     //!enumcode: FSLOCK       - Opens the file exclusively (advisory locking).
     //!enumcode: FSLOCK_WAIT  - Waits to open the file locked rather than fail.
   
   //: Options for the origin in setting the file position.
    enum FilePositionOrigin {
      START     = 0,   
      CURRENT   = 1, 
      END       = 2      
    };
      //!enumcode: Start       - Set position relative to start of file.
      //!enumcode: Current     - Set position relative to current file position.
      //!enumcode: End         - Set position relative to end of file.

/* ============================ CREATORS ================================== */

   OsFileBase(const OsPathBase& filename);
     //:Default constructor

   virtual
   ~OsFileBase();
     //:Destructor

/* ============================ MANIPULATORS ============================== */


   //! Opens and reads the contents of the named file into the given UtlString
   static long openAndRead(const char* filename, UtlString& fileContentsRead);

   //! Opens and write the given UtlString to the named file 
   static long openAndWrite(const char* filename, const UtlString& fileContentsToWrite);

<<<<<<< HEAD
=======
   //! Opens and write the given data to the named file 
   static long openAndWrite(const char* filename, 
                            const char* fileContentsToWrite,
                            unsigned int contentLength);

>>>>>>> c76e972f
   virtual OsStatus open(const int mode = READ_WRITE);
     //: Opens the specified file using the specified mode
     //: Returns:
     //:        OS_SUCCESS if successful
     //:        OS_FILE_ACCESS_DENIED if file is readonly or currently in use
     //:        OS_FILE_NOT_FOUND if the file specified was not found.
     //: For file locking, use FSLOCK or FSLOCK_WAIT in mode. Note that you
     //: must open the file read-write to lock it, and that file locking is
     //: advisory: other callers must also use FSLOCK or FSLOCK_WAIT.
   
   virtual OsStatus fileunlock();
     //: Cross-process unlocks this file.
     //: Notes: This method should only be called by OsFileBase::close()!

   virtual OsStatus filelock(const bool wait);
     //: Cross-process locks this file, optionally waiting for the lock.
     //: Returns:
     //:        OS_SUCCESS if successful
     //:        OS_FAILED if unsuccessful
     //: Notes: This method should only be called by OsFileBase::open()!
   
   virtual OsStatus flush();
     //: Flushes any pending output

   virtual OsStatus write(const void* pBuf, unsigned long bufLen, unsigned long& rBytesWritten);
     //: Write X bytes to file
     //: Returns:
     //:        OS_SUCCESS if successful
     //:        OS_FILE_DISKFULL if (you guessed it) disk full.  :)
     //:        OS_localFileLocks
     //:        FILE_INVALID_HANDLE if something has gone wrong an handle is invalid.

   virtual OsStatus setLength(unsigned long newLength);
     //: Sets the length of the file specified by the object to the new size
     //: Sets the length of the file specified by the object to the new size
     //: Shrinking or Growing the file as needed.

   virtual OsStatus setPosition(long pos, FilePositionOrigin origin = START);
     //: Set the current active position in the file for the next read or write
     //: operation. The pos variable is a signed number which is
     //: added to the specified origin. For origin == OsFile::Start
     //: only positive values for pos are meaningful. For
     //: origin == OsFile::End only negative values for
     //: pos are meaningful


   virtual OsStatus remove(UtlBoolean bForce = FALSE);
     //: Removes the file specified by this object 
     //: Set bForce to TRUE to remove read-only files
     //: Returns: 
     //:        OS_SUCCESS if successful
     //:        OS_INVALID if failed

   virtual OsStatus rename(const OsPathBase& rNewFilename); 
     //: Rename this file to the new file name 
     //: Returns: 
     //:        OS_SUCCESS if successful
     //:        OS_INVALID if failed

   virtual OsStatus copy(const OsPathBase& rNewFilename);
     //: Copy this file to the new specified location
     //: Returns: 
     //:        OS_SUCCESS if successful
     //:        OS_FILE_WRITE_FAILED if it fails to create the file.

   virtual OsStatus setReadOnly(UtlBoolean isReadOnly);
     //: Sets the file to the new state
     //: Returns: 
     //:        OS_SUCCESS if successful
     //:         OS_INVALID if failed
    
   virtual OsStatus touch();
     //: Updates the date and time on the file.  Creates if needed.

/* ============================ ACCESSORS ================================= */

   virtual OsStatus getPosition(unsigned long &pos);
     //: Get the current active position in the file for the next read or write operation.

   virtual void getFileName(OsPathBase& rOsPath) const;
     //: Returns the fully qualified filename for this File object

   virtual OsStatus read(void *pBuf, unsigned long bufLen, unsigned long &rBytesRead);
     //: Read X bytes from file
    
   virtual OsStatus readLine(UtlString &str);
     //: Read bytes up to \n or eof, whichever comes first
     //: Return
   virtual UtlBoolean close();
     //: Closes the file. 

   OsStatus getLength(unsigned long &length);
     //: Returns the length of the file specified by the object

   FILE* getFileDescriptor() { return mOsFileHandle; };

   OsConfigDb* getFileLocks() { return mpFileLocks; };

/* ============================ INQUIRY =================================== */

   UtlBoolean isReadonly() const;
     //: Returns TRUE if file is readonly


   UtlBoolean exists() ;
     //: Returns TRUE if file object filename exists


   virtual OsStatus getFileInfo(OsFileInfoBase& rFileinfo) const = 0;
     //: Returns all the relevant info on this file

   UtlBoolean isEOF();
     //: Returns TRUE if stream is past end of file

/* //////////////////////////// PROTECTED ///////////////////////////////// */
protected:

   OsMutex fileMutex;
     //: Block other methods like close
     //  while we are busy reading,writing and close.

   OsFileBase(const OsFileBase& rOsFile);
     //:Copy constructor

   OsFileBase& operator=(const OsFileBase& rhs);
     //:Assignment operator

   FILE *mOsFileHandle;
     //: Handle to file

   OsPathBase mFilename;
     //:Fully qualified name where file is (or will be) located

   int mMode;
     //: The open file's mode

/* //////////////////////////// PRIVATE /////////////////////////////////// */
private:
   static OsConfigDb *mpFileLocks;
};

/* ============================ INLINE METHODS ============================ */

#endif  // _OsFile_h_

<|MERGE_RESOLUTION|>--- conflicted
+++ resolved
@@ -1,8 +1,5 @@
 // 
 // Copyright (C) 2005, 2007 SIPez LLC.
-// Licensed to SIPfoundry under a Contributor Agreement.
-//
-// Copyright (C) 2005 SIPez LLC.
 // Licensed to SIPfoundry under a Contributor Agreement.
 //
 // Copyright (C) 2004-2006 SIPfoundry Inc.
@@ -88,14 +85,11 @@
    //! Opens and write the given UtlString to the named file 
    static long openAndWrite(const char* filename, const UtlString& fileContentsToWrite);
 
-<<<<<<< HEAD
-=======
    //! Opens and write the given data to the named file 
    static long openAndWrite(const char* filename, 
                             const char* fileContentsToWrite,
                             unsigned int contentLength);
 
->>>>>>> c76e972f
    virtual OsStatus open(const int mode = READ_WRITE);
      //: Opens the specified file using the specified mode
      //: Returns:
