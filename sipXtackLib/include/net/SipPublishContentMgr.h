//
// Copyright (C) 2004-2006 SIPfoundry Inc.
// Licensed by SIPfoundry under the LGPL license.
//
// Copyright (C) 2004-2006 Pingtel Corp.  All rights reserved.
// Licensed to SIPfoundry under a Contributor Agreement.
//
// $$
///////////////////////////////////////////////////////////////////////////////
// Author: Dan Petrie (dpetrie AT SIPez DOT com)

#ifndef _SipPublishContentMgr_h_
#define _SipPublishContentMgr_h_

// SYSTEM INCLUDES

// APPLICATION INCLUDES

#include <os/OsDefs.h>
#include <os/OsMutex.h>
#include <utl/UtlDefs.h>
#include <utl/UtlHashMap.h>
#include <utl/UtlContainableAtomic.h>

// DEFINES
// MACROS
// EXTERNAL FUNCTIONS
// EXTERNAL VARIABLES
// CONSTANTS
// STRUCTS
// FORWARD DECLARATIONS
class HttpBody;
class UtlString;
class SipPublishContentMgrDefaultConstructor;

// TYPEDEFS

/** Class for managing body content to be accepted via PUBLISH or provided in NOTIFY requests
 *
 *  This class is a database that is used to store and retrieve
 *  content (i.e. SIP Event state bodies).  This class does not
 *  actually touch or process SIP messages.  It is used by other
 *  classes and applications to store and retrieve content related to
 *  SIP SUBSCRIBE, NOTIFY and PUBLISH requests.  The usual usage is to
 *  have one instance that maintains state for an unlimited number of
 *  resources and event types.
 *
 *  The resourceId and eventTypeKey have no semantics.  Syntactically,
 *  they are restricted only by:  (1) resourceId may not be the null
 *  string, and (2) eventTypeKey may not contain a byte with the value
 *  1 (control-A), so that the concatenation of resourceId and
 *  eventTypeKey can be split unambiguously.
 *
 *  It is up to the application or event package to decide what the 
 *  resourceId and eventTypeKey look like.  In addition, there is an
 *  eventType that may provide a coarser classification than
 *  eventTypeKey.  Callback functions are registered for eventTypes
 *  rather than eventTypeKeys, so the set of eventTypeKeys is not
 *  limited at compile time.
 *  
 *  A suggested convention for the resourceId
 *  is to use:  <userId>@<hostname>[:port] as provided in the
 *  SUBSCRIBE or PUBLISH request URI.  It is suggested that host be
 *  the domainname not the specific IP address.
 *
 *  It is also suggested the SIP event type token be used (without any
 *  event header parameters) as the eventTypeKey.  Only in special
 *  cases where the content varies based upon an event parameter,
 *  should the parameter(s) be include included in the eventTypeKey.
 *  Usually, eventType is the same as eventTypeKey, or is the
 *  SIP event type alone, if eventTypeKey contains parameters.
 *
 * \par Put Event State In
 *  Applications put Event state information for a specific resourceId
 *  and eventTypeKey into the SipPublishContentMgr via the publish method.
 *
 * \par Retrieve Event State
 *  Applications retrieve published content type via the getContent
 *  method.
 *
 * \par Remove Event State
 * All event state information for a resource Id and event type key can
 * can be removed via the unpublish method.  The content associated
 * with the keys is passed back so the application can destroy the
 * content.
 *
 * \par Default Event State
 * It is possible to define a default event state for an event type key.
 * This default content is provided in the getContent method if no
 * content was provided for the specific resource Id.  Default content
 * is set via the publishDefault method.
 */
class SipPublishContentMgr
{
/* //////////////////////////// PUBLIC //////////////////////////////////// */
public:

    /** Callback used to notify interested applications when content has changed
     *  Well behaved applications that register and implement this function
     *  should not block.  They should quickly return as failure to do so
     *  may hinder timely processing and system performance.  The memory
     *  for the content provided in the arguments should not be presumed to
     *  exist beyond the point where the application returns from this function.
     *
     *  /param applicationData - provided with the callback function pointer
     *  when it was registered.
     *  The rest of the arguments in this callback have the same meaning as 
     *  the getContent method.
     */
    typedef void (*SipPublisherContentChangeCallback) (void* applicationData,
                                                       const char* resourceId,
                                                       const char* eventTypeKey,
                                                       const char* eventType,
                                                       UtlBoolean isDefaultContent);

/* ============================ CREATORS ================================== */

    /// Default publish container constructor
    SipPublishContentMgr();


    /// Destructor
    virtual
    ~SipPublishContentMgr();


/* ============================ MANIPULATORS ============================== */

    /** Provide the default content for the given event type key
     *
     *  \param eventTypeKey - a unique id for the event type, typically the
     *         SIP Event type token.  Usually this does not contain any of
     *         the SIP Event header parameters.  However it may contain 
     *         event header parameters if the parameter identifies different
     *         content.  If event parameters are included, they must be in
     *         a consistent order for all uses of eventTypeKey in this class.
     *         There is no semantics enforced.  This is an opaque string used 
     *         as part of the key.
     *  \param eventType - SIP event type token
     *  \param numContentTypes - the number of bodies (each having a unique
     *         content type) provided in the eventContent array.  Multiple
     *         content types are published if the server wants to deliver
     *         different content types based upon the SUBSCRIBE Accepts
     *         header content types listed.
     *  \param eventContent - the SIP Event state content which was provided
     *         via a PUBLISH or requested via a SUBSCRIBE to be delivered
     *         via a NOTIFY.  If multiple bodies are provided and the content 
     *         types match more than one of the mime types provided in the
     *         SUBSCRIBE Accepts header, the order of the bodies in the
     *         eventContent array indicates a preference.  The bodies are
     *         NOT copied, but their memory becomes owned by the
     *         SipPublishContentMgr object and will be deleted by it when
     *         they are no longer needed.
     */
    virtual void publishDefault(const char* eventTypeKey,
                                      const char* eventType,
                                      int numContentTypes,
                                HttpBody* eventContent[]);

    /** Add a default content constructor function.
     *
     *  \param *defaultConstructor becomes owned by the SipPublishContentMgr,
     *         which will delete it when it is no longer needed.
     */
    virtual void publishDefault(const char* eventTypeKey,
                                        const char* eventType,
                                SipPublishContentMgrDefaultConstructor*
                                defaultConstructor);

    /** Remove the default content and default content constructor for
     *  eventTypeKey.
     */
    virtual void unpublishDefault(const char* eventTypeKey,
                                  const char* eventType);

    /** Provide the given content for the resource and event type key
     *  An application provides content (i.e. SIP event state bodies)
     *  through this interface for the given resourceId and eventTypeKey.
     *  The resourceId and eventTypeKey together compose a unique key which
     * identifies the provided content.  The resourceId is optained from
     * the PUBLISH or SUBSCRIBE request URI.  The eventTypeKey is obtained
     * from the SIP Event header field.
     *  \param resourceId - a unique id for the resource, typically the
     *         identity or AOR for the event type content.  There is no
     *         semantics enforced.  This is an opaque string used as part
     *         of the key.
     *  \param eventTypeKey - a unique id for the event type, typically the
     *         SIP Event type token.  Usually this does not contain any of
     *         the SIP Event header parameters.  However it may contain 
     *         event header parameters if the parameter identifies different
     *         content.  If event parameters are included, they must be in
     *         a consistent order for all uses of eventTypeKey in this class.
     *         There is no semantics enforced.  This is an opaque string used 
     *         as part of the key.
     *  \param eventType - SIP event type token
     *  \param numContentTypes - the number of bodies (each having a unique
     *         content type) provided in the eventContent array.  Multiple
     *         content types are published if the server wants to deliver
     *         different content types based upon the SUBSCRIBE Accepts
     *         header content types listed.
     *  \param eventContent - the SIP Event state content which was provided
     *         via a PUBLISH or requested via a SUBSCRIBE to be delivered
     *         via a NOTIFY.  If multiple bodies are provided and the content 
     *         types match more than one of the mime types provided in the
     *         SUBSCRIBE Accepts header, the order of the bodies in the
     *         eventContent array indicates a preference.  The bodies are
     *         NOT copied, but their memory becomes owned by the
     *         SipPublishContentMgr object and will be deleted by it when
     *         they are no longer needed.
     *  \param noNotify - if TRUE, do not generate any NOTIFYs for this content
     *         change.  This should only be used in generateDefaultContent
     *         methods.
     */
    virtual void publish(const char* resourceId,
                               const char* eventTypeKey,
                               const char* eventType,
                               int numContentTypes,
                               HttpBody* eventContent[],
                         UtlBoolean noNotify = FALSE);

    /** Remove the content for the given resourceId and eventTypeKey
     *  The content bodies are given back so that the application can
     *  release or delete the bodies.
     *  \param resourceId - a unique id for the resource, typically the
     *         identity or AOR for the event type content.  There is no
     *         semantics enforced.  This is an opaque string used as part
     *         of the key.
     *  \param eventTypeKey - a unique id for the event type, typically the
     *         SIP Event type token.  Usually this does not contain any of
     *         the SIP Event header parameters.  However it may contain 
     *         event header parameters if the parameter identifies different
     *         content.  If event parameters are included, they must be in
     *         a consistent order for all uses of eventTypeKey in this class.
     *         There is no semantics enforced.  This is an opaque string used 
     *         as part of the key.
     *  \param eventType - SIP event type token
     */
    virtual void unpublish(const char* resourceId,
                                const char* eventTypeKey,
                           const char* eventType);

    /** Fetch the published content for a given resourceId/eventTypeKey.
     *  The content body pointers point to copies of the stored
     *  bodies, and the caller is responsible for deleting them.
     *  Returns TRUE unless maxContentTypes is too small to hold the
     *  published content versions.
     *  \param resourceId - a unique id for the resource, or NULL
     *         to retrieve the default content for the eventTypeKey.
     *  \param eventTypeKey - the unique id for the event type.
     *  \param eventType - SIP event type token
     *  \param maxContentTypes - the size of the provided
     *         eventContent array.
     *  \param numContentTypes - upon return, *numContentType is set
     *         to the number of bodies (each having a unique
     *         content type) set in the eventContent array.
     *  \param eventContent - the SIP Event state content.
     *  \param pDefaultConstructor - if not NULL, *pDefaultConstructor
     *         is set to point to a copy of the defaultConstructor for
     *         eventTypeKey (if one is set), or NULL.
     */
    virtual UtlBoolean getPublished(const char* resourceId,
                                    const char* eventTypeKey,
                                    int maxContentTypes,
                                    int& numContentTypes,
                                    HttpBody* eventContent[],
                                    SipPublishContentMgrDefaultConstructor**
                                    defaultConstructor);

    /** Get the content for the given resourceId, eventTypeKey and contentTypes
     *  Retrieves the content type identified by the resourceID and eventTypeKey.
     *  The given contentTypes indicates what content types are accepted (i.e.
     *  the mime types from the SUBSCRIBE Accept header).
     *  \param resourceId - a unique id for the resource, typically the
     *         identity or AOR for the event type content.  There is no
     *         semantics enforced.  This is an opaque string used as part
     *         of the key.
     *  \param eventTypeKey - a unique id for the event type, typically the
     *         SIP Event type token.  Usually this does not contain any of
     *         the SIP Event header parameters.  However it may contain 
     *         event header parameters if the parameter identifies different
     *         content.  If event parameters are included, they must be in
     *         a consistent order for all uses of eventTypeKey in this class.
     *         There is no semantics enforced.  This is an opaque string used 
     *         as part of the key.
     *  \param eventType - SIP event type token
<<<<<<< HEAD
     *  \param numContentTypes - the number of mime types in the contentTypes
     *         array.  numContentTypes is -1 and getContent returns FALSE if
     *         maxContentTypes is not big enough.
=======
>>>>>>> c76e972f
     *  \param acceptHeaderValue - the mime types allowed to be returned in 
     *         the content argument.  The first match is the one returned.
     *         This string has the same syntax/format as the SIP Accept header.
     *  \param content - the content body if a match was found, otherwise NULL.
     *         The content body is a copy that must be freed.
     *  \param isDefaultContent - if there was no content specific to the resourceId
     *         and default content was provided for the given eventTypeKey,
     *         then isDefaultContent is set to TRUE and 'content' contains
     *         values from the eventTypeKey content default.
     */
    virtual UtlBoolean getContent(const char* resourceId,
                                  const char* eventTypeKey,
                                  const char* eventType,
                                  const char* acceptHeaderValue,
                                  HttpBody*& content,
                                  UtlBoolean& isDefaultContent);

    /** Set the callback which gets invoked whenever the content changes
     *  Currently only one observer is allowed per eventTypeKey.  If
     *  a subsequent observer is set for the same eventTypeKey, it replaces
     *  the existing one.  The arguments of the callback function have
     *  the same meaning as getContent.
     *  Note: the callback is invoked when the default content changes as well.
     *  When the default content for an eventTypeKey changes, the
     *  resourceId is NULL.  The application is responsible for knowing
     *  which resources do not have specific content (i.e. are observing
     *  the default content and may need to be notified).
     *  \param eventTypeKey - SIP event type key
     *  \param applicationData - application specific data that is to be
     *         passed back to the application in the callback function.
     *  Returns TRUE if the callback is set for the eventTypeKey.  Will
     *  not set the callback if it is already set for the given eventTypeKey
     */
    virtual UtlBoolean setContentChangeObserver(const char* eventType,
                                                void* applicationData,
                             SipPublisherContentChangeCallback callbackFunction);

    /** Remove the current observer for the eventTypeKey
     *  If the given callbackFunction does not match the existing one,
     *  this method returns FALSE and the existing observer(s) remain.
     */
    virtual UtlBoolean removeContentChangeObserver(const char* eventType,
                                                   void*& applicationData,
                            SipPublisherContentChangeCallback& callbackFunction);


/* ============================ ACCESSORS ================================= */

    /// Get some debug information
    void getStats(int& numDefaultContent,
                  int& numDefaultConstructor,
                    int& numResourceSpecificContent,
                    int& numCallbacksRegistered);

/* ============================ INQUIRY =================================== */


/* //////////////////////////// PROTECTED ///////////////////////////////// */
protected:

/* //////////////////////////// PRIVATE /////////////////////////////////// */
private:
    /// parse the accept header field and create a HashMap with a UtlString for each MIME type
    UtlBoolean buildContentTypesContainer(const char* acceptHeaderValue, 
                                          UtlHashMap& contentTypes);

    /// Copy constructor NOT ALLOWED
    SipPublishContentMgr(const SipPublishContentMgr& rSipPublishContentMgr);

    /// Assignment operator NOT ALLOWED
    SipPublishContentMgr& operator=(const SipPublishContentMgr& rhs);

    /// lock for single thread use
    void lock();

    /// unlock for use
    void unlock();

    OsMutex mPublishMgrMutex;
    // Indexed by strings "resourceId\001eventTypeKey".
    UtlHashMap mContentEntries; 
    // Indexed by strings "\001eventTypeKey".
    UtlHashMap mDefaultContentEntries;
    UtlHashMap mDefaultContentConstructors;
    // Indexed by strings "eventType".
    UtlHashMap mEventContentCallbacks;
};

/**
 * Helper class for SipPublishContentMgr.
 *
 * Each instance is a device for producing default content for a
 * resource/event-type when generateDefaultContent is set but there is no
 * content for the resource/event-type.
 *
 * SipPublicContentMgrDefaultConstructor is pure virtual.  Instances
 * can only be created of subclasses that provide a getContent()
 * method.
 */
class SipPublishContentMgrDefaultConstructor : public UtlContainableAtomic
{
  public:

<<<<<<< HEAD
   /** Generate the content for a recource and event.
=======
   /** Generate the content for a resource and event.
>>>>>>> c76e972f
    *  Called when getContent is called for a resourceId/eventTypeKey
    *  that has no published content.  generateDefaultContent may set
    *  content for that combination, or it can do nothing, which
    *  forces getContent to use the default content (if any) for that
    *  eventTypeKey.  If generateDefaultContent calls
    *  contentMgr->publish(), it must provide noNotify = TRUE, because
    *  the caller will generate NOTIFYs for this content.
    */
   void virtual generateDefaultContent(SipPublishContentMgr* contentMgr,
                                       const char* resourceId,
                                       const char* eventTypeKey,
                                       const char* eventType) = 0;

   /// Make a copy of this object according to its real type.
   virtual SipPublishContentMgrDefaultConstructor* copy() = 0;
};

/* ============================ INLINE METHODS ============================ */

#endif  // _SipPublishContentMgr_h_<|MERGE_RESOLUTION|>--- conflicted
+++ resolved
@@ -283,12 +283,6 @@
      *         There is no semantics enforced.  This is an opaque string used 
      *         as part of the key.
      *  \param eventType - SIP event type token
-<<<<<<< HEAD
-     *  \param numContentTypes - the number of mime types in the contentTypes
-     *         array.  numContentTypes is -1 and getContent returns FALSE if
-     *         maxContentTypes is not big enough.
-=======
->>>>>>> c76e972f
      *  \param acceptHeaderValue - the mime types allowed to be returned in 
      *         the content argument.  The first match is the one returned.
      *         This string has the same syntax/format as the SIP Accept header.
@@ -392,11 +386,7 @@
 {
   public:
 
-<<<<<<< HEAD
-   /** Generate the content for a recource and event.
-=======
    /** Generate the content for a resource and event.
->>>>>>> c76e972f
     *  Called when getContent is called for a resourceId/eventTypeKey
     *  that has no published content.  generateDefaultContent may set
     *  content for that combination, or it can do nothing, which
