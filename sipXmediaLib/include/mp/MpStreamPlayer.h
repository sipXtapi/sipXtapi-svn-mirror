// Copyright 2008 AOL LLC.
// Licensed to SIPfoundry under a Contributor Agreement.
//
// This library is free software; you can redistribute it and/or
// modify it under the terms of the GNU Lesser General Public
// License as published by the Free Software Foundation; either
// version 2.1 of the License, or (at your option) any later version.
//
// This library is distributed in the hope that it will be useful,
// but WITHOUT ANY WARRANTY; without even the implied warranty of
// MERCHANTABILITY or FITNESS FOR A PARTICULAR PURPOSE.  See the GNU
// Lesser General Public License for more details.
//
// You should have received a copy of the GNU Lesser General Public
// License along with this library; if not, write to the Free Software
// Foundation, Inc., 51 Franklin Street, Fifth Floor, Boston, MA 02110-1301  USA. 
//  
// Copyright (C) 2006 SIPez LLC. 
// Licensed to SIPfoundry under a Contributor Agreement. 
//
// Copyright (C) 2004-2006 SIPfoundry Inc.
// Licensed by SIPfoundry under the LGPL license.
//
// Copyright (C) 2004-2006 Pingtel Corp.  All rights reserved.
// Licensed to SIPfoundry under a Contributor Agreement.
//
// $$
///////////////////////////////////////////////////////////////////////////////

#ifdef MP_STREAMING

#ifndef _MpStreamPlayer_h_
#define _MpStreamPlayer_h_

// SYSTEM INCLUDES
// APPLICATION INCLUDES
#include "mp/MpPlayer.h"
#include "mp/StreamDefs.h"
#include "net/Url.h"
#include "os/OsBSem.h"
#include "os/OsDefs.h"
#include "os/OsServerTask.h"
#include "os/OsStatus.h"

// DEFINES
// MACROS
// EXTERNAL FUNCTIONS
// EXTERNAL VARIABLES
// CONSTANTS
// STRUCTS
// TYPEDEFS
// FORWARD DECLARATIONS
class UtlString;
class OsQueuedEvent;

//: Player capable of controlling a single audio source (Url or Buffer).
//
// NOTE: This player creates and communicates with a number of objects within
//       the flowgraph, primarily MpStreamFeeder.  However, the creating and 
//       connection to these objects are not made until the "realize" method
//       is invoked.
//
class MpStreamPlayer : public OsServerTask, public MpPlayer
{
/* //////////////////////////// PUBLIC //////////////////////////////////// */
public:

   typedef enum       // Type of source data (url or buffer)
   {
      SourceUrl,
      SourceBuffer
<<<<<<< HEAD
   } ;
=======
   } SourceType;
>>>>>>> c76e972f

/* ============================ CREATORS ================================== */
///@name Creators
//@{
   MpStreamPlayer(OsMsgQ* pMsg, Url url, int flags, const char* pTarget = NULL) ;
     //:Contructs a stream player given a msgq, stream url, and 
     //:playing flags.
     //
     //!param pMsg - Destination for MpStreamMsg commands
     //!param url - Url identifing the source data stream
     //!param flags - Playing flags (see StreamDefs.h)
     //!param target - Target Id used by the msg receiver to help with 
     //       dispatching

   MpStreamPlayer(OsMsgQ* pMsg, UtlString* pBuffer,  int flags, const char* pTarget = NULL) ;
     //:Constructs a stream player given a msgq, net buffer, and
     //:playing flags.
     //
     //!param pMsg - Destination for MpStreamMsg commands
     //!param pBuffer - Net Buffer containing buffered audio data.  The 
     //       MpStreamPlayer resource will delete the pBuffer upon destruction
     //       of itself.
     //!param flags - Playing flags (see StreamDefs.h)
     //!param target - Target Id used by the msg receiver to help with 
     //       dispatching

   virtual ~MpStreamPlayer();
     //:Destructor

//@}

/* ============================ MANIPULATORS ============================== */
///@name Manipulators
//@{
   virtual OsStatus realize(UtlBoolean bBlock = TRUE);
     //: Realizes the player by initiating a connection to the target,
     //: allocates buffers, etc.
     //
     //!param bBlock - TRUE if the method should block until completion, 
     //       otherwise FALSE.

   virtual OsStatus prefetch(UtlBoolean bBlock = TRUE);
     //: Prefetch enough of the data source to ensure a smooth playback.
     //
     //!param bBlock - TRUE if the method should block until completion, 
     //       otherwise FALSE.

   virtual OsStatus play(UtlBoolean bBlock = TRUE);
     //: Plays the media stream.
     //
     //!param bBlock - TRUE if the method should block until completion, 
     //       otherwise FALSE.

   virtual OsStatus rewind(UtlBoolean bBlock = TRUE);
     //: Rewinds a previously played media stream.  In some cases this
     //  may result in a re-connect/refetch.
     //
     //!param bBlock - TRUE if the method should block until completion, 
     //       otherwise FALSE.

   virtual OsStatus pause();
     //: Pauses the media stream temporarily.
   
   OsStatus setLoopCount(int iLoopCount);
   //: sets the loop count.
   //: default is 1. -1 means infinite loop.
   //: 0 is invalid.  
   
   virtual OsStatus stop();
     //: Stops play the media stream and resources used for buffering
     //: and streaming.

   virtual OsStatus destroy() ;
     //: Marks the player as destroy and frees all allocated resources
     //  in media processing.

   virtual void waitForDestruction() ;
     //: Blocks until the the lower layer stream player is destroyed

//@}

/* ============================ ACCESSORS ================================= */
///@name Accessors
//@{

   virtual OsStatus getState(PlayerState& state) ;
     //: Gets the player state 

   virtual OsStatus getSourceType(int& iType) const;
     //: Gets the source type for this player (SourceUrl or SourceBuffer)

   virtual OsStatus getSourceUrl(Url& url) const;
     //: Gets the url if the source type is a SourceUrl

   virtual OsStatus getSourceBuffer(UtlString*& pBuffer) const;
     //: Gets the source buffer if the source type is a SourceBuffer

//@}

/* ============================ INQUIRY =================================== */
///@name Inquiry
//@{

//@}

/* //////////////////////////// PROTECTED ///////////////////////////////// */
protected:

   MpStreamPlayer(const MpStreamPlayer& rMpStreamPlayer);
     //:Copy constructor (not supported)

   MpStreamPlayer& operator=(const MpStreamPlayer& rhs);
     //:Assignment operator (not supported)

   virtual UtlBoolean handleMessage(OsMsg& rMsg) ;
     //:Handles OS server task events/messages

   void setState(PlayerState iState);
     //:Sets the internal state for this resource

   PlayerState getState();
     //: Gets the player state; internal use

/* //////////////////////////// PRIVATE /////////////////////////////////// */
private:

   OsMsgQ*          mpMsgQ;
   int              mSourceType;    // Data source type (buffer | url)
   Url              mUrl;           // Url for our stream (if specified)
   UtlString*       mpBuffer;       // Buffer data source (if specified)
   PlayerState      mState;         // Present state of the player
   StreamHandle     mHandle;        // StreamHandle from lower layers
   UtlString         mTarget;        // target id (callId)   
   int              mFlags;         // Player Flags
   OsQueuedEvent*   mpQueueEvent;   // Used for comm. w/ Flowgraph
   OsBSem           mSemStateChange;// Synch for state changes
   OsBSem           mSemStateGuard; // Guard for state changes
   int              miLoopCount;    // default is 1. -1 means infinite loop.
                                    // 0 is invalid.
   int              miTimesAlreadyLooped;
   UtlBoolean        mbRealized;     // Has this player been realized?

};

/* ============================ INLINE METHODS ============================ */

#endif  // _MpStreamPlayer_h_

#endif<|MERGE_RESOLUTION|>--- conflicted
+++ resolved
@@ -69,11 +69,7 @@
    {
       SourceUrl,
       SourceBuffer
-<<<<<<< HEAD
-   } ;
-=======
    } SourceType;
->>>>>>> c76e972f
 
 /* ============================ CREATORS ================================== */
 ///@name Creators
