--- conflicted
+++ resolved
@@ -76,11 +76,7 @@
    }
    else
    {
-<<<<<<< HEAD
-   OsUtilLinux::cvtOsTimeToTimespec(rTimeout, &timeout);
-=======
       OsUtilLinux::cvtOsTimeToTimespec(rTimeout, &timeout);
->>>>>>> c76e972f
       status = (pt_mutex_timedlock(&mMutexImp, &timeout) == POSIX_OK)
          ? OS_SUCCESS : OS_WAIT_TIMEOUT;
    }
