//
<<<<<<< HEAD
// Copyright (C) 2005 SIPez LLC.
// Licensed to SIPfoundry under a Contributor Agreement.
// 
// Copyright (C) 2004 SIPfoundry Inc.
=======
// Copyright (C) 2005-2007 SIPez LLC.
// Licensed to SIPfoundry under a Contributor Agreement.
// 
// Copyright (C) 2004-2007 SIPfoundry Inc.
>>>>>>> c76e972f
// Licensed by SIPfoundry under the LGPL license.
//
// Copyright (C) 2004-2006 Pingtel Corp.  All rights reserved.
// Licensed to SIPfoundry under a Contributor Agreement.
//
// $$
///////////////////////////////////////////////////////////////////////////////
// Author: Dan Petrie (dpetrie AT SIPez DOT com)


#ifndef _HttpBody_h_
#define _HttpBody_h_

// SYSTEM INCLUDES
//#include <...>

// APPLICATION INCLUDES
#include <utl/UtlString.h>
#include <utl/UtlDList.h>

// DEFINES
#define CONTENT_TYPE_TEXT_PLAIN "text/plain"
#define CONTENT_TYPE_TEXT_HTML "text/html"
#define CONTENT_SMIME_PKCS7 "application/pkcs7-mime"
#define CONTENT_TYPE_PIDF "application/pidf+xml"
#define CONTENT_TYPE_MULTIPART "multipart/"
<<<<<<< HEAD
=======
#define CONTENT_TYPE_MULTIPART_RELATED "multipart/related"
>>>>>>> c76e972f
#define DIALOG_EVENT_CONTENT_TYPE "application/dialog-info+xml"

#define MULTIPART_BOUNDARY_PARAMETER "boundary"

#define MAX_HTTP_BODY_PARTS 20

// MACROS
// EXTERNAL FUNCTIONS
// EXTERNAL VARIABLES
// CONSTANTS
// STRUCTS
// TYPEDEFS
// FORWARD DECLARATIONS
class MimeBodyPart;

//! class to contain an HTTP body
/*! This is the base class and container for all HTTP (SIP, etc.)
 * message bodies.  This includes multipart MIME bodies, single
 * part MIME and specific MIME types.  The HttpBody is essentially
 * a container for a blob.
 */
class HttpBody : public UtlString
{
   friend class HttpBodyMultipart;

/* //////////////////////////// PUBLIC //////////////////////////////////// */
public:

    enum BodyClassTypes
    {
        UNKNOWN_BODY_CLASS = 0,
        HTTP_BODY_CLASS,
        SMIME_BODY_CLASS,
        SDP_BODY_CLASS,
        PIDF_BODY_CLASS,
        DIALOG_EVENT_BODY_CLASS
    };

/* ============================ CREATORS ================================== */

   HttpBody(const char* bytes = NULL, 
            int length = -1,
            const char* contentType = NULL);
   //: Construct an HttpBody from a bunch of bytes

   HttpBody(const char* contentType);
   //: Construct a multipart HttpBody with zero parts.
   // contentType should have no "boundary" parameter.

   HttpBody(const HttpBody& rHttpBody);
     //:Copy constructor

   virtual
   ~HttpBody();
     //:Destructor

/* ============================ MANIPULATORS ============================== */

   HttpBody& operator=(const HttpBody& rhs);
   //:Assignment operator

   //! Copy the source HttpBody using the correct derived class constructor
   static HttpBody* copyBody(const HttpBody& sourceBody);

   //! Pseudo body factory
   static HttpBody* createBody(const char* bodyBytes,
                               int bodyBytesLength,
                               const char* contentType,
                               const char* contentEncoding);

   //! Append a multipart body part to an existing multiparty body.
   void appendBodyPart(const HttpBody& body,
                       const UtlDList& parameters);

/* ============================ ACCESSORS ================================= */

   virtual int getLength() const;

<<<<<<< HEAD
   // Note: for conveniece bytes is null terminated
=======
   // Note: for convenience, bytes is null terminated
>>>>>>> c76e972f
   // However depending upon the content type, the body may
   // contain more than one null character.
   // *bytes != NULL, even if *length == 0.
   virtual void getBytes(const char** bytes, int* length) const;
   virtual void getBytes(UtlString* bytes, int* length) const;
   virtual const char* getBytes() const;

   UtlBoolean getMultipartBytes(int partIndex, 
                                const char** bytes,
                                int* length,
                                int* start) const;

   const MimeBodyPart* getMultipart(int partIndex) const;

   int getMultipartCount() const;

   BodyClassTypes getClassType() const;

<<<<<<< HEAD
   const char*  getContentType() const;
=======
   //! Get the multipart boundary string.
   // Valid while HttpBody exists and is not modified.
   const char* getMultipartBoundary() const;

   //! Get the content type string.
   // Valid while HttpBody exists and is not modified.
   const char* getContentType() const;
>>>>>>> c76e972f

/* ============================ INQUIRY =================================== */

   UtlBoolean isMultipart() const;

/* //////////////////////////// PROTECTED ///////////////////////////////// */
protected:

   int bodyLength;
   UtlString mBody;
   UtlString  mMultipartBoundary;
   int mBodyPartCount;
   MimeBodyPart* mpBodyParts[MAX_HTTP_BODY_PARTS];
   BodyClassTypes mClassType;

/* //////////////////////////// PRIVATE /////////////////////////////////// */
private:

   // The counter for generating boundary values.
   static unsigned boundaryCounter;
   // Generate the next boundary value.
   static void nextBoundary(UtlString& boundary);
};


// Carrier class to provide a constructor that would otherwise conflict
// with an existing constructor for HttpBody.
class HttpBodyMultipart : public HttpBody
{
  public:

   HttpBodyMultipart(const char* contentType);
   //: Construct a multipart HttpBody with zero parts.
   // contentType should have no "boundary" parameter.
};


/* ============================ INLINE METHODS ============================ */

#endif  // _HttpBody_h_<|MERGE_RESOLUTION|>--- conflicted
+++ resolved
@@ -1,15 +1,8 @@
 //
-<<<<<<< HEAD
-// Copyright (C) 2005 SIPez LLC.
-// Licensed to SIPfoundry under a Contributor Agreement.
-// 
-// Copyright (C) 2004 SIPfoundry Inc.
-=======
 // Copyright (C) 2005-2007 SIPez LLC.
 // Licensed to SIPfoundry under a Contributor Agreement.
 // 
 // Copyright (C) 2004-2007 SIPfoundry Inc.
->>>>>>> c76e972f
 // Licensed by SIPfoundry under the LGPL license.
 //
 // Copyright (C) 2004-2006 Pingtel Corp.  All rights reserved.
@@ -36,10 +29,7 @@
 #define CONTENT_SMIME_PKCS7 "application/pkcs7-mime"
 #define CONTENT_TYPE_PIDF "application/pidf+xml"
 #define CONTENT_TYPE_MULTIPART "multipart/"
-<<<<<<< HEAD
-=======
 #define CONTENT_TYPE_MULTIPART_RELATED "multipart/related"
->>>>>>> c76e972f
 #define DIALOG_EVENT_CONTENT_TYPE "application/dialog-info+xml"
 
 #define MULTIPART_BOUNDARY_PARAMETER "boundary"
@@ -118,11 +108,7 @@
 
    virtual int getLength() const;
 
-<<<<<<< HEAD
-   // Note: for conveniece bytes is null terminated
-=======
    // Note: for convenience, bytes is null terminated
->>>>>>> c76e972f
    // However depending upon the content type, the body may
    // contain more than one null character.
    // *bytes != NULL, even if *length == 0.
@@ -141,9 +127,6 @@
 
    BodyClassTypes getClassType() const;
 
-<<<<<<< HEAD
-   const char*  getContentType() const;
-=======
    //! Get the multipart boundary string.
    // Valid while HttpBody exists and is not modified.
    const char* getMultipartBoundary() const;
@@ -151,7 +134,6 @@
    //! Get the content type string.
    // Valid while HttpBody exists and is not modified.
    const char* getContentType() const;
->>>>>>> c76e972f
 
 /* ============================ INQUIRY =================================== */
 
