//  
// Copyright (C) 2006 SIPez LLC. 
// Licensed to SIPfoundry under a Contributor Agreement. 
//
// Copyright (C) 2004-2006 SIPfoundry Inc.
// Licensed by SIPfoundry under the LGPL license.
//
// Copyright (C) 2004-2006 Pingtel Corp.  All rights reserved.
// Licensed to SIPfoundry under a Contributor Agreement.
//
// $$
///////////////////////////////////////////////////////////////////////////////


#ifndef _SipSrvLookup_h_
#define _SipSrvLookup_h_

// SYSTEM INCLUDES
#if defined(_WIN32)
//#   include <resparse/wnt/netinet/in.h>
#elif defined(_VXWORKS)
#  include <netinet/in.h>
#elif defined(__pingtel_on_posix__)
#   include <netinet/in.h>
#else
#  error Unsupported target platform.
#endif

// APPLICATION INCLUDES
#include "os/OsDefs.h"
#include "os/OsMutex.h"
#include "os/OsSocket.h"

// DEFINES
// MACROS
// EXTERNAL FUNCTIONS
// EXTERNAL VARIABLES
// CONSTANTS
// STRUCTS

// TYPEDEFS

// FORWARD DECLARATIONS
class server_t;
typedef struct s_res_response
    res_response;

/**
 * A class (with no members) whose 'servers' method implements the RFC
 * 3263 process for determining a list of server entries for a SIP
 * domain name.
 */
class SipSrvLookup
{
/* //////////////////////////// PUBLIC //////////////////////////////////// */
public:

   /// Get the list of server entries for SIP domain name 'domain'.
   static server_t* servers(const char *domain,
                            ///< SIP domain name or host name
                            const char *service,
                            ///< "sip" or "sips"
                            OsSocket::IpProtocolSocketType socketType,
                            ///< types of transport
                            int port,
                            ///< port number from URI, or PORT_NONE
                            const char* srcIp
                            ///< the outgoing interface ip to send the request on
      );
   /**<
    * Returns the list of server entries for SIP domain name 'domain'.
    * Implements the processes of RFC 2543.
    * The search process is modified by the parameters:
    *
    * The 'service' is the URI scheme, "sip" or "sips".
    *
    * The 'port' argument is the port number supplied in the URI, or a
    * negative number if none was supplied.
    * If none was supplied, SRV records are consulted.  If no SRV records
    * are found, port defaults to 5060 for "sip" service and 5061 for
    * "sips" service.
    *
    * The 'socketType' restricts the search to that sort of transport,
    * and may have the values (within IpProtocolSocketType):
    *    TCP
    *    UDP
    *    SSL_SOCKET
    *    UNKNOWN (all of the above are acceptable)
    * It is used if the URI or other context information specifies a transport.
    * If UNKNOWN is specified, servers() attempts to return addresses for
    * all transports that it knows about that are compatible with the service.
    * (If socketType is incompatible with service, no addresses will
    * be returned.)
    *
    * @returns Allocates an array of server_t objects and returns
    * the pointer to it.  Caller is responsible for delete[]'ing the array.
    * The servers are listed in the array in preference order, with a final
    * entry with a host value of NULL.
    */

   /// Option codes for server lookup.
   enum OptionCode {
      OptionCodeNone = 0,       ///< Special value
      OptionCodeFirst,          ///< Start of range
      OptionCodeIgnoreSRV,      ///< If 1, do not search for SRV records.
      OptionCodeIgnoreNAPTR,    ///< If 1, do not search for NAPTR records.
      OptionCodeSortAnswers,    /**< If 1, sort DNS answers before using them.
                                 *   (For testing only.) */
      OptionCodePrintAnswers,   /**< If 1, print DNS answers.
                                 *   (For testing only.) */
      OptionCodeCNAMELimit,     ///< Max. number of CNAMEs to follow.
      OptionCodeNoDefaultTCP,   /**< If 1, do not add TCP contacts by default,
                                 *   for better RFC 3263 conformance. */
<<<<<<< HEAD
      OptionCodeLast           ///< End of range
=======
      OptionCodeLast            ///< End of range
>>>>>>> c76e972f
   };
   /**<
    * All options have a code name in this enumeration.  All codes are in the
    * range OptionCodeFirst:OptionCodeLast.  OptionCodeNone is not in that
    * range and may be used as a special value.
    *
    * Option values are signed integers.
    *
    * Getting and setting all option codes in that range is guaranteed to
    * restore the server lookup algorithm to the preceeding codition.
    *
    * The way enum values are assigned is somewhat sloppy (it allows some
    * code values that are not used to be in the valid range), but it makes
    * editing the enum correctly quite easy.  Do not reorder the list without
    * checking the initializer in SipSrvLookup.cpp; some options have non-zero
    * initial values.
    */

   /// Get an option value.
   static inline int getOption(OptionCode option)
      {
         return options[option];
      }

   /// Set an option value.
   static void setOption(OptionCode option, int value);
   /**
    * setOption can be called at any time from any thread without
    * causing harm to any requests that may be being processed.
    * It may, however, block until all current requests are processed
    * before returning to the caller, and current requests may be processed
    * partly under the old configuration and partly under the new
    * configuration.
    */

   /// Sets the timing parameters for DNS SRV queries.
   static void setDnsSrvTimeouts(int initialTimeoutInSecs,
                                 /**< Timeout in seconds for first query,
                                  *   or 0 for no change. */
                                 int retries
                                 /**< Number of retries to attempt,
                                  *   or 0 for no change. */
      );
   ///< Defaults are: timeout = 5, retries = 4.

   /// Perform a DNS query and parse the results.  Follows CNAME records.
   static void res_query_and_parse(const char* in_name,
                                   ///< domain name to look up
                                   int type,
                                   ///< RR type to look up
                                   res_response* in_response,
                                   /**< response structure to
                                    *   look in before calling
                                    *   res_query, or NULL */
                                   const char*& out_name,
                                   ///< canonical name for in_name
                                   res_response*& out_response
                                   ///< response structure containing RRs
      );
   /**<
    * Performs a DNS query for a particular type of RR on a given name,
    * doing all the work to follow CNAMEs.  The 'in_name' and 'type'
    * arguments specify the RRs to look for.  If 'in_response' is not NULL,
    * it is the results of some previous search for the same name, for
    * a different type of RR, which might contain RRs for this search.
    *
    * @return out_response is a pointer to a response structure, or NULL.
    * If non-NULL, the RRs of the required type (if any) are in out_response
    * (in either the answer section or the additional section), under the name
    * out_name.
    *
    * The caller is responsible for freeing out_name if it is non-NULL
    * and != in_name.  The caller is responsible for freeing out_response if it
    * is non-NULL and != in_response.
    */

/* //////////////////////////// PROTECTED ///////////////////////////////// */
protected:

   /// Mutex to keep the routines thread-safe.
   static OsMutex sMutex;

   /// The array of option values.
   static int options[OptionCodeLast+1];

/* //////////////////////////// PRIVATE /////////////////////////////////// */
private:
};


/**
 * Structure to describe a server found for a SIP domain.
 */
class server_t {
  public:
   
   //! Sets the mDnsSrvResolveEnabled flag
   static void setDnsSrvResolveEnabled(UtlBoolean& enabled);   

   char *host;                  ///< Host name. (Owned by this object.)
   OsSocket::IpProtocolSocketType type;
                                ///< OsSocket:{TCP,UDP,SSL_SOCKET}
   struct sockaddr_in sin;      ///< IP address and port
   unsigned int priority;       ///< SRV priority value
   unsigned int weight;         ///< SRV weight
   float score;                 ///< Calculated sorting score

   /// Initializer for server_t
   server_t();
   static UtlBoolean mDnsSrvResolveEnabled;
   
   /// Copy constructor for server_t
   server_t(const server_t& rserver_t);

   /// Copy assignment constructor for server_t
   server_t& operator=(const server_t& rhs);

   /// Destructor for server_t
   ~server_t();

   /// Inquire if this is a valid SRV record
   UtlBoolean isValidServerT();
   ///< Tests whether the host name element is non-NULL.

   /// Accessor for host name
   void getHostNameFromServerT(UtlString& hostName);

   /// Accessor for host IP address
   void getIpAddressFromServerT(UtlString& hostName);

   /// Accessor for port
   int getPortFromServerT();

   /// Accessor for weight
   unsigned int getWeightFromServerT();

   /// Accessor for score
   float getScoreFromServerT();

   /// Accessor for priority
   unsigned int getPriorityFromServerT();

   /// Accessor for protocol
   OsSocket::IpProtocolSocketType getProtocolFromServerT();
};

#endif  // _SipSrvLookup_h_<|MERGE_RESOLUTION|>--- conflicted
+++ resolved
@@ -111,11 +111,7 @@
       OptionCodeCNAMELimit,     ///< Max. number of CNAMEs to follow.
       OptionCodeNoDefaultTCP,   /**< If 1, do not add TCP contacts by default,
                                  *   for better RFC 3263 conformance. */
-<<<<<<< HEAD
-      OptionCodeLast           ///< End of range
-=======
       OptionCodeLast            ///< End of range
->>>>>>> c76e972f
    };
    /**<
     * All options have a code name in this enumeration.  All codes are in the
