--- conflicted
+++ resolved
@@ -544,11 +544,7 @@
    unsigned char exponent = (ulaw >> 4) & 0x7;
    unsigned char mantissa = (ulaw & 0xF) + 16;
    unsigned long adjusted = (mantissa << (exponent + 3)) - 128 - 4;
-<<<<<<< HEAD
-   Sample   sRet = (Sample) adjusted;
-=======
    MpAudioSample sRet = (MpAudioSample) adjusted;
->>>>>>> c76e972f
    return (ulaw & 0x80)? sRet : -sRet;
 }
 
@@ -580,10 +576,6 @@
    unsigned char exponent = (alaw >> 4) & 0x7;
    unsigned char mantissa = (alaw & 0xF) + (exponent?16:0);
    unsigned long adjusted = (mantissa << (exponent + 4));
-<<<<<<< HEAD
-   Sample   sRet = (Sample) adjusted;
-=======
    MpAudioSample sRet = (MpAudioSample) adjusted;
->>>>>>> c76e972f
    return (alaw & 0x80)? -sRet : sRet;
 }