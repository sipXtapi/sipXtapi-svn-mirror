--- conflicted
+++ resolved
@@ -83,11 +83,7 @@
    mRemoteViaPort(PORT_NONE),
    mRemoteReceivedPort(PORT_NONE),
    mSocketLock(OsBSem::Q_FIFO, OsBSem::FULL),
-<<<<<<< HEAD
-   mFirstResendTimeoutMs(SIP_DEFAULT_RTT * 4), // for first transcation time out
-=======
    mFirstResendTimeoutMs(SIP_DEFAULT_RTT * 4), // for first transaction time out
->>>>>>> c76e972f
    mInUseForWrite(0),
    mWaitingList(NULL),
    mbSharedSocket(FALSE)
@@ -135,11 +131,7 @@
         // cause the run method to exit.
 #ifdef TEST_PRINT
         OsSysLog::add(FAC_SIP, PRI_DEBUG, "SipClient::~SipClient 0%x socket 0%x closing %s socket",
-<<<<<<< HEAD
-            this, clientSocket, ipProtocolString(mSocketType));
-=======
            this, clientSocket, OsSocket::ipProtocolString(mSocketType));
->>>>>>> c76e972f
 
         osPrintf("SipClient::~SipClient closing socket\n");
 #endif
@@ -274,25 +266,7 @@
                 // not actually ever happen.
                 if(clientSocket)
                 {
-<<<<<<< HEAD
-                   if (OsSysLog::willLog(FAC_SIP, PRI_DEBUG))
-                   {
-                       OsSysLog::add(FAC_SIP, PRI_DEBUG,
-                                 "SipClient::run %p socket %p host: %s "
-                                 "sock addr: %s via addr: %s rcv addr: %s "
-                                    "sock type: %s read ready %s",
-                                 this, clientSocket,
-                                 mRemoteHostName.data(),
-                                 mRemoteSocketAddress.data(),
-                                 mRemoteViaAddress.data(),
-                                 mReceivedAddress.data(),
-                                    OsSocket::ipProtocolString(clientSocket->getIpProtocol()),
-                                 isReadyToRead() ? "READY" : "NOT READY"
-                                 );
-                   }
-=======
-
->>>>>>> c76e972f
+
 #ifdef LOG_TIME
                     eventTimes.addEvent("reading");
 #endif
@@ -421,38 +395,6 @@
                     // If this is a request
                     if(!message->isResponse())
                     {
-<<<<<<< HEAD
-                        int receivedPort;
-                        UtlBoolean receivedSet;
-                        UtlBoolean maddrSet;
-                        UtlBoolean receivedPortSet;
-                        // Check that the via is set to the address from whence
-                        // this message came
-                        message->getLastVia(&lastAddress, &lastPort, &lastProtocol,
-                            &receivedPort, &receivedSet, &maddrSet, &receivedPortSet);
-
-                        // The via address is different from that of the sockets
-                        if(strcmp(lastAddress.data(), fromIpAddress.data()) != 0)
-                        {
-                            // Add a receive from tag
-                            message->setLastViaTag(fromIpAddress.data());
-                        }
-
-                        // If the rport tag is present the sender wants to
-                        // know what port this message was received from
-                        int tempLastPort = lastPort;
-                        if (!portIsValid(lastPort))
-                        {
-                           tempLastPort = 5060;
-                        }
-
-                        if (receivedPortSet)
-                        {
-                            char portString[20];
-                            sprintf(portString, "%d", fromPort);
-                            message->setLastViaTag(portString, "rport");
-                        }
-=======
                        int receivedPort;
                        UtlBoolean receivedSet;
                        UtlBoolean maddrSet;
@@ -465,7 +407,6 @@
                        message->getLastVia(&lastAddress, &lastPort, &lastProtocol,
                                            &receivedPort, &receivedSet, &maddrSet,
                                            &receivedPortSet);
->>>>>>> c76e972f
 
                         if (   (   mSocketType == OsSocket::TCP
                                 || mSocketType == OsSocket::SSL_SOCKET
