// Copyright 2008 AOL LLC.
// Licensed to SIPfoundry under a Contributor Agreement.
//
// This library is free software; you can redistribute it and/or
// modify it under the terms of the GNU Lesser General Public
// License as published by the Free Software Foundation; either
// version 2.1 of the License, or (at your option) any later version.
//
// This library is distributed in the hope that it will be useful,
// but WITHOUT ANY WARRANTY; without even the implied warranty of
// MERCHANTABILITY or FITNESS FOR A PARTICULAR PURPOSE.  See the GNU
// Lesser General Public License for more details.
//
// You should have received a copy of the GNU Lesser General Public
// License along with this library; if not, write to the Free Software
// Foundation, Inc., 51 Franklin Street, Fifth Floor, Boston, MA 02110-1301  USA. 
//  
// Copyright (C) 2007 SIPez LLC. 
// Licensed to SIPfoundry under a Contributor Agreement. 
//
// Copyright (C) 2004-2007 SIPfoundry Inc.
// Licensed by SIPfoundry under the LGPL license.
//
// Copyright (C) 2004-2006 Pingtel Corp.  All rights reserved.
// Licensed to SIPfoundry under a Contributor Agreement.
//
// $$
///////////////////////////////////////////////////////////////////////////////


// SYSTEM INCLUDES
#include <assert.h>
#include <stdio.h>

#define OPTIONAL_CONST const
#define OPTIONAL_VXW_CHARSTAR_CAST
#define resolvGetHostByName(a, b, c) gethostbyname(a)
#if defined(_WIN32)
#   include <winsock2.h>
#   include <time.h>
#elif defined(_VXWORKS)
#   undef resolvGetHostByName
#   include <inetLib.h>
#   include <netdb.h>
#   include <resolvLib.h>
#   include <sockLib.h>
#   undef OPTIONAL_CONST
#   define OPTIONAL_CONST
#   undef OPTIONAL_VXW_CHARSTAR_CAST
#   define OPTIONAL_VXW_CHARSTAR_CAST (char*)
#elif defined(__pingtel_on_posix__)
#   include <sys/types.h>
#   include <sys/socket.h>
#   include <netdb.h>
#   include <netinet/in.h>
#   include <arpa/inet.h>
#else
#error Unsupported target platform.
#endif

// APPLICATION INCLUDES
#include "os/OsDatagramSocket.h"
#include "os/OsSysLog.h"

// DEFINES
#define SOCKET_LEN_TYPE
#ifdef __pingtel_on_posix__
#undef SOCKET_LEN_TYPE
#define SOCKET_LEN_TYPE (socklen_t *)
#endif

// EXTERNAL FUNCTIONS
// EXTERNAL VARIABLES
// CONSTANTS

#define MIN_REPORT_SECONDS 10

// STATIC VARIABLE INITIALIZATIONS

/* //////////////////////////// PUBLIC //////////////////////////////////// */

/* ============================ CREATORS ================================== */

// Constructor
<<<<<<< HEAD
OsDatagramSocket::OsDatagramSocket(int remoteHostPortNum,
       const char* remoteHost, int localHostPortNum, const char* localHost) :
   mNumTotalWriteErrors(0),
   mNumRecentWriteErrors(0),
   mSimulatedConnect(FALSE)     // Simulated connection is off until
                                // activated in doConnect.
=======
OsDatagramSocket::OsDatagramSocket(int remoteHostPortNum, const char* remoteHost,
                                   int localHostPortNum, const char* localHost)
: mNumTotalWriteErrors(0)
, mNumRecentWriteErrors(0)
, mSimulatedConnect(FALSE)     // Simulated connection is off until
                               // activated in doConnect.
>>>>>>> c76e972f
{
    int error = ctorCommonCode();
    if (error != 0)
    {
        OsSysLog::add(FAC_KERNEL, PRI_DEBUG,
                      "OsDatagramSocket::OsDatagramSocket( %s:%d %s:%d) failed w/ errno %d)",
                      remoteHost, remoteHostPortNum, localHost ? localHost : "NULL", 
                      localHostPortNum, error);
        goto EXIT;
    }

    // Bind to the socket
    bind(localHostPortNum, localHost);
    if (!isOk())
    {
        goto EXIT;
    }

    // Kick off connection
    doConnect(remoteHostPortNum, remoteHost, mSimulatedConnect);

EXIT:
    return;
}

// Bare-bones Constructor
// Callers will need to call bind & doConnect on their own when this returns
// (This allows for children to set socket options before the bind call)
OsDatagramSocket::OsDatagramSocket()
: mNumTotalWriteErrors(0)
, mNumRecentWriteErrors(0)
{
    int error = ctorCommonCode();
    if (error != 0)
    {
        OsSysLog::add(FAC_KERNEL, PRI_DEBUG,
                "OsDatagramSocket::OsDatagramSocket() failed w/ errno %d)", error);
    }
}

// Common code for both constructors
// Returns 0 on success
int OsDatagramSocket::ctorCommonCode()
{
    socketDescriptor = OS_INVALID_SOCKET_DESCRIPTOR;    

    // Verify socket layer is initialized.
    if (!socketInit())
    {
        return -1;
    }

    // Obtain time for throttling logging of write errors
    time(&mLastWriteErrorTime);

    // Initialize state settings
    mToSockaddrValid = FALSE;
    mpToSockaddr = (struct sockaddr_in*) malloc(sizeof(struct sockaddr_in));
    assert(NULL != mpToSockaddr);
    memset(mpToSockaddr, 0, sizeof(struct sockaddr_in));

    // Create the socket
    socketDescriptor = socket(AF_INET, SOCK_DGRAM, IPPROTO_UDP);
    if (socketDescriptor == OS_INVALID_SOCKET_DESCRIPTOR)
    {
        int error = OsSocketGetERRNO();
        close();
        return error;
    }

    return 0;
}

// Destructor
OsDatagramSocket::~OsDatagramSocket()
{
    close();
    free(mpToSockaddr);
}

/* ============================ MANIPULATORS ============================== */

// Assignment operator
OsDatagramSocket&
OsDatagramSocket::operator=(const OsDatagramSocket& rhs)
{
   if (this == &rhs)            // handle the assignment to self case
      return *this;

   return *this;
}

int OsDatagramSocket::bind(int localHostPortNum, const char* localHost)
{
    int error = 0;

    localHostPort = localHostPortNum;    
    if (localHost)
    {
        localHostName = localHost ;
    }

<<<<<<< HEAD
    // Bind to the socket
#ifndef _DISABLE_MULTIPLE_INTERFACE_SUPPORT
=======
    struct sockaddr_in localAddr;
>>>>>>> c76e972f
    memset(&localAddr, 0, sizeof(localAddr));
    localAddr.sin_family = AF_INET;
    localAddr.sin_port = htons(localHostPort == PORT_DEFAULT ? 0 : localHostPort);

#ifdef WIN32
    localAddr.sin_addr.s_addr = htonl(INADDR_ANY);
    mLocalIp = localHost;
#else
    // Should use host address (if specified in localHost) but for now use any
    if (!localHost)
    {
        localAddr.sin_addr.s_addr=OsSocket::getDefaultBindAddress(); // $$$
        mLocalIp = inet_ntoa(localAddr.sin_addr);
    }
    else
    {
        struct in_addr  ipAddr;
        ipAddr.s_addr = inet_addr (localHost);
        localAddr.sin_addr.s_addr= ipAddr.s_addr;
        mLocalIp = localHost;
    }
#endif

<<<<<<< HEAD
#   if defined(_WIN32)
    error = bind( socketDescriptor, (const struct sockaddr*) &localAddr,
            sizeof(localAddr));
#   elif defined(_VXWORKS) || defined(__pingtel_on_posix__)

    error = bind( socketDescriptor, (struct sockaddr*) &localAddr,
            sizeof(localAddr));
#   endif
=======
    
    error = ::bind( socketDescriptor, (struct sockaddr*) &localAddr,
                    sizeof(localAddr));
>>>>>>> c76e972f

    if(error == OS_INVALID_SOCKET_DESCRIPTOR)
    {
        error = OsSocketGetERRNO();
        close();
        OsSysLog::add(FAC_KERNEL, PRI_ERR, "OsDatagramSocket::bind to %s:%d failed w/errno %d\n",
                 mLocalIp.data(), localHostPortNum, error);
    }
    else
    {
        sockaddr_in addr ;
        int addrSize = sizeof(struct sockaddr_in);
        error = getsockname(socketDescriptor, (struct sockaddr*) &addr, SOCKET_LEN_TYPE& addrSize);
        localHostPort = htons(addr.sin_port);
    }

    return error;
}

UtlBoolean OsDatagramSocket::reconnect()
{
    osPrintf("WARNING: reconnect NOT implemented!\n");
    return(FALSE);
}

void OsDatagramSocket::doConnect(int remoteHostPortNum, const char* remoteHost,
                                 UtlBoolean simulateConnect)
{
<<<<<<< HEAD
    struct hostent* server; 
	unsigned long ipAddr;
#   if defined(_VXWORKS)
    char hostentBuf[512];
#   endif

=======
    struct hostent* server;
>>>>>>> c76e972f

    mToSockaddrValid = FALSE;
    memset(mpToSockaddr, 0, sizeof(struct sockaddr_in));
    remoteHostPort = remoteHostPortNum;

    // Store host name
    if(remoteHost)
    {
        remoteHostName = remoteHost ;
        getHostIpByName(remoteHostName, &mRemoteIpAddress);
    }
    else
    {
        remoteHostName.remove(0) ;
    }

    // Connect to a remote host if given
    if(portIsValid(remoteHostPort) && remoteHost && !simulateConnect)
    {
<<<<<<< HEAD
#       if defined(_WIN32) || defined(__pingtel_on_posix__)
	    
		ipAddr = inet_addr(remoteHost);
		
		if (ipAddr != INADDR_NONE) 
		{
				server = gethostbyaddr((char * )&ipAddr,sizeof(ipAddr),AF_INET);
		}

		if ( server == NULL ) 
		{ 
            server = gethostbyname(remoteHost);
        }

#		elif defined(_VXWORKS)
            server = resolvGetHostByName((char*) remoteHost,
                                         hostentBuf, sizeof(hostentBuf));
#       else
#       error Unsupported target platform.
#       endif //_VXWORKS
=======
#if defined(_WIN32) || defined(__pingtel_on_posix__)
        unsigned long ipAddr;

        ipAddr = inet_addr(remoteHost);

        if (ipAddr != INADDR_NONE) 
        {
           server = gethostbyaddr((char * )&ipAddr,sizeof(ipAddr),AF_INET);
        }

        if ( server == NULL ) 
        { 
           server = gethostbyname(remoteHost);
        }

#elif defined(_VXWORKS)
        char hostentBuf[512];
        server = resolvGetHostByName((char*) remoteHost,
                                      hostentBuf, sizeof(hostentBuf));
#else
#  error Unsupported target platform.
#endif //_VXWORKS
>>>>>>> c76e972f

        if (server)
        {
            struct in_addr* serverAddr = (in_addr*) (server->h_addr);
            struct sockaddr_in serverSockAddr;
            serverSockAddr.sin_family = server->h_addrtype;
            serverSockAddr.sin_port = htons(remoteHostPort);
            serverSockAddr.sin_addr.s_addr = (serverAddr->s_addr);

            // Set the default destination address for the socket
<<<<<<< HEAD
#       if defined(_WIN32) || defined(__pingtel_on_posix__)
            if(connect(socketDescriptor, (const struct sockaddr*) 
                    &serverSockAddr, sizeof(serverSockAddr)))
#       elif defined(_VXWORKS)
            if(connect(socketDescriptor, (struct sockaddr*) &serverSockAddr,
                       sizeof(serverSockAddr)))
#       else
#           error Unsupported target platform.
#       endif
=======
#if defined(_WIN32) || defined(__pingtel_on_posix__)
            if(connect(socketDescriptor, (const struct sockaddr*) 
                    &serverSockAddr, sizeof(serverSockAddr)))
#elif defined(_VXWORKS)
            if(connect(socketDescriptor, (struct sockaddr*) &serverSockAddr,
                       sizeof(serverSockAddr)))
#else
#  error Unsupported target platform.
#endif
>>>>>>> c76e972f



            {
                int error = OsSocketGetERRNO();
                close();
                OsSysLog::add(FAC_KERNEL, PRI_DEBUG,
                        "OsDatagramSocket::doConnect( %s:%d ) failed w/ errno %d)",
                        remoteHost, remoteHostPortNum, error);
            }
            else
            {
                mIsConnected = TRUE;
            }
        }
        else
        {
            close();
            OsSysLog::add(FAC_KERNEL, PRI_DEBUG,
                    "OsDatagramSocket::doConnect( %s:%d ) failed host lookup)",
                    remoteHost, remoteHostPortNum);           

            goto EXIT;
        }
    }
    else if(portIsValid(remoteHostPort) && remoteHost && simulateConnect)
    {
        mIsConnected = TRUE;
        mSimulatedConnect = TRUE;
    }
EXIT:
   ;
}

int OsDatagramSocket::write(const char* buffer, int bufferLength)
{
    int returnCode;

    if(mSimulatedConnect)
    {
        returnCode = writeTo(buffer, bufferLength);
    }
    else
    {
        returnCode = OsSocket::write(buffer, bufferLength);
    }

    return(returnCode);
}

int OsDatagramSocket::write(const char* buffer, int bufferLength,
      const char* ipAddress, int port)
{
    int bytesSent = 0;

    struct sockaddr_in toSockAddress;
    memset(&toSockAddress, 0, sizeof(toSockAddress));
    toSockAddress.sin_family = AF_INET;
    toSockAddress.sin_port = htons(port);

    if(ipAddress == NULL || !strcmp(ipAddress, "0.0.0.0") ||
        strlen(ipAddress) == 0 ||
        (toSockAddress.sin_addr.s_addr = inet_addr(ipAddress)) ==
            OS_INVALID_INET_ADDRESS)
    {
        osPrintf("OsDatagramSocket::write invalid IP address: \"%s\"\n",
            ipAddress);
    }
    else
    {
        // Why isn't this abstracted into OsSocket, as is done in ::write(2)?
        bytesSent = sendto(socketDescriptor,
#ifdef _VXWORKS
            (char*)
#endif
            buffer, bufferLength,
            0,
            (struct sockaddr*) &toSockAddress, sizeof(struct sockaddr_in));

        if(bytesSent != bufferLength)
        {
           OsSysLog::add(FAC_KERNEL, PRI_ERR,
                         "OsDatagramSocket::write(4) bytesSent = %d, "
                         "bufferLength = %d, errno = %d, dest=%s:%d",
                         bytesSent, bufferLength, errno, 
                         ((ipAddress == NULL) ? "NULL" : ipAddress), 
                         port);
            time_t rightNow;

            (void) time(&rightNow);

            mNumRecentWriteErrors++;

            if (MIN_REPORT_SECONDS <= (rightNow - mLastWriteErrorTime)) {

                mNumTotalWriteErrors += mNumRecentWriteErrors;
                if (0 == mNumTotalWriteErrors) {
                    mLastWriteErrorTime = rightNow;
                }
                osPrintf("OsDataGramSocket::write:\n"
                    "     In last %ld seconds: %d errors; total %d errors;"
                    " last errno=%d\n",
                    (rightNow - mLastWriteErrorTime), mNumRecentWriteErrors,
                    mNumTotalWriteErrors, OsSocketGetERRNO());

                mLastWriteErrorTime = rightNow;
                mNumRecentWriteErrors = 0;
            }
        }
    }
    return(bytesSent);
}

UtlBoolean OsDatagramSocket::getToSockaddr()
{
    const char* ipAddress = mRemoteIpAddress.data();

    if (!mToSockaddrValid) 
    {
        mpToSockaddr->sin_family = AF_INET;
        mpToSockaddr->sin_port = htons(remoteHostPort);

        if (ipAddress == NULL || !strcmp(ipAddress, "0.0.0.0") ||
            strlen(ipAddress) == 0 ||
            (mpToSockaddr->sin_addr.s_addr = inet_addr(ipAddress)) ==
                OS_INVALID_INET_ADDRESS)
        {
/*
            osPrintf(
               "OsDatagramSocket::getToSockaddr: invalid IP address: \"%s\"\n",
                ipAddress);
*/
        } else {
            mToSockaddrValid = TRUE;
        }
    }
    return mToSockaddrValid;
}

int OsDatagramSocket::writeTo(const char* buffer, int bufferLength)
{
    int bytesSent = 0;

    if (getToSockaddr()) {
        bytesSent = sendto(socketDescriptor,
#ifdef _VXWORKS
            (char*)
#endif
            buffer, bufferLength,
            0,
            (struct sockaddr*) mpToSockaddr, sizeof(struct sockaddr_in));

        if(bytesSent != bufferLength)
        {
            time_t rightNow;

            (void) time(&rightNow);

            mNumRecentWriteErrors++;

            if (MIN_REPORT_SECONDS <= (rightNow - mLastWriteErrorTime)) {

                mNumTotalWriteErrors += mNumRecentWriteErrors;
                if (0 == mNumTotalWriteErrors) {
                    mLastWriteErrorTime = rightNow;
                }
                osPrintf("OsDataGramSocket::write:\n"
                    "     In last %ld seconds: %d errors; total %d errors;"
                    " last errno=%d\n",
                    (rightNow - mLastWriteErrorTime), mNumRecentWriteErrors,
                    mNumTotalWriteErrors, OsSocketGetERRNO());

                mLastWriteErrorTime = rightNow;
                mNumRecentWriteErrors = 0;
            }
        }
    }
    return(bytesSent);
}

#ifdef WANT_GET_FROM_INFO /* [ */
#ifdef _VXWORKS /* [ */
static int getFromInfo = 0;
extern "C" { extern int setFromInfo(int x);};
int setFromInfo(int getIt) {
   int save = getFromInfo;
   getFromInfo = getIt ? 1 : 0;
   return save;
}
#define GETFROMINFO getFromInfo
#endif /* _VXWORKS ] */
#endif /* WANT_GET_FROM_INFO ] */

int OsDatagramSocket::read(char* buffer, int bufferLength)
{
    int bytesRead;

    // If the remote end is not "connected" we cannot use recv
    if(mSimulatedConnect || !portIsValid(remoteHostPort) || remoteHostName.isNull())
    {
#ifdef GETFROMINFO /* [ */
        if (GETFROMINFO) {
          int fromPort;
          UtlString fromAddress;
          bytesRead = OsSocket::read(buffer, bufferLength,
             &fromAddress, &fromPort);
          fromAddress.remove(0);
        } else
#endif /* GETFROMINFO ] */
        {
           bytesRead = OsSocket::read(buffer, bufferLength,
              (struct in_addr*) NULL, NULL);
        }
    }
    else
    {
        bytesRead = OsSocket::read(buffer, bufferLength);
    }
    return(bytesRead);
}

/* ============================ ACCESSORS ================================= */
OsSocket::IpProtocolSocketType OsDatagramSocket::getIpProtocol() const
{
    return(UDP);
}

void OsDatagramSocket::getRemoteHostIp(struct in_addr* remoteHostAddress,
                               int* remotePort)
{
#ifdef __pingtel_on_posix__
    socklen_t len;
#else
    int len;
#endif
    struct sockaddr_in remoteAddr;
    const struct sockaddr_in* pAddr;

    if (mSimulatedConnect) {
        getToSockaddr();
        pAddr = mpToSockaddr;
    } else {
        pAddr = &remoteAddr;

        len = sizeof(struct sockaddr_in);

        if (getpeername(socketDescriptor, (struct sockaddr *)pAddr, &len) != 0)
        {
            memset(&remoteAddr, 0, sizeof(struct sockaddr_in));
        }
    }
    memcpy(remoteHostAddress, &(pAddr->sin_addr), sizeof(struct in_addr));

#ifdef TEST_PRINT
    {
        int p = ntohs(pAddr->sin_port);
        UtlString o;
        inet_ntoa_pt(*remoteHostAddress, o);
        osPrintf("getRemoteHostIP: Remote name: %s:%d\n"
           "   (pAddr->sin_addr) = 0x%X, sizeof(struct in_addr) = %d\n",
           o.data(), p, (pAddr->sin_addr), sizeof(struct in_addr));
    }
#endif

    if (NULL != remotePort)
    {
        *remotePort = ntohs(pAddr->sin_port);
    }
}    

/* ============================ INQUIRY =================================== */

/* //////////////////////////// PROTECTED ///////////////////////////////// */

/* //////////////////////////// PRIVATE /////////////////////////////////// */

/* ============================ FUNCTIONS ================================= */<|MERGE_RESOLUTION|>--- conflicted
+++ resolved
@@ -82,21 +82,12 @@
 /* ============================ CREATORS ================================== */
 
 // Constructor
-<<<<<<< HEAD
-OsDatagramSocket::OsDatagramSocket(int remoteHostPortNum,
-       const char* remoteHost, int localHostPortNum, const char* localHost) :
-   mNumTotalWriteErrors(0),
-   mNumRecentWriteErrors(0),
-   mSimulatedConnect(FALSE)     // Simulated connection is off until
-                                // activated in doConnect.
-=======
 OsDatagramSocket::OsDatagramSocket(int remoteHostPortNum, const char* remoteHost,
                                    int localHostPortNum, const char* localHost)
 : mNumTotalWriteErrors(0)
 , mNumRecentWriteErrors(0)
 , mSimulatedConnect(FALSE)     // Simulated connection is off until
                                // activated in doConnect.
->>>>>>> c76e972f
 {
     int error = ctorCommonCode();
     if (error != 0)
@@ -199,12 +190,7 @@
         localHostName = localHost ;
     }
 
-<<<<<<< HEAD
-    // Bind to the socket
-#ifndef _DISABLE_MULTIPLE_INTERFACE_SUPPORT
-=======
     struct sockaddr_in localAddr;
->>>>>>> c76e972f
     memset(&localAddr, 0, sizeof(localAddr));
     localAddr.sin_family = AF_INET;
     localAddr.sin_port = htons(localHostPort == PORT_DEFAULT ? 0 : localHostPort);
@@ -228,20 +214,9 @@
     }
 #endif
 
-<<<<<<< HEAD
-#   if defined(_WIN32)
-    error = bind( socketDescriptor, (const struct sockaddr*) &localAddr,
-            sizeof(localAddr));
-#   elif defined(_VXWORKS) || defined(__pingtel_on_posix__)
-
-    error = bind( socketDescriptor, (struct sockaddr*) &localAddr,
-            sizeof(localAddr));
-#   endif
-=======
     
     error = ::bind( socketDescriptor, (struct sockaddr*) &localAddr,
                     sizeof(localAddr));
->>>>>>> c76e972f
 
     if(error == OS_INVALID_SOCKET_DESCRIPTOR)
     {
@@ -270,16 +245,7 @@
 void OsDatagramSocket::doConnect(int remoteHostPortNum, const char* remoteHost,
                                  UtlBoolean simulateConnect)
 {
-<<<<<<< HEAD
-    struct hostent* server; 
-	unsigned long ipAddr;
-#   if defined(_VXWORKS)
-    char hostentBuf[512];
-#   endif
-
-=======
     struct hostent* server;
->>>>>>> c76e972f
 
     mToSockaddrValid = FALSE;
     memset(mpToSockaddr, 0, sizeof(struct sockaddr_in));
@@ -299,28 +265,6 @@
     // Connect to a remote host if given
     if(portIsValid(remoteHostPort) && remoteHost && !simulateConnect)
     {
-<<<<<<< HEAD
-#       if defined(_WIN32) || defined(__pingtel_on_posix__)
-	    
-		ipAddr = inet_addr(remoteHost);
-		
-		if (ipAddr != INADDR_NONE) 
-		{
-				server = gethostbyaddr((char * )&ipAddr,sizeof(ipAddr),AF_INET);
-		}
-
-		if ( server == NULL ) 
-		{ 
-            server = gethostbyname(remoteHost);
-        }
-
-#		elif defined(_VXWORKS)
-            server = resolvGetHostByName((char*) remoteHost,
-                                         hostentBuf, sizeof(hostentBuf));
-#       else
-#       error Unsupported target platform.
-#       endif //_VXWORKS
-=======
 #if defined(_WIN32) || defined(__pingtel_on_posix__)
         unsigned long ipAddr;
 
@@ -343,7 +287,6 @@
 #else
 #  error Unsupported target platform.
 #endif //_VXWORKS
->>>>>>> c76e972f
 
         if (server)
         {
@@ -354,17 +297,6 @@
             serverSockAddr.sin_addr.s_addr = (serverAddr->s_addr);
 
             // Set the default destination address for the socket
-<<<<<<< HEAD
-#       if defined(_WIN32) || defined(__pingtel_on_posix__)
-            if(connect(socketDescriptor, (const struct sockaddr*) 
-                    &serverSockAddr, sizeof(serverSockAddr)))
-#       elif defined(_VXWORKS)
-            if(connect(socketDescriptor, (struct sockaddr*) &serverSockAddr,
-                       sizeof(serverSockAddr)))
-#       else
-#           error Unsupported target platform.
-#       endif
-=======
 #if defined(_WIN32) || defined(__pingtel_on_posix__)
             if(connect(socketDescriptor, (const struct sockaddr*) 
                     &serverSockAddr, sizeof(serverSockAddr)))
@@ -374,7 +306,6 @@
 #else
 #  error Unsupported target platform.
 #endif
->>>>>>> c76e972f
 
 
 
