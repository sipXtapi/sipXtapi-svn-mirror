// Copyright 2008 AOL LLC.
// Licensed to SIPfoundry under a Contributor Agreement.
//
// This library is free software; you can redistribute it and/or
// modify it under the terms of the GNU Lesser General Public
// License as published by the Free Software Foundation; either
// version 2.1 of the License, or (at your option) any later version.
//
// This library is distributed in the hope that it will be useful,
// but WITHOUT ANY WARRANTY; without even the implied warranty of
// MERCHANTABILITY or FITNESS FOR A PARTICULAR PURPOSE.  See the GNU
// Lesser General Public License for more details.
//
// You should have received a copy of the GNU Lesser General Public
// License along with this library; if not, write to the Free Software
// Foundation, Inc., 51 Franklin Street, Fifth Floor, Boston, MA 02110-1301  USA. 
//  
// Copyright (C) 2006 SIPez LLC. 
// Licensed to SIPfoundry under a Contributor Agreement. 
//
// Copyright (C) 2004-2006 SIPfoundry Inc.
// Licensed by SIPfoundry under the LGPL license.
//
// Copyright (C) 2004-2006 Pingtel Corp.  All rights reserved.
// Licensed to SIPfoundry under a Contributor Agreement.
//
// $$
///////////////////////////////////////////////////////////////////////////////

#ifdef MP_STREAMING

#ifndef _MpStreamQueuePlayer_h_
#define _MpStreamQueuePlayer_h_

// SYSTEM INCLUDES
// APPLICATION INCLUDES
#include "mp/MpPlayer.h"
#include "mp/MpPlayerListener.h"
#include "mp/StreamDefs.h"
#include "net/Url.h"
#include "os/OsBSem.h"
#include "os/OsDefs.h"
#include "os/OsMsgQ.h"
#include "os/OsServerTask.h"
#include "os/OsStatus.h"
#include "os/OsRWMutex.h"
#include "os/OsQueuedEvent.h"

// DEFINES
#define DEFAULT_QUEUE_LENGTH      64    // Default length of queue
#define EXPAND_QUEUE_LENGTH       16    // Queue grows by this much

// Player impotence- If define, the queue player doesn't actually do 
// anything, however, will still fire off events, etc.
#undef  PLAYER_STUBS

// MACROS
// EXTERNAL FUNCTIONS
// EXTERNAL VARIABLES
// CONSTANTS
// STRUCTS
// TYPEDEFS
// FORWARD DECLARATIONS
class UtlString ;
class MpStreamPlayer ;
class MpQueuePlayerListener ;

//:Class short description which may consist of multiple lines (note the ':')
// Class detailed description which may extend to multiple lines
class MpStreamQueuePlayer : public OsServerTask, protected MpPlayerListener
{
/* //////////////////////////// PUBLIC //////////////////////////////////// */
public:

   typedef enum
   {
      SourceUrl,
      SourceBuffer
<<<<<<< HEAD
   } ;
=======
   } SourceType;
>>>>>>> c76e972f

/* ============================ CREATORS ================================== */
///@name Creators
//@{
   MpStreamQueuePlayer(OsMsgQ* pMsgQ, const char* pTarget = NULL);
     //:Constructor accepting a msgQ

   virtual
   ~MpStreamQueuePlayer();
     //:Destructor

//@}

/* ============================ MANIPULATORS ============================== */
///@name Manipulators
//@{
   virtual OsStatus add(Url& url, int flags) ;
     //:Queues a URL for playing
     //
     //!param url - Url identifing the source data stream
     //!param flags - Playing flags (see StreamDefs.h)


   virtual OsStatus add(UtlString* pBuffer, int flags) ;
     //:Queues a UtlString for playing
     //
     //!param pBuffer - Net Buffer containing buffered audio data.  The 
     //       MpStreamPlayer resource will delete the pBuffer upon destruction
     //       of itself.
     //!param flags - Playing flags (see StreamDefs.h)

   virtual OsStatus play() ;
     //:Begins playing any queued streams

   virtual OsStatus reset() ;
     //: Resets the queue player state by stopping and removing all 
     //: playing entries.

   virtual OsStatus destroy() ;
     //: Marks the player as destroy and frees all allocated resources
     //  in media processing.

   virtual OsStatus clear() ;
     //: Clears any queued entries that have not yet been scheduled for play.
     //  These entries include streams added after invoking "play()".

   virtual OsStatus wait(const OsTime& rTimeout = OsTime::OS_INFINITY) ;
     //: Wait until all play list items are finished playing

   OsStatus addListener(MpQueuePlayerListener* pListener) ;
     //:Adds a player listener to receive notifications when this player
     //:changes state

   OsStatus removeListener(MpQueuePlayerListener* pListener) ;
     //:Removes a previously added player listener.  This listener will
     // cease to receive state change notifications.

   
//@}

/* ============================ ACCESSORS ================================= */
///@name Accessors
//@{

//@}

/* ============================ INQUIRY =================================== */
///@name Inquiry
//@{

   UtlBoolean isPlaying() ;
     //:Is the Queue player playing (or about to play)


//@}

/* //////////////////////////// PROTECTED ///////////////////////////////// */
protected:

   MpStreamQueuePlayer(const MpStreamQueuePlayer& rMpStreamQueuePlayer);
     //:Copy constructor

   MpStreamQueuePlayer& operator=(const MpStreamQueuePlayer& rhs);
     //:Assignment operator

   virtual UtlBoolean handleMessage(OsMsg& rMsg) ;
     //:Handles an incoming message
     // If the message is not one that the object is prepared to process,
     // the handleMessage() method in the derived class should return FALSE
     // which will cause the OsMessageTask::handleMessage() method to be
     // invoked on the message.

   void handleReset() ;
   void handlePlayNext() ;
   void handleDequeue() ;
   void handleRemoveFailed() ;

   UtlBoolean isPlayingStream(MpPlayer* pPlayer) ;
     //:Is the specified player the active/playing stream?
   
   void setFailedPlayer(MpPlayer* pPlayer) ;
     //:Designates the the player as failed

   virtual void playerRealized(MpPlayerEvent& event) ;
     //: The player has been realized

   virtual void playerPrefetched(MpPlayerEvent& event) ;
     //: The player's data source has been prefetched

   virtual void playerPlaying(MpPlayerEvent& event) ;
     //: The player has begun playing.

   virtual void playerPaused(MpPlayerEvent& event) ;
     //: The player has been paused

   virtual void playerStopped(MpPlayerEvent& event) ;
     //: The player has been stopped

   virtual void playerFailed(MpPlayerEvent& event) ;
     //: The player has failed

   void fireQueuePlayerStarted() ;     
   void fireQueuePlayerStopped() ;
   void fireQueuePlayerAdvanced() ;

  

/* //////////////////////////// PRIVATE /////////////////////////////////// */
private:
   enum 
   {
      EVENT_DEQUEUE,
      EVENT_PLAY_NEXT,
      EVENT_REMOVE_FAILED,
      EVENT_PLAY_RESET
   } ;

   struct PlaylistQueue             // Definition for a playlist entry
   {
      MpStreamPlayer* pPlayer ;
      UtlBoolean       bFailed ;
   } ;

   OsMsgQ*  mpMsgQ ;                // Queue to deliever MpStreamMsg commands   
   UtlString mTarget ;               // Target Id (CallId)
   OsBSem   mSemQueueChange;        // Guard for queue changes  
   OsBSem   mSemWaitSynch;          // Gives some for block on for waiters

   OsQueuedEvent* mpQueueEvent;     // Used for dequeuing

   struct PlaylistQueue* mToPlayQueue;   // db of entries
   int    mToPlayQueueLength ;      // Physical size of queue
   int    mNumToPlayElements ;      // Current number of queued elements
   struct PlaylistQueue* mPlayingQueue;   // db of entries
   int    mPlayingQueueLength ;
   int    mNumPlayingElements ;      // Current number of queued elements
   UtlBoolean mbFatalError ;          // Something REALLY bad has happened (can't create thread)

   int expandQueue(struct PlaylistQueue*& queue, int currentLength, int desiredLength) ;
   void swapQueues(struct PlaylistQueue*& queue1, int& queueLength1, 
                   struct PlaylistQueue*& queue2, int& queueLength2) ;

   struct PlayerListenerDb   // Data structure used to maintain listeners
   {
      UtlBoolean inUse ;                  // Is the entry in use?
      MpQueuePlayerListener* pListener ; // Reference to listener
   } ;

   PlayerListenerDb mListenerDb[MAX_PLAYER_LISTENERS] ;     // DB of listeners
   OsRWMutex 	    mListenerMutex;   // Used to make it thread-safe when adding/removing and using listeners 
};

/* ============================ INLINE METHODS ============================ */

#endif  // _MpStreamQueuePlayer_h_

#endif<|MERGE_RESOLUTION|>--- conflicted
+++ resolved
@@ -76,11 +76,7 @@
    {
       SourceUrl,
       SourceBuffer
-<<<<<<< HEAD
-   } ;
-=======
    } SourceType;
->>>>>>> c76e972f
 
 /* ============================ CREATORS ================================== */
 ///@name Creators
