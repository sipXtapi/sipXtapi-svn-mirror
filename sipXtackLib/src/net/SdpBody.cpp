--- conflicted
+++ resolved
@@ -1488,18 +1488,8 @@
 }
 
 
-<<<<<<< HEAD
-void SdpBody::addCodecsOffer(int iNumAddresses,
-                             UtlString mediaAddresses[],
-                             int rtpAudioPorts[],
-                             int rtcpAudioPorts[],
-                             int rtpVideoPorts[],
-                             int rtcpVideoPorts[],
-                             RTP_TRANSPORT transportTypes[],
-=======
 void SdpBody::addCodecsOffer(UtlSList& audioContacts,
                              UtlSList& videoContacts, 
->>>>>>> c76e972f
                              int numRtpCodecs,
                              SdpCodec* rtpCodecs[],
                              SdpSrtpParameters& srtpParams,
@@ -1524,30 +1514,21 @@
     int numAudioContacts = audioContacts.entries() ;
     int numVideoContacts = videoContacts.entries() ;
 
-<<<<<<< HEAD
-    assert(iNumAddresses > 0) ;
-
-=======
     OsMediaContact* pPrimaryAudioContact = (OsMediaContact*) audioContacts.at(0) ;
     OsMediaContact* pPrimaryVideoContact = (OsMediaContact*) videoContacts.at(0) ;
 
     assert(numAudioContacts > 0 || numVideoContacts > 0) ;
->>>>>>> c76e972f
     memset(formatArray, 0, sizeof(int)*MAXIMUM_MEDIA_TYPES);
 
     // If there are not media fields we only need one global one
     // for the SDP body
     if(!preExistingMedia)
     {
-<<<<<<< HEAD
-        setConnectionAddress(mediaAddresses[0]);
-=======
 //        if (pPrimaryAudioContact)
 //            setConnectionAddress(pPrimaryAudioContact->getAddress());
 //        else if (pPrimaryVideoContact)
 //            setConnectionAddress(pPrimaryVideoContact->getAddress());
 
->>>>>>> c76e972f
         char timeString[100];
         sprintf(timeString, "%d %d", 0, 0);
         addValue("t", timeString);
@@ -1584,16 +1565,6 @@
         }
         else
         {
-<<<<<<< HEAD
-            if ((transportTypes[0] & RTP_TRANSPORT_UDP) == RTP_TRANSPORT_UDP)
-            {
-                szTransportType = SDP_RTP_MEDIA_TRANSPORT_TYPE;
-            }                        
-            else
-            {
-                szTransportType = SDP_RTP_TCP_MEDIA_TRANSPORT_TYPE;
-            }
-=======
             if ((pPrimaryAudioContact->getTransportType() & RTP_TRANSPORT_UDP) == RTP_TRANSPORT_UDP)
                 szTransportType = SDP_RTP_MEDIA_TRANSPORT_TYPE;
             else if ((pPrimaryAudioContact->getTransportType() & RTP_TRANSPORT_ARS) == RTP_TRANSPORT_ARS)
@@ -1601,7 +1572,6 @@
             else 
                 szTransportType = SDP_RTP_TCP_MEDIA_TRANSPORT_TYPE;
 
->>>>>>> c76e972f
             // Add the media record
             addMediaData(SDP_AUDIO_MEDIA_TYPE, pPrimaryAudioContact->getPort(), 1,
                 szTransportType, numAudioCodecs,
@@ -1623,30 +1593,6 @@
         if (numAudioContacts > 1)
         {
             char szTransportString[16];
-<<<<<<< HEAD
-
-            for (int i=0; i<iNumAddresses; i++)
-            {
-                if ((transportTypes[i] & RTP_TRANSPORT_UDP) == RTP_TRANSPORT_UDP)
-                {
-                    szTransportType = SDP_RTP_MEDIA_TRANSPORT_TYPE;
-                }                        
-                else
-                {
-                    szTransportType = SDP_RTP_TCP_MEDIA_TRANSPORT_TYPE;
-                }            
-                double priority = (double) (iNumAddresses-i) / (double) iNumAddresses ;
-
-                assert(mediaAddresses[i].length() > 0) ;
-                if (rtpAudioPorts[0] && rtpAudioPorts[i] && mediaAddresses[i])
-                {
-                    addCandidateAttribute(i, "t", szTransportString, priority, mediaAddresses[i], rtpAudioPorts[i]) ;
-                }
-
-                if (rtcpAudioPorts[0] && rtcpAudioPorts[i] && mediaAddresses[i])
-                {
-                    addCandidateAttribute(i, "t", szTransportString, priority, mediaAddresses[i], rtcpAudioPorts[i]) ;
-=======
             // http://tools.ietf.org/html/draft-ietf-mmusic-ice-17
             // currently only UDP is defined
             strcpy(szTransportString, "UDP");
@@ -1677,7 +1623,6 @@
                     {
                         addCandidateAttribute(i, "t", szTransportType, priority, pContact->getAddress(), pContact->getRtcpPort()) ;
                     }
->>>>>>> c76e972f
                 }
             }
         }
@@ -1739,16 +1684,6 @@
         }
         else
         {
-<<<<<<< HEAD
-            if ((transportTypes[0] & RTP_TRANSPORT_UDP) == RTP_TRANSPORT_UDP)
-            {
-                szTransportType = SDP_RTP_MEDIA_TRANSPORT_TYPE;
-            }                        
-            else
-            {
-                szTransportType = SDP_RTP_TCP_MEDIA_TRANSPORT_TYPE;
-            }
-=======
             if ((pPrimaryVideoContact->getTransportType() & RTP_TRANSPORT_UDP) == RTP_TRANSPORT_UDP)
                 szTransportType = SDP_RTP_MEDIA_TRANSPORT_TYPE;
             else if ((pPrimaryVideoContact->getTransportType() & RTP_TRANSPORT_ARS) == RTP_TRANSPORT_ARS)
@@ -1756,7 +1691,6 @@
             else
                 szTransportType = SDP_RTP_TCP_MEDIA_TRANSPORT_TYPE;
 
->>>>>>> c76e972f
             // Add the media record
             addMediaData(SDP_VIDEO_MEDIA_TYPE, pPrimaryVideoContact->getPort(), 1,
                 szTransportType, numVideoCodecs,
@@ -1778,29 +1712,6 @@
         // Add candidate addresses if available
         if (numVideoContacts > 1)
         {
-<<<<<<< HEAD
-            char szTransportString[16];
-            for (int i=0; i<iNumAddresses; i++)
-            {
-                double priority = (double) (iNumAddresses-i) / (double) iNumAddresses ;
-                if ((transportTypes[0] & RTP_TRANSPORT_UDP) == RTP_TRANSPORT_UDP)
-                {
-                    szTransportType = SDP_RTP_MEDIA_TRANSPORT_TYPE;
-                }                        
-                else
-                {
-                    szTransportType = SDP_RTP_TCP_MEDIA_TRANSPORT_TYPE;
-                }
-                assert(mediaAddresses[i].length() > 0) ;
-                if (rtpVideoPorts[0] && rtpVideoPorts[i] && mediaAddresses[i])
-                {
-                    addCandidateAttribute(i, "t", szTransportString, priority, mediaAddresses[i], rtpVideoPorts[i]) ;
-                }
-
-                if (rtcpVideoPorts[0] && rtcpVideoPorts[i] && mediaAddresses[i])
-                {
-                    addCandidateAttribute(i, "t", szTransportString, priority, mediaAddresses[i], rtcpVideoPorts[i]) ;
-=======
             for (int i=0; i<numVideoContacts; i++)
             {
                 OsMediaContact* pContact = (OsMediaContact*) videoContacts.at(i) ;                
@@ -1829,7 +1740,6 @@
                         addCandidateAttribute(i, "t", szTransportType, priority, pContact->getAddress(), pContact->getRtcpPort()) ;
                     }
 
->>>>>>> c76e972f
                 }
             }
         }
@@ -1951,18 +1861,8 @@
 }
 
 
-<<<<<<< HEAD
-void SdpBody::addCodecsAnswer(int iNumAddresses,
-                             UtlString hostAddresses[],
-                             int rtpAudioPorts[],
-                             int rtcpAudioPorts[],
-                             int rtpVideoPorts[],
-                             int rtcpVideoPorts[],
-                             RTP_TRANSPORT transportTypes[],
-=======
 void SdpBody::addCodecsAnswer(UtlSList& audioContacts,
                               UtlSList& videoContacts, 
->>>>>>> c76e972f
                              int numRtpCodecs, 
                              SdpCodec* rtpCodecs[], 
                              SdpSrtpParameters& srtpParams,
@@ -2011,11 +1911,7 @@
    // address field
    if(!preExistingMedia)
    {
-<<<<<<< HEAD
-      setConnectionAddress(hostAddresses[0]);
-=======
 //      setConnectionAddress(hostAddresses[0]);
->>>>>>> c76e972f
       char timeString[100];
         sprintf(timeString, "%d %d", 0, 0);
       addValue("t", timeString);
