//
// Copyright (C) 2004-2006 SIPfoundry Inc.
// Licensed by SIPfoundry under the LGPL license.
//
// Copyright (C) 2004-2006 Pingtel Corp.  All rights reserved.
// Licensed to SIPfoundry under a Contributor Agreement.
//
// $$
///////////////////////////////////////////////////////////////////////////////


// SYSTEM INCLUDES
#include <assert.h>
#include <string.h>
#include <stdarg.h>
#include <stdlib.h>
#include <stdio.h>
#include <ctype.h>

#ifdef __pingtel_on_posix__
#include <unistd.h>
#include <fcntl.h>
#endif

// APPLICATION INCLUDES
#include "os/OsSysLogTask.h"
#include "os/OsSysLogMsg.h"
#include "os/OsStatus.h"
#include "os/OsServerTask.h"
#include "os/OsDateTime.h"
#include "os/OsTimer.h"
#include "os/OsQueuedEvent.h"
#include "os/OsEventMsg.h"
#include "os/OsConnectionSocket.h"
#include "os/OsFS.h"
#include "os/OsEvent.h"

// EXTERNAL FUNCTIONS
#if defined(_VXWORKS)
extern "C" char* strdup(const char* str);
#else
<<<<<<< HEAD
extern char* strdup(const char*) ;
#endif
=======
#ifndef WIN32
extern char* strdup(const char*) ;
#endif
#endif
>>>>>>> c76e972f


// EXTERNAL VARIABLES
// CONSTANTS
// STATIC VARIABLE INITIALIZATIONS

// LOCAL FUNCTIONS

/* //////////////////////////// PUBLIC //////////////////////////////////// */

/* ============================ CREATORS ================================== */

// Constructor
OsSysLogTask::OsSysLogTask(const int maxInMemoryLogEntries /* = 0 */,
                           const int options /* = OsSysLog:OPT_NONE */)
   : OsServerTask("syslog", NULL, 1000, 250)
   , mConsoleEnabled(FALSE)
   , mpRingBuffer(NULL)
   , mLogCount(0)
   , mRingBufferNext(0)
   , mpUnboundedLog(NULL)
   , mFlushPeriod(0)
   , mLogChanged(FALSE)
   , mpTimer(NULL)
   , mpCallback(NULL)
   , mRWMutex(OsRWMutex::Q_PRIORITY)
   , mpLastReopen()
{    
   // Init Ring Buffer
   mRingBufferLength = maxInMemoryLogEntries;
   if (mRingBufferLength > 0)
   {
      mpRingBuffer = new char*[mRingBufferLength];
      for (int i=0; i<mRingBufferLength; i++)
      {
         mpRingBuffer[i] = NULL ;
      }
   }

   mOptions = options ;

   // Init Socket List
   for (int i=0; i<MAX_SOCKET_TARGETS; i++)
   {
      mpSockets[i] = NULL ;
   }

   start() ;
   syslog(FAC_LOG, PRI_NOTICE, "Logger Started") ;
}

// Destructor
OsSysLogTask::~OsSysLogTask()
{
   waitUntilShutDown();
   clear() ;

   // Free Ring Buffer
   if (mpRingBuffer != NULL)
   {
      delete mpRingBuffer ;
      mpRingBuffer = NULL ;
   }

   // Close unbounded log if still open
   if (mpUnboundedLog != NULL)
   {
      fclose(mpUnboundedLog) ;
      mpUnboundedLog = NULL ;
   }
}

/* ============================ MANIPULATORS ============================== */

// Clears the log
OsStatus OsSysLogTask::clear()
{
   mRWMutex.acquireWrite() ;

   // Free Data
   for (int i=0; i<mRingBufferLength; i++)
   {
      if (mpRingBuffer[i] != NULL)
      {
         free(mpRingBuffer[i]) ;
         mpRingBuffer[i] = NULL ;
      }
   }

   // Reset Counts
   mRingBufferNext = 0 ;
   mLogChanged = true ;
   mLogCount = 0 ;

   mRWMutex.releaseWrite() ;

   return OS_SUCCESS ;
}


// Flushes the log
OsStatus OsSysLogTask::flush(const OsTime& rTimeout)
{
   OsStatus rc = OS_UNSPECIFIED ; 
   OsEvent flushSync ;

   OsSysLogMsg msg(OsSysLogMsg::FLUSH_LOG, (void*) &flushSync) ;
   postMessage(msg) ;

   rc = flushSync.wait(rTimeout) ;

   return rc ;
}




/* ============================ ACCESSORS ================================= */

// Get the max number of log entries
OsStatus OsSysLogTask::getMaxEntries(int& maxEntries)
{
   mRWMutex.acquireRead() ;

   maxEntries = mRingBufferLength ;

   mRWMutex.releaseRead() ;

   return OS_SUCCESS ;
}

// Get a log entried
OsStatus OsSysLogTask::getLogEntries(  const int maxEntries,
                                       char* entries[],
                                       int& actualEntries)
{
   mRWMutex.acquireRead() ;

   OsStatus status = OS_SUCCESS ;
   int iIndex ;
   actualEntries = maxEntries ;

   // Make sure the requested length is sane
   if (actualEntries > mLogCount)
      actualEntries = mLogCount;
   if (actualEntries > mRingBufferLength)
      actualEntries = mRingBufferLength;
   if (actualEntries < 0)
      actualEntries = 0 ;

   // Traverse ring buffer and copy entries
   for (int i=0; i<actualEntries; i++)
   {
      // Calculate index in ring buffer
      if (mLogCount < mRingBufferLength)
         iIndex = ((mRingBufferNext - mLogCount) + i) ;
      else
         iIndex = ((mRingBufferNext - mRingBufferLength) + i) ;
      while (iIndex < 0)
         iIndex += mRingBufferLength ;
      iIndex %= mRingBufferLength ;

      // Copy data
      if (mpRingBuffer[iIndex] != NULL)
      {
         entries[i] = strdup(mpRingBuffer[iIndex]) ;
      }
      else
      {
         entries[i] = NULL ;
      }
   }

   mRWMutex.releaseRead() ;

   return status ;
}

/* ============================ INQUIRY =================================== */

/* //////////////////////////// PROTECTED ///////////////////////////////// */

// Assignment operator
OsSysLogTask&
OsSysLogTask::operator=(const OsSysLogTask& rhs)
{
   if (this == &rhs)            // handle the assignment to self case
      return *this;

   return *this;
}

// Copy constructor
OsSysLogTask::OsSysLogTask(const OsSysLogTask& rOsSysLogTask)
   : mRWMutex(OsRWMutex::Q_PRIORITY)
{
}


// Receive incoming messages and redispatch to the corresponding
// processXXX handler.
UtlBoolean OsSysLogTask::handleMessage(OsMsg& eventMessage)
{
   UtlBoolean bRC = FALSE ;
   OsSysLogMsg* pSysLogMsg = NULL ;
   char* data ;

   switch (eventMessage.getMsgType())
   {
      case OsMsg::OS_EVENT:
         switch (eventMessage.getMsgSubType())
         {
            case OsEventMsg::NOTIFY:
               processFlushLog(NULL) ;
               break;
         }
         bRC = TRUE ;
         break ;
      case OsMsg::OS_SYSLOG:
         pSysLogMsg = (OsSysLogMsg*) &eventMessage;
         switch (pSysLogMsg->getMsgSubType())
         {
            case OsSysLogMsg::LOG:
               data = (char*) pSysLogMsg->getData();
               processAdd(data);
               mLogCount++;
               break ;
            case OsSysLogMsg::ENABLE_CONSOLE:
               processConsoleEnable(TRUE);
               break ;
            case OsSysLogMsg::DISABLE_CONSOLE:
               processConsoleEnable(FALSE);
               break ;
            case OsSysLogMsg::HEAD:
               processHeadCommand((int) pSysLogMsg->getData());
               break ;
            case OsSysLogMsg::TAIL:
               processTailCommand((int) pSysLogMsg->getData());
               break ;
            case OsSysLogMsg::ADD_SOCKET:
               data = (char*) pSysLogMsg->getData();
               if (data != NULL)
               {
                  processAddSocket(data) ;
                  free(data) ;
               }
               break ;
            case OsSysLogMsg::SET_FILE:
               data = (char*) pSysLogMsg->getData();
               processSetFile(data) ;
               if (data != NULL)
               {                  
                  free(data) ;
               }
               break ;
            case OsSysLogMsg::SET_CALLBACK:
               processSetCallback((OsSysLogCallback) pSysLogMsg->getData());
               break ;
            case OsSysLogMsg::SET_FLUSH_PERIOD:
               processSetFlushPeriod((int) pSysLogMsg->getData()) ;
               break ;
            case OsSysLogMsg::FLUSH_LOG:
               processFlushLog((OsEvent*) pSysLogMsg->getData());
               break ;
            default:
               break ;
         }
         bRC = TRUE ;
         break ;
      default:
         bRC = OsServerTask::handleMessage(eventMessage);
         break ;
   }
   return bRC ;
}

// Handles adding a log entry to the tail of the list
OsStatus OsSysLogTask::processAddTail(char* pEntry)
{
   mRWMutex.acquireWrite() ;

   OsStatus status = OS_SUCCESS ;

   // Add to Circular Buffer
   if ((mpRingBuffer != NULL) && (mLogCount < mRingBufferLength))
   {
      int iIndex = (mRingBufferNext - (mLogCount + 1)) ;
      while (iIndex < 0)
         iIndex += mRingBufferLength ;
      iIndex %= mRingBufferLength ;

      if (mpRingBuffer[iIndex] != NULL)
      {
         free(mpRingBuffer[iIndex]) ;
      }
      mpRingBuffer[iIndex] = pEntry ;

      mLogCount++ ;
   }
   else
      status = OS_LIMIT_REACHED ;

   mRWMutex.releaseWrite() ;

   return status ;
}


// Process a log addition
OsStatus OsSysLogTask::processAdd(char* pEntry)
{
   OsStatus status = OS_SUCCESS ;

   mRWMutex.acquireWrite() ;   

   /*
    * Display to the console if enabled
    */   
   if (mConsoleEnabled)
   {
      osPrintf("%s\n", pEntry) ;
   }


   /*
    * If we have a ring buffer initialized, add to it.
    */
   if (mpRingBuffer != NULL)
   {
      if (mpRingBuffer[mRingBufferNext] != NULL)
      {
         free(mpRingBuffer[mRingBufferNext]) ;
      }
      mpRingBuffer[mRingBufferNext] = pEntry ;
      mRingBufferNext = (mRingBufferNext + 1) % mRingBufferLength ;
   }

   if (mOptions & OsSysLog::OPT_SHARED_LOGFILE)
   {
      if (mUnboundedLogFile.length())
      {
         if ((mpUnboundedLog = fopen(mUnboundedLogFile.data(), "a+")) == NULL)
         {
            syslog(FAC_LOG, PRI_ERR, "Error reopening logfile %s", mUnboundedLogFile.data());
         }
#ifdef __pingtel_on_posix__
         else
         {
            int fd = fileno(mpUnboundedLog);
            fcntl(fd, F_SETFD, fcntl(fd, F_GETFD) | FD_CLOEXEC);
         }
#endif
         // Keep track of the last reopen
         OsDateTime::getCurTimeSinceBoot(mpLastReopen) ;
      }
      
      if (mpUnboundedLog)
      {
         fprintf(mpUnboundedLog, "%s\n", pEntry) ;
         fclose(mpUnboundedLog);
         mpUnboundedLog = NULL ;
      }
   }
   else
   {
      /*
       * If an unbounded log is initialized, add to it
       */
      if (mpUnboundedLog)
      {      
         // Decide if we should close/reopen the log
         OsTime now ;
         OsTime reopenAfter ;

         OsDateTime::getCurTimeSinceBoot(now) ;
         reopenAfter = mpLastReopen + OsTime(MAX_REOPEN_LOG_DELAY_SEC, 0) ;

         if (now > reopenAfter)
         {
            // Close Log
            fclose(mpUnboundedLog) ;
            mpUnboundedLog = NULL ;

            // Reopen Log
            if ((mpUnboundedLog = fopen(mUnboundedLogFile.data(), "a+")) == NULL)
            {
               syslog(FAC_LOG, PRI_ERR, "Error reopening logfile %s", mUnboundedLogFile.data());
            }
#ifdef __pingtel_on_posix__
            else
            {
               int fd = fileno(mpUnboundedLog);
               fcntl(fd, F_SETFD, fcntl(fd, F_GETFD) | FD_CLOEXEC);
            }
#endif
             // Keep track of the last reopen
             OsDateTime::getCurTimeSinceBoot(mpLastReopen) ;
          }
      
          if (mpUnboundedLog)
          {
             fprintf(mpUnboundedLog, "%s\n", pEntry) ;
             fflush(mpUnboundedLog);
          }
      }
   }


   /*
    * If we have been initialized with target sockets- fire off events to 
    * interested parties.
    */     
   for (int i=0; i<MAX_SOCKET_TARGETS; i++)
   {
      if (mpSockets[i] != NULL)
      {
         if (mpSockets[i]->write(pEntry, strlen(pEntry), 0) <= 0)
         {
            UtlString hostName;
            mpSockets[i]->getRemoteHostName(&hostName);
            syslog(FAC_LOG, PRI_ERR, "unable to write to socket, closing: %s", hostName.data());

            delete mpSockets[i] ;
            mpSockets[i] = NULL ;
         }
         else
            mpSockets[i]->write("\n", 1, 0) ;
      }
   }

   /* 
    * If a callback funtion was registered, call and hand over the log entry
    */
   if ( mpCallback != NULL )
   {
      UtlString date;
      UtlString eventCount;
      UtlString facility;
      UtlString priority;
      UtlString hostname;
      UtlString taskname;
      UtlString taskId;
      UtlString processId;
      UtlString content;

      // Parse the log entry to extract the priority 
      OsSysLog::parseLogString(pEntry, date, eventCount, facility, priority,
                               hostname, taskname, taskId, processId,
                               content);
  
      mpCallback(priority, "SIPxua", pEntry);
   }


   /*
    * Clean up the entry of no ring buffer was installed.  Otherwise, the
    * ring buffer is responsible for clean up.
    */
   if (!mpRingBuffer)
      free(pEntry);

   // Mark the log as changed
   mLogChanged = true ;

   mRWMutex.releaseWrite() ;

   return status ;
}


// Process a console enable/disable command
OsStatus OsSysLogTask::processConsoleEnable(const UtlBoolean enable)
{
   mRWMutex.acquireRead() ;

   OsStatus status = OS_SUCCESS ;

   mConsoleEnabled = enable ;
   syslog(FAC_LOG, PRI_INFO, "console logging enabled: %s", enable ? "true" : "false") ;

   mRWMutex.releaseRead() ;

   return status ;
}


// Process a head command (displays start of in-memory log)
OsStatus OsSysLogTask::processHeadCommand(const int iEntries)
{
   mRWMutex.acquireRead() ;

   OsStatus status = OS_SUCCESS ;
   int iIndex ;
   int iCount = iEntries ;

   // Make sure the requested length is sane
   if (iCount > mLogCount)
      iCount = mLogCount;
   if (iCount > mRingBufferLength)
      iCount = mRingBufferLength;
   if (iCount <= 0)
      iCount = 16 ;

   // Traverse ring buffer and display entries
   for (int i=0; i<iCount; i++)
   {
      if (mLogCount < mRingBufferLength)
         iIndex = ((mRingBufferNext - mLogCount) + i) ;
      else
         iIndex = ((mRingBufferNext - mRingBufferLength) + i) ;
      while (iIndex < 0)
         iIndex += mRingBufferLength ;
      iIndex %= mRingBufferLength ;

      if (mpRingBuffer[iIndex] != NULL)
      {
         osPrintf("%s\n", mpRingBuffer[iIndex]) ;
      }
   }

   mRWMutex.releaseRead() ;

   return status ;
}


// Process a tail command (displays end of in-memory log)
OsStatus OsSysLogTask::processTailCommand(const int iEntries)
{
   mRWMutex.acquireRead() ;

   OsStatus status = OS_SUCCESS ;
   int iIndex ;
   int iCount = iEntries ;

   // Make sure the requested length is sane
   if (iCount > mLogCount)
      iCount = mLogCount;
   if (iCount > mRingBufferLength)
      iCount = mRingBufferLength;
   if (iCount <= 0)
      iCount = 16 ;

   // Traverse ring buffer and display entries
   for (int i=0; i<iCount; i++)
   {
      iIndex = ((mRingBufferNext - iCount) + i) ;
      while (iIndex < 0)
         iIndex += mRingBufferLength ;
      iIndex %= mRingBufferLength ;

      if (mpRingBuffer[iIndex] != NULL)
      {
         osPrintf("%s\n", mpRingBuffer[iIndex]) ;
      }
   }

   mRWMutex.releaseRead() ;

   return status ;
}


// Process the setting of an outbound file.  The flush period
// *MUST* have been set first.
OsStatus OsSysLogTask::processSetFile(const char* szFile)
{
   mRWMutex.acquireWrite() ;

   OsStatus status = OS_SUCCESS ;

   syslog(FAC_LOG, PRI_INFO, "Setting file output %s", szFile ? szFile : "<BLANK>");

   // Clean up if a log files if already in use
   if (mpUnboundedLog != NULL)
   {
      syslog(FAC_LOG, PRI_INFO, "Closing unbounded logfile %s",
            mUnboundedLogFile.data());
      fclose(mpUnboundedLog) ;
      mUnboundedLogFile.remove(0) ;
   }
   mBoundedLogFile.remove(0) ;

   if (szFile)
   {
      // If the flush period is 0, open a unbounded log, otherwise, bounded log
      // files are opened/closed on flushes.
      if (mFlushPeriod == 0)
      {
         // Open the log file, if not asked to use a shared logfile.
         if (!(mOptions & OsSysLog::OPT_SHARED_LOGFILE))
         {
             // Open a unbounded Log
             if ((mpUnboundedLog = fopen(szFile, "a+")) == NULL)
             {         
                syslog(FAC_LOG, PRI_ERR, "Error opening logfile %s", szFile);
             }
             else
             {
#ifdef __pingtel_on_posix__
                int fd = fileno(mpUnboundedLog);
                fcntl(fd, F_SETFD, fcntl(fd, F_GETFD) | FD_CLOEXEC);
#endif
             }
         }
         mUnboundedLogFile = szFile ;
   
         OsDateTime::getCurTimeSinceBoot(mpLastReopen) ;
         mRWMutex.releaseWrite() ;
      }
      else
      {
         mBoundedLogFile = szFile ;

         mRWMutex.releaseWrite() ;

         // Populate
         OsFile file(mBoundedLogFile.data()) ;
         if (file.open(OsFile::READ_ONLY) == OS_SUCCESS)
         {
            UtlString line ;
            while (file.readLine(line) == OS_SUCCESS)
            {
               if (processAddTail(strdup(line.data())) != OS_SUCCESS)
                  break ;
            }
         }
         file.close() ;
      }
   }
   else
   {
       mRWMutex.releaseWrite();
   }

   return status;
}


// Process the setting of a flush period.  This should be performed
// before processSetFile.
OsStatus OsSysLogTask::processSetFlushPeriod(const int iSeconds)
{
   mRWMutex.acquireWrite() ;

   OsStatus status = OS_SUCCESS ;

   mFlushPeriod = iSeconds ;
   syslog(FAC_LOG, PRI_INFO, "file flush period set to %d", iSeconds) ;

   if (iSeconds > 0)
   {
      // Enable a new timer / reschedule existing timer
      if (mpTimer == NULL)
      {
         mpTimer = new OsTimer(getMessageQueue(), 0) ;
      }
      else
         mpTimer->stop() ;

      // Set time
      mpTimer->periodicEvery(OsTime(), OsTime(iSeconds, 0)) ;
   }
   else
   {
      // Disable the timer if scheduled.
      if (mpTimer != NULL)
      {
         mpTimer->stop() ;

         delete mpTimer ;
         mpTimer = NULL ;
      }
   }

   mRWMutex.releaseWrite() ;

   return status;
}


// Process the addition of an output socket
OsStatus OsSysLogTask::processAddSocket(const char* remoteHost)
{
   mRWMutex.acquireWrite() ;

   OsStatus status = OS_SUCCESS;
   UtlBoolean bFoundSpace = FALSE;
   char* host = strdup(remoteHost);
   int port = PORT_NONE;

   // Parse remoteHost into a host and port
   char* portStart = strrchr(host, (int) ':');
   if ((portStart != NULL) && (strlen(portStart) > 1))
   {
       port = atoi((char*) &portStart[1]);
       *portStart = 0;
   }
   else
   {
      syslog(FAC_LOG, PRI_ERR, "output socket missing port %s", host) ;
      status = OS_INVALID_ARGUMENT ;
   }

   // If we parsed correctly, go ahead and construct the socket
   if (status == OS_SUCCESS)
   {
      for (int i=0; i<MAX_SOCKET_TARGETS; i++)
      {
         if (mpSockets[i] == NULL)
         {
            bFoundSpace = TRUE ;

            OsConnectionSocket* pSocket = new OsConnectionSocket(port, host) ;
            mpSockets[i] = pSocket ;

            syslog(FAC_LOG, PRI_ERR, "added output socket (host=%s port=%d)", host, port) ;
         }
      }
   }

   if (bFoundSpace == FALSE)
      syslog(FAC_LOG, PRI_ERR, "failed to add output socket to %s: reached max sockets (%d)", remoteHost, MAX_SOCKET_TARGETS) ;


   mRWMutex.releaseWrite() ;

   return status;
}


// Process a log flush request.
OsStatus OsSysLogTask::processFlushLog(OsEvent* pEvent)
{  
   OsStatus status = OS_SUCCESS ;
   
   mRWMutex.acquireWrite() ;
   if (!mUnboundedLogFile.isNull())
   {
      if (mpUnboundedLog != NULL)
      {
         fflush(mpUnboundedLog) ;
      }
   }   
   else
   {
      if (mLogChanged)
      {
         if (!mBoundedLogFile.isNull())
         {
            OsFile file(mBoundedLogFile.data()) ;
   
            // Open the new log
            if (file.open(OsFile::WRITE_ONLY | OsFile::TRUNCATE | OsFile::CREATE) == OS_SUCCESS)
            {
               int iIndex ;
               int iCount = mLogCount ;

               if (iCount > mRingBufferLength)
                  iCount = mRingBufferLength;

               // Traverse ring buffer and output entries
               for (int i=0; i<iCount; i++)
               {
                  if (mLogCount < mRingBufferLength)
                     iIndex = ((mRingBufferNext - mLogCount) + i) ;
                  else
                     iIndex = ((mRingBufferNext - mRingBufferLength) + i) ;
                  while (iIndex < 0)
                     iIndex += mRingBufferLength ;
                  iIndex %= mRingBufferLength ;

                  if (mpRingBuffer[iIndex] != NULL)
                  {
                     unsigned long ulBytesWritten ;
                     OsStatus status ;

                     status = file.write(mpRingBuffer[iIndex],
                           strlen(mpRingBuffer[iIndex]), ulBytesWritten) ;

                     if (status == OS_SUCCESS)
                        status = file.write("\r\n", 2, ulBytesWritten) ;

                     if (status != OS_SUCCESS)
                     {
                        syslog(FAC_LOG, PRI_ERR, "Error writing to logfile %s", mBoundedLogFile.data());
                     }
                  }
               }
               file.close() ;
            }
            else
               syslog(FAC_LOG, PRI_ERR, "Error opening logfile %s", mBoundedLogFile.data());
         }
      }
      mLogChanged = false ;
   }

   mRWMutex.releaseWrite() ;

   // Signal passed event
   if (pEvent != NULL)
   {
      pEvent->signal(0) ;
   }

   return status;
}

OsStatus OsSysLogTask::processSetCallback(OsSysLogCallback fn)
{
   OsStatus status = OS_SUCCESS;

   mRWMutex.acquireWrite() ;

   mpCallback = fn;

   mRWMutex.releaseWrite() ;

   return status;
}


/* //////////////////////////// PRIVATE /////////////////////////////////// */

/* ============================ FUNCTIONS ================================= */
<|MERGE_RESOLUTION|>--- conflicted
+++ resolved
@@ -39,15 +39,10 @@
 #if defined(_VXWORKS)
 extern "C" char* strdup(const char* str);
 #else
-<<<<<<< HEAD
-extern char* strdup(const char*) ;
-#endif
-=======
 #ifndef WIN32
 extern char* strdup(const char*) ;
 #endif
 #endif
->>>>>>> c76e972f
 
 
 // EXTERNAL VARIABLES
