--- conflicted
+++ resolved
@@ -743,21 +743,12 @@
         switch (type)
         {
         case SIPX_LOCK_READ:
-<<<<<<< HEAD
-            // TODO: What happens if this fails?
-            pRC->pMutex->acquireRead() ;
-            break ;
-        case SIPX_LOCK_WRITE:
-            // TODO: What happens if this fails?
-            pRC->pMutex->acquireWrite() ;
-=======
             if (pRC->pMutex->acquireRead() != OS_SUCCESS)
                 pRC = NULL ;
             break ;
         case SIPX_LOCK_WRITE:
             if (pRC->pMutex->acquireWrite() != OS_SUCCESS)
                 pRC = NULL ;
->>>>>>> c76e972f
             break ;
         default:
             break ;
@@ -1136,11 +1127,7 @@
     while ((pKey = (UtlInt*) transportIterator()))
     {
         pValue = (UtlVoidPtr*) gpTransportHandleMap->findValue(pKey) ;
-<<<<<<< HEAD
-        hTransport = (SIPX_TRANSPORT) pValue->getValue();
-=======
         hTransport = (SIPX_TRANSPORT) pKey->getValue();
->>>>>>> c76e972f
         if (hTransport)
         {
             bool bRemove = false ;
