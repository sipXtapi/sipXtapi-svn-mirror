--- conflicted
+++ resolved
@@ -1,15 +1,8 @@
 //
-<<<<<<< HEAD
-// Copyright (C) 2005-2006 SIPez LLC.
-// Licensed to SIPfoundry under a Contributor Agreement.
-//
-// Copyright (C) 2004-2006 SIPfoundry Inc.
-=======
 // Copyright (C) 2005-2007 SIPez LLC.
 // Licensed to SIPfoundry under a Contributor Agreement.
 //
 // Copyright (C) 2004-2007 SIPfoundry Inc.
->>>>>>> c76e972f
 // Licensed by SIPfoundry under the LGPL license.
 //
 // Copyright (C) 2004-2006 Pingtel Corp.  All rights reserved.
@@ -342,11 +335,6 @@
    while (0 < MpMisc.pLoopBackQ->numMsgs()) {
       if (OS_SUCCESS == MpMisc.pLoopBackQ->receive((OsMsg*&) pMsg,
                                                     OsTime::NO_WAIT_TIME)) {
-<<<<<<< HEAD
-         MpBuf_delRef(pMsg->getTag());
-         MpBuf_delRef(pMsg->getTag(1));
-=======
->>>>>>> c76e972f
          pMsg->releaseMsg();
       }
    }
@@ -791,7 +779,6 @@
 OsStatus mpStopTasks(void)
 {
 
-    mpShutdown();
     shutdownNetInTask();
     dmaShutdown();
    
