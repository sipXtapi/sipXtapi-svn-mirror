--- conflicted
+++ resolved
@@ -59,51 +59,6 @@
 class OsNatAgentTask;
 class OsNatKeepaliveListener;
 class OsNotification;
-<<<<<<< HEAD
-
-
-/**
- * NAT_STATUS is used internally to mark the end-state of a NAT attempt.  NAT
- * attempts range from a discovery lookup (what is my external IP address) to 
- * a TURN allocation (relaying).
- */
-typedef enum
-{
-    NAT_STATUS_UNKNOWN,     /** Unknown NAT status -- either idle or pending */
-    NAT_STATUS_SUCCESS,     /** NAT binding/allocation was successful */
-    NAT_STATUS_FAILURE      /** NAT binding/allocation was unsuccessful (no 
-                                response or negative response) */
-} NAT_STATUS ;
-
-
-/**
- * STUN_STATE holds state information for a STUN discovery binding/attempt 
- */
-typedef struct
-{
-    bool       bEnabled ;       /** Is STUN enabled? */
-    NAT_STATUS status ;         /** What is the stun status? */
-  
-    UtlString  mappedAddress ;  /** Mapped STUN address */
-    int        mappedPort ;     /** Mapped STUN port */
-    
-} STUN_STATE ;
-
-
-/**
- * TURN_STATE holds state information for a TURN allocation
- */
-typedef struct
-{
-    bool       bEnabled ;   /** Is TURN enabled? */
-    NAT_STATUS status ;     /** What is the turn status */
-
-    UtlString  relayAddress ;   /** TURN relay address */
-    int        relayPort ;      /** TURN relay port */
-
-} TURN_STATE ;
-=======
->>>>>>> c76e972f
 
 /**
  * OsNatDatagramSocket extends an OsDatagramSocket by adding an integrated
@@ -188,13 +143,8 @@
      * without timestamping.
      */
     virtual int socketWrite(const char* buffer, int bufferLength,
-<<<<<<< HEAD
-                      const char* ipAddress, int port, PacketType packetType=UNKNOWN_PACKET);
-
-=======
                       const char* ipAddress, int port, OS_NAT_PACKET_TYPE packetType=UNKNOWN_PACKET);
                       
->>>>>>> c76e972f
     /**
      * Standard write, see OsDatagramSocket for details.
      */
@@ -232,94 +182,6 @@
      *         some of bindings are not yet available. False if all requested
      *         bindings are ready.
      */
-<<<<<<< HEAD
-    virtual void addAlternateDestination(const char* szAddress, int iPort, int priority) ;
-
-
-    /**
-     * Set a notification object to be signaled when the first the data 
-     * packet is received from the socket.  Once this is signaled, the 
-     * notification object is discarded.
-     */
-    virtual void setReadNotification(OsNotification* pNotification) ;
-
-
-    /**
-     * Prepares a destination under TURN usage.
-     */
-    virtual void readyDestination(const char* szAddress, int iPort) ;
-
-    /**
-     * Sets as notification event that is signaled upon the next successful 
-     * stun response or on failure (did not receive a stun response within 
-     * (STUN_ABORT_THRESHOLD * STUN_TIMEOUT_RESPONSE_MS).  If a notification
-     * event was previous set either by calling this method or via the 
-     * constructor, it will be overridden.  If the initial STUN success/failure
-     * state has already been determined, this method is undefined.
-     *
-     * @param pNotification Notification event signaled on success or failure.
-     */ 
-    virtual void setNotifier(OsNotification* pNotification) ;
-
-    virtual UtlBoolean addCrLfKeepAlive(const char* szRemoteIp,
-                                        const int   remotePort, 
-                                        const int   keepAliveSecs,
-                                        OsNatKeepaliveListener* pListener) ;
-
-    virtual UtlBoolean removeCrLfKeepAlive(const char* szRemoteIp, 
-                                          const int   remotePort) ;
-
-    virtual UtlBoolean addStunKeepAlive(const char* szRemoteIp, 
-                                        const int   remotePort, 
-                                        const int   keepAliveSecs,
-                                        OsNatKeepaliveListener* pListener) ;
-
-    virtual UtlBoolean removeStunKeepAlive(const char* szRemoteIp, 
-                                          const int   remotePort) ;
-
-/* ============================ ACCESSORS ================================= */
-
-   /**
-    * Return the external mapped IP address for this socket.  This method will 
-    * return false if stun is disabled, it was unable to retrieve a stun 
-    * binding, or both the ip and port parameters are null.
-    *
-    * @param ip Buffer to place STUN-discovered IP address
-    * @param port Buffer to place STUN-discovered port number
-    */
-   virtual UtlBoolean getMappedIp(UtlString* ip, int* port) ;
-
-
-    /**
-     * Return the external relay IP address for this socket.  This method will
-     * return false if stun is disabled, it was unable to retrieve a turn 
-     * allocation, or both the ip and port parameters are null.
-     *
-     * @param ip Buffer to place TURN-discovered IP address
-     * @param port Buffer to place TURN-discovered port number
-     */
-   virtual UtlBoolean getRelayIp(UtlString* ip, int* port) ;
-
-   /**
-    * TODO: DOCS
-    */
-   virtual UtlBoolean getBestDestinationAddress(UtlString& address, int& iPort) ;
-
-   /**
-    * Get the current destination address.  This is the results of 
-    * applyDestinationAddress.
-    */
-   virtual UtlBoolean getDestinationAddress(UtlString& address, int& port) ;
-
-   /**
-    * TODO: DOCS
-    */
-   virtual UtlBoolean applyDestinationAddress(const char* szAddress, int iPort) ;
-   
-   virtual void destroy();
-
-
-=======
     virtual bool waitForBinding(NAT_BINDING binding, bool bWaitUntilReady);
 
 /* ============================ ACCESSORS ================================= */
@@ -328,7 +190,6 @@
                                   int64_t& rBytesSent,
                                   int&     rPacketsRecv,
                                   int64_t  rBytesRecv) ;
->>>>>>> c76e972f
 
 /* ============================ INQUIRY =================================== */
 
@@ -352,52 +213,10 @@
 
     bool shouldRateLimit(UtlString* pIP, int* pPort) ;
 
-<<<<<<< HEAD
-    /**
-     * Report that a stun attempt failed.
-     */
-    void markTurnFailure() ;
-
-
-    /**
-     * Report that a stun attempt succeeded.
-     */
-    void markTurnSuccess() ;
-
-
-    /**
-     * Reset the destination address for this OsNatDatagramSocket.  This
-     * method is called by the OsStunAgentTask when a better address is 
-     * found via STUN/ICE.
-     *
-     * @param address The new destination address
-     * @param port The new destination port
-     * @param priority Priority of the destination address
-     */
-    void evaluateDestinationAddress(const UtlString& address, int iPort, int priority) ;       
-
-    /* ICE Settings */
-    int miDestPriority ;        /**< Priority of destination address / port. */
-    UtlString mDestAddress;     /**< Destination address */
-    int miDestPort ;            /**< Destination port */      
 
 /* //////////////////////////// PRIVATE /////////////////////////////////// */
 private:
-    STUN_STATE mStunState ; /**< STUN status/state */
-    TURN_STATE mTurnState ; /**< TURN status/state */
-
-
-    /* Global Attributes */
-    OsNatAgentTask* mpNatAgent;      /**< Pointer to Nat agent task (handles refreshes) */
-    bool mbTransparentReads ;        /**< Block until a non-stun/turn packet is read */
-    OsNotification* mpNotification ; /** Notify on initial stun success or failure */
-    bool            mbNotified ;     /** Have we notified the requestor? */
-=======
-
-/* //////////////////////////// PRIVATE /////////////////////////////////// */
-private:
-
->>>>>>> c76e972f
+
 };
 
 /* ============================ INLINE METHODS ============================ */
