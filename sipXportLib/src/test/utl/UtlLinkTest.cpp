--- conflicted
+++ resolved
@@ -377,11 +377,7 @@
             // 
             // cannot assume starting pool size to be zero.
             //
-<<<<<<< HEAD
-            for (unsigned i = startingPoolSize; i < peakPoolSize; i++) 
-=======
             for (size_t i = startingPoolSize; i < (peakPoolSize - startingPoolSize); i++) 
->>>>>>> c76e972f
             {
                UtlLink::after(&start, &data1);
             }
