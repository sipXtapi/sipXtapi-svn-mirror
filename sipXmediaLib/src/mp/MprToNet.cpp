--- conflicted
+++ resolved
@@ -201,17 +201,8 @@
    // Allocate new RTP packet.
    pRtpPacket = MpMisc.RtpPool->getBuffer();
 
-<<<<<<< HEAD
-#ifdef DEBUG /* [ */
-        if (NumberOfRtpWrites++ < 10)
-        {
-            Zprintf("rW: %d, %d, %d\n", len, ts, h->mpt, 0,0,0);
-        }
-#endif /* DEBUG ] */
-=======
    // Get rid of packet sequence number.
    mSeqNum++;
->>>>>>> c76e972f
 
    // Fill packet RTP header.
    pRtpPacket->setRtpVersion(2);
