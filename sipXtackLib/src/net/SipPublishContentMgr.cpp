--- conflicted
+++ resolved
@@ -187,11 +187,7 @@
             "SipPublishContentMgr::publish eventContent[%d]->getBytes() = %p",
                       index, eventContent[index]->getBytes());
         OsSysLog::add(FAC_SIP, PRI_DEBUG,
-<<<<<<< HEAD
-            "SipPublishContentMgr::publish eventContent[%d] = %s",
-=======
             "SipPublishContentMgr::publish eventContent[%d] = '%s'",
->>>>>>> c76e972f
                       index, eventContent[index]->getBytes());
         container->mEventContent.append(eventContent[index]);
         }
