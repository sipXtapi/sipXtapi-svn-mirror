--- conflicted
+++ resolved
@@ -1,150 +1,3 @@
-<<<<<<< HEAD
-## Process this file with automake to produce Makefile.in
-
-SUBDIRS = . test
-
-## Make these part of optional compile under IF we use
-## GNU tools on windows
-EXTRA_DIST = \
-    resparse/wnt/inet_addr.c \
-    resparse/wnt/writev.c
-
-INCLUDES = \
-	-I$(top_srcdir)/include \
-	-I$(top_builddir)/include \
-	-I$(top_srcdir)/../sipXcallLib/include
-
-lib_LTLIBRARIES = libsipXtack.la
-
-## Libtool version info - update only immediately before a release
-# Current - increment if any interfaces are added, removed, or changed
-version_Current=1
-# Revision - set to 0 if Current was incremented
-#            increment if any implementation has changed
-version_Revision=0
-# Age - set to 0 of any interfaces have been removed
-#       increment if any interfaces have been added
-version_Age=0
-
-libsipXtack_la_LDFLAGS = \
-	-version-info ${version_Current}:${version_Revision}:${version_Age} \
-	@SSL_LDFLAGS@
-
-libsipXtack_la_CXXFLAGS = \
-	@SSL_CXXFLAGS@ \
-	-DSIPX_LOGDIR=\"@SIPX_LOGDIR@\" \
-	-DSIPX_CONFDIR=\"@SIPX_CONFDIR@\"
-
-libsipXtack_la_LIBADD = \
-	@SIPXPORT_LIBS@ \
-	@SSL_LIBS@ \
-	-lresolv -lstdc++
-
-if BUILDTLS
-SECURITY_FILES=\
-    net/SipTlsServer.cpp
-else
-SECURITY_FILES=
-endif
-
-libsipXtack_la_SOURCES =  \
-    ../config/sipxtacklib-buildstamp.h \
-    ../config/sipxtacklib-buildstamp.cpp \
-    net/HttpBody.cpp \
-    net/HttpMessage.cpp \
-    net/HttpRequestContext.cpp \
-    net/HttpServer.cpp \
-    net/HttpService.cpp \
-    net/MailAttachment.cpp \
-    net/MailMessage.cpp \
-    net/MimeBodyPart.cpp \
-    net/NameValuePair.cpp \
-    net/NameValuePairInsensitive.cpp \
-    net/NameValueTokenizer.cpp \
-    net/NetAttributeTokenizer.cpp \
-    net/NetBase64Codec.cpp \
-    net/NetMd5Codec.cpp \
-    net/ProvisioningAgent.cpp \
-    net/ProvisioningAgentXmlRpcAdapter.cpp \
-    net/ProvisioningAttrList.cpp \
-    net/ProvisioningClass.cpp \
-    net/SdpBody.cpp \
-    net/SdpCodec.cpp \
-    net/SdpCodecFactory.cpp \
-    net/SipClient.cpp \
-    net/SipContactDb.cpp \
-    net/SipConfigServerAgent.cpp \
-    net/SipDialog.cpp \
-    net/SipDialogEvent.cpp \
-    net/SipDialogMgr.cpp \
-    net/SipDialogMonitor.cpp \
-    net/SipLine.cpp \
-    net/SipLineCredentials.cpp \
-    net/SipLineEvent.cpp \
-    net/SipLineList.cpp \
-    net/SipLineMgr.cpp \
-    net/SipMessage.cpp \
-    net/SipMessageEvent.cpp \
-    net/SipMessageList.cpp \
-    net/SipNonceDb.cpp \
-    net/SipNotifyStateTask.cpp \
-    net/SipObserverCriteria.cpp \
-    net/SipPimClient.cpp \
-    net/SipPresenceEvent.cpp \
-    net/SipProtocolServerBase.cpp \
-    net/SipPublishContentMgr.cpp \
-    net/SipPublishServer.cpp \
-    net/SipPublishServerEventStateCompositor.cpp \
-    net/SipPublishServerEventStateMgr.cpp \
-    net/SipRefreshMgr.cpp \
-    net/SipRefreshManager.cpp \
-    net/SipRequestContext.cpp \
-    net/SipResourceList.cpp \
-    net/SipServerBroker.cpp \
-    net/SipServerBase.cpp \
-    net/SipSession.cpp \
-    net/SipSrvLookup.cpp \
-    net/SipSubscribeClient.cpp \
-    net/SipSubscribeServer.cpp \
-    net/SipSubscribeServerEventHandler.cpp \
-    net/SipSubscriptionMgr.cpp \
-    net/SipTcpServer.cpp \
-    net/SipTransaction.cpp \
-    net/SipTransactionList.cpp \
-    net/SipUdpServer.cpp \
-    net/SipUserAgentBase.cpp \
-    net/SipUserAgent.cpp \
-    net/SipUserAgentStateless.cpp \
-    net/SmimeBody.cpp \
-    net/StateChangeNotifier.cpp \
-    net/TapiMgr.cpp \
-    net/Url.cpp \
-    net/XmlRpcBody.cpp \
-    net/XmlRpcDispatch.cpp \
-    net/XmlRpcMethod.cpp \
-    net/XmlRpcRequest.cpp \
-    net/XmlRpcResponse.cpp \
-    net/HttpConnection.cpp \
-    net/HttpConnectionMap.cpp \
-    net/PidfBody.cpp \
-    resparse/bzero.c \
-    resparse/memset.c \
-    resparse/ns_name.c \
-    resparse/ns_netint.c \
-    resparse/res_comp.c  \
-    resparse/res_copy.c \
-    resparse/res_data.c \
-    resparse/res_free.c \
-    resparse/res_info.c \
-    resparse/res_init.c \
-    resparse/res_mkquery.c \
-    resparse/res_parse.c \
-    resparse/res_print.c \
-    resparse/res_query.c \
-    resparse/res_send.c \
-    $(SECURITY_FILES)
-
-=======
 ## Process this file with automake to produce Makefile.in
 
 SUBDIRS = . test
@@ -289,4 +142,3 @@
     upnp/UPnpDiscovery.cpp \
     upnp/UPnpService.cpp \
     $(SECURITY_FILES)
->>>>>>> c76e972f
