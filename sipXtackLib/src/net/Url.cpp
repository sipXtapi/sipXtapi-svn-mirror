// Copyright 2008 AOL LLC.
// Licensed to SIPfoundry under a Contributor Agreement.
//
// This library is free software; you can redistribute it and/or
// modify it under the terms of the GNU Lesser General Public
// License as published by the Free Software Foundation; either
// version 2.1 of the License, or (at your option) any later version.
//
// This library is distributed in the hope that it will be useful,
// but WITHOUT ANY WARRANTY; without even the implied warranty of
// MERCHANTABILITY or FITNESS FOR A PARTICULAR PURPOSE.  See the GNU
// Lesser General Public License for more details.
//
// You should have received a copy of the GNU Lesser General Public
// License along with this library; if not, write to the Free Software
// Foundation, Inc., 51 Franklin Street, Fifth Floor, Boston, MA 02110-1301  USA. 
//  
// Copyright (C) 2006 SIPez LLC. 
// Licensed to SIPfoundry under a Contributor Agreement. 
//
// Copyright (C) 2004-2006 SIPfoundry Inc.
// Licensed by SIPfoundry under the LGPL license.
//
// Copyright (C) 2004-2006 Pingtel Corp.  All rights reserved.
// Licensed to SIPfoundry under a Contributor Agreement.
//
// $$
///////////////////////////////////////////////////////////////////////////////

// SYSTEM INCLUDES
#include <assert.h>

#ifdef __pingtel_on_posix__
#include <stdlib.h>
#endif

// APPLICATION INCLUDES
#include "os/OsDefs.h"
#include "os/OsSysLog.h"
#include "utl/UtlDListIterator.h"
#include "utl/UtlRegex.h"
#include "net/Url.h"
#include "utl/UtlNameValueTokenizer.h"
#include "net/NameValuePair.h"
#include "net/NameValuePairInsensitive.h"
#include "net/SipMessage.h"
#include "net/HttpRequestContext.h"

#undef TIME_PARSE
#if TIME_PARSE
#   include "os/OsTimeLog.h"
#   define LOG_TIME(x) timeLog.addEvent(x)
#else
#   define LOG_TIME(x) /* x */
#endif

// EXTERNAL FUNCTIONS
// EXTERNAL VARIABLES
// CONSTANTS

/* =========================================================================
 * IMPORTANT NOTE:
 *   If you change any of the following regular expressions, enable the
 *   verbose form of the PARSE macro in ../test/net/UrlTest.cpp and check
 *   to see if the parsing times are reasonable.  It's pretty easy to
 *   cause very deep recursions, which can be both a performance problem
 *   and can cause crashes due to stack overflow.
 * ========================================================================= */

#define DQUOTE "\""
#define LWS "\\s+"
#define SWS "\\s*"
#define SLASH "\\"

#define SIP_TOKEN "[a-zA-Z0-9.!%*_+`'~-]++"

// SipTokenSequenceOrQuoted - used to validate display name values in setDisplayName
//   does not capture any substrings - this is important to avoid recursion
const RegEx SipTokenSequenceOrQuoted("^(?:" SIP_TOKEN "(?:" LWS SIP_TOKEN ")*" \
                                       "|" DQUOTE "(?:[^" SLASH DQUOTE "]++"   \
                                                   "|" SLASH DQUOTE            \
                                                   "|" SLASH SLASH             \
                                                  ")*"                         \
                                           DQUOTE                              \
                                     ")$");

// DisplayName - used to parse display name from a url string
//    $1 matches an unquoted string
//    $2 matches a quoted string but without the quotes
//       Do Not Change This To Include The Quotes - that causes the regex
//       processor to recurse, possibly very very deeply.  
//       Instead, we add the quotes back in explicitly below.
// neither includes any leading or trailing whitespace
const RegEx DisplayName( SWS "(?:(" SIP_TOKEN "(?:" LWS SIP_TOKEN ")*)"
                              "|" DQUOTE "((?:[^" SLASH DQUOTE "]++"
                                           "|" SLASH DQUOTE
                                           "|" SLASH SLASH
                                           ")*)"
                                  DQUOTE
                             ")"
                         "(?=" SWS "<)"
                        );

// AngleBrackets
//   allows and matches leading whitespace
//   $0 matches any leading whitespace, the angle brackets, and the contents
//   $1 matches just the contents
const RegEx AngleBrackets( SWS "<([^>]+)>" );

/* SupportedSchemes - matches any supported scheme name followed by ':'
 *   allows leading whitespace
 *   $0 matches the scheme name with the colon and any leading whitespace
 *   $1 matches the scheme name without the colon
 *
 * IMPORTANT
 *    The number and order of the strings in the following two constants MUST match the
 *    the number and order of the enum values in the Url::Scheme type.
 *
 *    The value SupportedSchemes.Matches()-1 is used to assign the Scheme in Url::Scheme,
 *    so if the above rule is broken, the scheme recognition will not work.
 *
 *    Similarly, the Scheme value is used as an index into SchemeName, so the translation
 *    to a string will be wrong if that is not kept correct.
 */
#define SUPPORTED_SCHEMES "(?i:(sip)|(sips)|(http)|(https)|(ftp)|(file)|(mailto))"
const RegEx SupportedScheme( SWS SUPPORTED_SCHEMES SWS ":" );
const RegEx SupportedSchemeExact( "^" SUPPORTED_SCHEMES "$" );
const char* SchemeName[ Url::NUM_SUPPORTED_URL_SCHEMES ] =
{
   "UNKNOWN-URL-SCHEME",
   "sip",
   "sips",
   "http",
   "https",
   "ftp",
   "file",
   "mailto"
};

// UsernameAndPassword
//   requires and matches the trailing '@'
//   $1 matches user
//   $2 matches password
const RegEx UsernameAndPassword(
   "("
      "(?:"
         "[a-zA-Z0-9_.!~*'()&=+$,;?/-]++"
      "|"
         "%[0-9a-fA-F]{2}"
      ")+"
    ")"
   "(?:" ":"
        "("
        "(?:"
            "[a-zA-Z0-9_.!~*'()&=+$,-]++"
        "|"
           "%[0-9a-fA-F]{2}"
        ")*"
      ")"
    ")?"
    "@"
                                   );

// Host Address and Port
//   does not allow leading whitespace
//   $0 matches host:port
//   $1 matches host
//   $2 matches port
<<<<<<< HEAD
#define DOMAIN_LABEL "(?:[a-zA-Z0-9](?:[a-zA-Z0-9-]*[a-zA-Z0-9])?)"
=======
#define DOMAIN_LABEL "(?:[a-zA-Z0-9](?:[a-zA-Z0-9-!]*[a-zA-Z0-9])?)"    // HACK: Allow '!' in domain name
>>>>>>> c76e972f
const RegEx HostAndPort( 
   "("
    "(?:" DOMAIN_LABEL "\\.)*" DOMAIN_LABEL "\\.?" // DNS name 
   "|"
    "(?:[0-9]{1,3}\\.[0-9]{1,3}\\.[0-9]{1,3}\\.[0-9]{1,3})" // IPv4 address
   "|"
        "(?:\\[[0-9a-fA-F:.]++\\])" // IPv6 address
   ")"
   "(?:" ":" "([0-9]{1,6}))?" // port number
                        );

// UrlPath
//   does not allow whitespace
//   does not require, but matches a trailing '?'
//   $0 matches path?
//   $1 matches path
const RegEx UrlPath( "([^?\\s]++)\\??" );

// UrlParams
//   allows leading whitespace
//   is terminated by but does not require a trailing '?' or '>'
//   $0 matches ;params
//   $1 matches params
const RegEx UrlParams( SWS ";([^?>]++)" );

// FieldParams
//   allows leading whitespace
//   is terminated by end of string
//   $0 matches ;params
//   $1 matches params
const RegEx FieldParams( SWS ";(.+)$" );

// HeaderOrQueryParams
//   allows leading whitespace
//   is terminated by but does not require a trailing '>'
//   $0 matches ?params
//   $1 matches params
const RegEx HeaderOrQueryParams( SWS "\\?([^>]++)>?" );

// AllDigits
const RegEx AllDigits("^\\+?[0-9*]++$");
<<<<<<< HEAD

// The end of the value (allowing optional whitespace)
const RegEx TheEnd("^" SWS "$");
=======
>>>>>>> c76e972f

// The end of the value (allowing optional whitespace)
const RegEx TheEnd("^" SWS "$");

// STATIC VARIABLE INITIALIZATIONS

/* //////////////////////////// PUBLIC //////////////////////////////////// */

/* ============================ CREATORS ================================== */

// Constructor
Url::Url(const char* urlString, UtlBoolean isAddrSpec) :
   mpUrlParameters(NULL),
   mpHeaderOrQueryParameters(NULL),
   mpFieldParameters(NULL)
{
   reset();
   if (urlString && *urlString)
   {
      parseString(urlString ,isAddrSpec);
   }
}

void Url::fromString(const UtlString& urlString,
                UtlBoolean isAddrSpec
                )
{
   reset();
   
   parseString(urlString.data(), isAddrSpec);
}

// Copy constructor
Url::Url(const Url& rUrl) :
   mpUrlParameters(NULL),
   mpHeaderOrQueryParameters(NULL),
   mpFieldParameters(NULL)
{
   reset();
    *this = rUrl;
}

// Destructor
Url::~Url()
{
    removeParameters();
}

void Url::removeParameters()
{
   removeUrlParameters();
   removeFieldParameters();
   removeHeaderParameters();
}

void Url::reset()
{
    mScheme = SipUrlScheme;
    mDisplayName.remove(0);
    mUserId.remove(0);
    mPassword.remove(0);
    mPasswordSet = FALSE;
    mHostAddress.remove(0);
    mHostPort = PORT_NONE;
    mPath.remove(0);
    mAngleBracketsIncluded = FALSE;
    removeParameters();
}

/* ============================ MANIPULATORS ============================== */

// Assignment operator
Url&
Url::operator=(const Url& rhs)
{
   if (this != &rhs) // handle the assignment to self case
   {
      reset();

      // Copy the members
      mScheme = rhs.mScheme;
      mDisplayName = rhs.mDisplayName;
      mUserId = rhs.mUserId;
      mPassword = rhs.mPassword;
      mPasswordSet = rhs.mPasswordSet;
      mHostAddress = rhs.mHostAddress;
      mHostPort = rhs.mHostPort;
      mPath = rhs.mPath;
      mAngleBracketsIncluded = rhs.mAngleBracketsIncluded;

      if (rhs.mpUrlParameters)
      {
         mpUrlParameters = new UtlDList;
         
         UtlDListIterator paramIterator(*rhs.mpUrlParameters);
         NameValuePair* rhsParam;
         while ((rhsParam = (NameValuePair*) paramIterator()))
         {
            mpUrlParameters->append(new NameValuePair(*rhsParam));
         }
      }
      else
      {
         mRawUrlParameters = rhs.mRawUrlParameters;
      }

      if (rhs.mpHeaderOrQueryParameters)
      {
         mpHeaderOrQueryParameters = new UtlDList;
         
         UtlDListIterator paramIterator(*rhs.mpHeaderOrQueryParameters);
         NameValuePair* rhsParam;
         while ((rhsParam = (NameValuePair*) paramIterator()))
         {
            mpHeaderOrQueryParameters->append(new NameValuePair(*rhsParam));
         }
      }
      else
      {
         mRawHeaderOrQueryParameters = rhs.mRawHeaderOrQueryParameters;
      }

      if (rhs.mpFieldParameters)
      {
         mpFieldParameters = new UtlDList;
         
         UtlDListIterator paramIterator(*rhs.mpFieldParameters);
         NameValuePair* rhsParam;
         while ((rhsParam = (NameValuePair*) paramIterator()))
         {
            mpFieldParameters->append(new NameValuePair(*rhsParam));
         }         
      }
      else
      {
         mRawFieldParameters = rhs.mRawFieldParameters;
      }
   }

   return *this;
}

Url& Url::operator=(const char* urlString)
{
   reset();
   
   if (urlString && *urlString)
   {
      parseString(urlString,FALSE);
   }

   return *this;
}
/* ============================ ACCESSORS ================================= */


Url::Scheme Url::getScheme() const
{
   return mScheme;
}

void Url::getUrlType(UtlString& urlProtocol) const
{
    urlProtocol = SchemeName[mScheme];
}

void Url::setScheme(Url::Scheme scheme)
{
   mScheme = scheme;
}

void Url::setUrlType(const char* urlProtocol)
{
   if (urlProtocol)
   {
      UtlString schemeName(urlProtocol);
      
      mScheme = scheme(schemeName);

      if ( UnknownUrlScheme == mScheme )
      {
         OsSysLog::add(FAC_SIP, PRI_ERR, "Url::setUrlType unsupported Url scheme '%s'",
                       urlProtocol
                       );
      }
   }
   else
   {
      // no urlProtocol value passed
      OsSysLog::add(FAC_SIP, PRI_CRIT, "Url::setUrlType Url scheme NULL");
      assert(urlProtocol);
      mScheme = UnknownUrlScheme;
   }
}

void Url::getDisplayName(UtlString& displayName) const
{
    displayName = mDisplayName;
    if (isDigitString(mDisplayName.data()))
    {
       displayName.strip(UtlString::both, '\"');
    }
}

void Url::setDisplayName(const char* displayName)
{
   mDisplayName.remove(0);

   if (displayName && strlen(displayName))
   {
       RegEx tokenSequenceOrQuoted(SipTokenSequenceOrQuoted);
       if (tokenSequenceOrQuoted.Search(displayName))
       {
          mDisplayName = displayName;
       }
       else
       {
          assert(FALSE); // invalid display name value
       }
   }
}

void Url::getUserId(UtlString& userId) const
{
   userId = mUserId;
}

void Url::setUserId(const char* userId)
{
   if (userId)
   {
      mUserId = userId;
   }
   else
   {
      mUserId.remove(0);
   }
}

UtlBoolean Url::getPassword(UtlString& password) const
{
    password = mPassword;
    return(mPasswordSet);
}

void Url::setPassword(const char* password)
{
    if (password)
    {
        mPassword = password;
        mPasswordSet = TRUE;
    }
    else
    {
        mPassword.remove(0);
        mPasswordSet = FALSE;
    }
}

void Url::getHostAddress(UtlString& address) const
{
    address = mHostAddress;
}

void Url::getHostWithPort(UtlString& domain) const
{
   getHostAddress(domain);
   if (mHostPort != PORT_NONE)
   {
      char portNum[7];
      sprintf(portNum, ":%d", mHostPort);
      domain.append(portNum);
   }
}

void Url::setPath(const char* path)
{
   if (path)
   {
      mPath = path;
   }
   else
   {
      mPath.remove(0);
   }
}

UtlBoolean Url::getPath(UtlString& path, UtlBoolean getStyle) const
{
    path = mPath;

    // If the desire is to have an HTTP GET style path with CGI variables
    if(getStyle)
    {
       if (   (   mpHeaderOrQueryParameters
               || const_cast<Url*>(this)->parseHeaderOrQueryParameters()
               )
           && mpHeaderOrQueryParameters->entries()
           )
        {
            UtlDListIterator headerParamIterator(*mpHeaderOrQueryParameters);
            NameValuePair* headerParam = NULL;
            UtlString headerParamValue ;
            UtlBoolean firstHeader = TRUE;

            while ((headerParam = (NameValuePair*) headerParamIterator()))
            {
                // Add separator for first header parameter
                if(firstHeader)
                {
                    path.append("?", 1);
                    firstHeader = FALSE;
                }
                else
                {
                    path.append("&", 1);
                }

                path.append(*headerParam);
                headerParamValue = headerParam->getValue();
                if(!headerParamValue.isNull())
                {
                    path.append("=", 1);
                    HttpMessage::escape(headerParamValue);

                    path.append(headerParamValue);
                }
            }
        } // endif mpHeaderOrQueryParameters
    }

    return(!mPath.isNull());
}

void Url::setHostAddress(const char* address)
{
    if (address)
        mHostAddress = address;
    else
        mHostAddress.remove(0);
}

int Url::getHostPort() const
{
    return(mHostPort);
}

void Url::setHostPort(int port)
{
    mHostPort = port;
}

UtlBoolean Url::getUrlParameter(const char* name, UtlString& value, int index)
{
    int foundIndex = 0;
    UtlBoolean found = FALSE;
    value = "";
    if(mpUrlParameters || parseUrlParameters())
    {
        UtlDListIterator urlParamIterator(*mpUrlParameters);
        NameValuePair* urlParam = NULL;

        UtlString paramName;

        while ((urlParam = (NameValuePair*) urlParamIterator()))
        {
            paramName = *urlParam;
            if(paramName.compareTo(name, UtlString::ignoreCase) == 0)
            {
                if(index == foundIndex)
                {
                    found = TRUE;
                    value = urlParam->getValue();
                    break;
                }
                foundIndex++;
            }
        }
    }
    return(found);
}

UtlBoolean Url::getUrlParameter(int urlIndex, UtlString& name, UtlString& value)
{
    NameValuePair* url = NULL;

    if (   (urlIndex >= 0)
        && (mpUrlParameters || parseUrlParameters())
        && (((int)(mpUrlParameters->entries())) > urlIndex) 
        )
    {
       url = (NameValuePair*) mpUrlParameters->at(urlIndex);
    }
    
    if(url)
    {
        name = *url;
        value = url->getValue();
    }

    return(NULL != url);
}

UtlBoolean Url::getUrlParameters(int iMaxReturn, UtlString* pNames, UtlString *pValues, int& iActualReturn)
{
    if(! (mpUrlParameters || parseUrlParameters()))
    {
        iActualReturn = 0;
    }

    // If the pNames or pValue is null, return false and set the actual return
    // to the actual number of items.
    else if ((pNames == NULL) || (pValues == NULL))
    {
        iActualReturn = mpUrlParameters->entries() ;
        return FALSE ;
    }
    else
    {
        iActualReturn = sipx_min(iMaxReturn, ((int)(mpUrlParameters->entries()))) ;

        for (int i=0; i<iActualReturn; i++)
        {
            NameValuePair* pair = (NameValuePair*) mpUrlParameters->at(i) ;
            pNames[i] = *pair;
            pValues[i] = pair->getValue() ;
        }
    }
    return (iActualReturn > 0) ;
}

void Url::setUrlParameter(const char* name, const char* value)
{
    NameValuePair* nv = new NameValuePair(name ? name : "",
        value ? value : "");

    // ensure that mpUrlParameters is initialized
    if (! (mpUrlParameters || parseUrlParameters()))
    {
       mpUrlParameters = new UtlDList;
    }
    
    NameValuePair* existingParam = dynamic_cast<NameValuePair*>(mpUrlParameters->find(nv));

    if (existingParam)
    {
       existingParam->setValue(value);
    }
    else
    {
    mpUrlParameters->append(nv);
}

}

UtlBoolean Url::getHeaderParameter(const char* name, UtlString& value, int index)
{
    int foundIndex = 0;
    UtlBoolean found = FALSE;
    value = "";
    if(mpHeaderOrQueryParameters || parseHeaderOrQueryParameters())
    {
        UtlDListIterator headerParamIterator(*mpHeaderOrQueryParameters);
        NameValuePair* headerParam = NULL;

        UtlString paramName;

        while ((headerParam = (NameValuePair*) headerParamIterator()))
        {
            paramName = *headerParam;
            if(paramName.compareTo(name, UtlString::ignoreCase) == 0)
            {
                if(index == foundIndex)
                {
                    found = TRUE;
                    value = headerParam->getValue();
                    break;
                }
                foundIndex++;
            }
        }
    }
    return(found);
}

UtlBoolean Url::getHeaderParameters(int iMaxReturn, UtlString* pNames, UtlString *pValues, int& iActualReturn)
{
    if(!(mpHeaderOrQueryParameters || parseHeaderOrQueryParameters()))
    {
        iActualReturn = 0;
    }

    // If the pValue is null, return false and set the actual return to the actual
    // number of items.
    else if (pValues == NULL || pNames == NULL)
    {
        iActualReturn = mpHeaderOrQueryParameters->entries() ;
        return FALSE ;
    }
    else
    {
        iActualReturn = sipx_min(iMaxReturn, ((int)(mpHeaderOrQueryParameters->entries()))) ;

        for (int i=0; i<iActualReturn; i++)
        {
            NameValuePair *pair = (NameValuePair*) mpHeaderOrQueryParameters->at(i) ;
            pNames[i] = *pair;
            pValues[i] = pair->getValue() ;
        }
    }
    return (iActualReturn > 0) ;
}


void Url::removeUrlParameters()
{
   if(mpUrlParameters)
   {
      mpUrlParameters->destroyAll();
      delete mpUrlParameters;
      mpUrlParameters = NULL;
   }
   else
   {
      mRawUrlParameters.remove(0);
   }
}

void Url::removeUrlParameter(const char* name)
{
    if(mpUrlParameters || parseUrlParameters())
    {
        NameValuePairInsensitive nv(name ? name : "", NULL);

        UtlDListIterator iterator(*mpUrlParameters);

        UtlContainable* matchingParam;
        while((matchingParam = iterator.findNext(&nv)))
        {
           mpUrlParameters->destroy(matchingParam);
        }
    }
}

void Url::getUri(UtlString& urlString)
{
   // Insert the scheme
    urlString = schemeName(mScheme);
    urlString.append(":",1);
    
    switch(mScheme)
    {
    case FileUrlScheme:
    case FtpUrlScheme:
    case HttpUrlScheme:
    case HttpsUrlScheme:
       urlString.append("//",2);
       break;

    case SipUrlScheme:
    case SipsUrlScheme:
    case MailtoUrlScheme:
    default:
       break;
    }

    // Add the user 
    if (FileUrlScheme != mScheme) // no user defined in a file url
    {
       if(!mUserId.isNull())
       {
          urlString.append(mUserId);
          if(!mPassword.isNull() || mPasswordSet)
          {
             urlString.append(":", 1);
             urlString.append(mPassword);
          }
          urlString.append("@", 1);
       }
    }

    // Add the host
    urlString.append(mHostAddress);
    if(mHostPort > 0)
    {
       char portBuffer[20];
       sprintf(portBuffer, ":%d", mHostPort);
       urlString.append(portBuffer);
    }

    // Add the path
    switch(mScheme)
    {
    case FileUrlScheme:
    case FtpUrlScheme:
    case HttpUrlScheme:
    case HttpsUrlScheme:
       if(!mPath.isNull())
       {
          urlString.append(mPath);
       }
       break;

    case SipUrlScheme:
    case SipsUrlScheme:
    case MailtoUrlScheme:
    default:
       break;
    }

    // Add the URL parameters
    if (   (   mpUrlParameters
            || const_cast<Url*>(this)->parseUrlParameters()
            )
        && mpUrlParameters->entries()
        )
    {
        UtlDListIterator urlParamIterator(*mpUrlParameters);
        NameValuePair* urlParam = NULL;
        UtlString urlParamValue;

        while ((urlParam = (NameValuePair*) urlParamIterator()))
        {
            urlString.append(";", 1);
            urlString.append(*urlParam);
            urlParamValue = urlParam->getValue();
            if(!urlParamValue.isNull())
            {
                urlString.append("=", 1);
                HttpMessage::escape(urlParamValue);
                urlString.append(urlParamValue);
            }
        }
    }
    
    // Add the header parameters
    if (   (   mpHeaderOrQueryParameters
            || const_cast<Url*>(this)->parseHeaderOrQueryParameters()
            )
        && mpHeaderOrQueryParameters->entries()
        )
    {
        UtlDListIterator headerParamIterator(*mpHeaderOrQueryParameters);
        NameValuePairInsensitive* headerParam = NULL;
        UtlString headerParamValue;
        UtlBoolean firstHeader = TRUE;

        while ((headerParam = dynamic_cast<NameValuePairInsensitive*>(headerParamIterator())))
        {
            // Add separator for first header parameter
            if(firstHeader)
            {
                urlString.append("?", 1);
                firstHeader = FALSE;
            }
            else
            {
                urlString.append("&", 1);
            }

            urlString.append(*headerParam);
            headerParamValue = headerParam->getValue();
            if(!headerParamValue.isNull())
            {
                urlString.append("=", 1);
                HttpMessage::escape(headerParamValue);
                urlString.append(headerParamValue);
            }
        }
    }
}

void Url::setHeaderParameter(const char* name, const char* value)
{
    if ( name && *name )
    {
        NameValuePairInsensitive* nv = new NameValuePairInsensitive(name, value ? value : "");
<<<<<<< HEAD

        // ensure that mpHeaderOrQueryParameters is initialized
        if (! (mpHeaderOrQueryParameters || parseHeaderOrQueryParameters()))
        {
           mpHeaderOrQueryParameters = new UtlDList;
        }

        if (   (   SipUrlScheme  == mScheme
                || SipsUrlScheme == mScheme
                )
                && ( SipMessage::isUrlHeaderUnique(name) )
                )
         {
            removeHeaderParameter(name);
         }

=======

        // ensure that mpHeaderOrQueryParameters is initialized
        if (! (mpHeaderOrQueryParameters || parseHeaderOrQueryParameters()))
        {
           mpHeaderOrQueryParameters = new UtlDList;
        }

        if (   (   SipUrlScheme  == mScheme
                || SipsUrlScheme == mScheme
                )
                && ( SipMessage::isUrlHeaderUnique(name) )
                )
         {
            removeHeaderParameter(name);
         }

>>>>>>> c76e972f
         // for all other cases, assume that duplicate query parameters are ok
         mpHeaderOrQueryParameters->append(nv);
    }
}

UtlBoolean Url::getHeaderParameter(int headerIndex, UtlString& name, UtlString& value)
{
    NameValuePair* header = NULL;

    if (   (headerIndex >= 0)
        && (mpHeaderOrQueryParameters || parseHeaderOrQueryParameters())
        && (((int)(mpHeaderOrQueryParameters->entries())) > headerIndex)
        )
    {
       header = dynamic_cast<NameValuePairInsensitive*>(mpHeaderOrQueryParameters->at(headerIndex));
    }
    
    if(header)
    {
        name = *header;
        value = header->getValue();
    }

    return(NULL != header);
}

void Url::removeHeaderParameters()
{
   if(mpHeaderOrQueryParameters)
   {
      mpHeaderOrQueryParameters->destroyAll();
      delete mpHeaderOrQueryParameters;
      mpHeaderOrQueryParameters = NULL;
   }
   mRawHeaderOrQueryParameters.remove(0);
}

void Url::removeHeaderParameter(const char* name)
{
    if(mpHeaderOrQueryParameters || parseHeaderOrQueryParameters())
    {
        NameValuePairInsensitive nv(name ? name : "", NULL);

        UtlDListIterator iterator(*mpHeaderOrQueryParameters);

        UtlContainable* matchingParam;
        while((matchingParam=iterator.findNext(&nv)))
        {
           mpHeaderOrQueryParameters->destroy(matchingParam);
        }
    }
}

UtlBoolean Url::getFieldParameter(const char* name, UtlString& value, int index) const
{
    int foundIndex = 0;
    UtlBoolean found = FALSE;
    value = "";
    if(mpFieldParameters || const_cast<Url*>(this)->parseFieldParameters())
    {
        UtlDListIterator fieldParamIterator(*mpFieldParameters);
        NameValuePair* fieldParam = NULL;

        UtlString paramName;

        while ((fieldParam = (NameValuePair*) fieldParamIterator()))
        {
            paramName = *fieldParam;
            if(paramName.compareTo(name, UtlString::ignoreCase) == 0)
            {
                if(index == foundIndex)
                {
                    found = TRUE;
                    value = fieldParam->getValue();
                    break;
                }
                foundIndex++;
            }
        }
    }
    return(found);
}

UtlBoolean Url::getFieldParameter(int fieldIndex, UtlString& name, UtlString& value)
{
    NameValuePair* field = NULL;

    if (   fieldIndex >= 0
        && (mpFieldParameters || parseFieldParameters())
        && ((int)(mpFieldParameters->entries())) > fieldIndex 
        )
    {
       field = (NameValuePair*) mpFieldParameters->at(fieldIndex);
    }
    
    if(field)
    {
        name = *field;
        value = field->getValue();
    }

    return(NULL != field);
}

UtlBoolean Url::getFieldParameters(int iMaxReturn, UtlString* pNames, UtlString *pValues, int& iActualReturn)
{
    if(!(mpFieldParameters || parseFieldParameters()))
    {
        iActualReturn = 0;
    }

    // If the pValue is null, return false and set the actual return to the actual
    // number of items.
    else if (pNames == NULL || pValues == NULL)
    {
        iActualReturn = mpFieldParameters->entries() ;
        return FALSE ;
    }
    else
    {
        iActualReturn = sipx_min(iMaxReturn, ((int)(mpFieldParameters->entries()))) ;

        for (int i=0; i<iActualReturn; i++)
        {
            NameValuePair *pair = (NameValuePair*) mpFieldParameters->at(i) ;
            pNames[i] = *pair;
            pValues[i] = pair->getValue() ;

        }
    }
    return (iActualReturn > 0) ;
}


void Url::setFieldParameter(const char* name, const char* value)
{
    NameValuePair* nv = new NameValuePair(name ? name : "",
        value ? value : "");

    // ensure that mpFieldParameters is initialized
    if (! (mpFieldParameters || parseFieldParameters()))
    {
       mpFieldParameters = new UtlDList;
    }
    
    NameValuePair* existingParam = dynamic_cast<NameValuePair*>(mpFieldParameters->find(nv));

    if (existingParam)
    {
       existingParam->setValue(value);
       delete nv;
    }
    else
    {
        mpFieldParameters->append(nv);
    }
}

void Url::removeFieldParameters()
{
   if(mpFieldParameters)
   {
      mpFieldParameters->destroyAll();
      delete mpFieldParameters;
      mpFieldParameters = NULL;
   }
   mRawFieldParameters.remove(0);
}

void Url::removeFieldParameter(const char* name)
{
    if(mpFieldParameters || parseFieldParameters())
    {
        NameValuePairInsensitive nv(name ? name : "", NULL);

        UtlDListIterator iterator(*mpFieldParameters);

        UtlContainable* matchingParam;
        while((matchingParam=iterator.findNext(&nv)))
        {
           mpFieldParameters->destroy(matchingParam);
        }
    }
}

void Url::includeAngleBrackets()
{
    mAngleBracketsIncluded = TRUE;
}

void Url::removeAngleBrackets()
{
    mAngleBracketsIncluded = FALSE;
}

UtlString Url::toString() const
{
    UtlString str;
    toString(str);
    return str;
}

void Url::toString(UtlString& urlString) const
{
   UtlBoolean isNameAddr = FALSE;

   // This is a replace operation; clear the storage string
   urlString.remove(0);

   if ( !mDisplayName.isNull() )
   {
      urlString.append(mDisplayName);
      isNameAddr = TRUE;
   }

   bool haveUrlParams = (   (   mpUrlParameters
                             || const_cast<Url*>(this)->parseUrlParameters()
                             )
                         && mpUrlParameters->entries()
                         );
   bool haveHdrParams = (   (   mpHeaderOrQueryParameters
                             || const_cast<Url*>(this)->parseHeaderOrQueryParameters()
                             )
                         && mpHeaderOrQueryParameters->entries()
                         );

   bool haveFldParams = (   (   mpFieldParameters
                             || const_cast<Url*>(this)->parseFieldParameters()
                             )
                         && mpFieldParameters->entries()
                         );
   
   // If this should be nameAddr as opposed to addrSpec
   // (i.e. do we need anglebrackets)
   if (   isNameAddr                             // There was a Display name
       || mAngleBracketsIncluded                 // Explicit setting from the caller
       || haveFldParams
       || (   ( SipUrlScheme == mScheme || SipsUrlScheme == mScheme )
           && ( haveUrlParams || haveHdrParams )
           )
       )
   {
       urlString.append("<", 1);
       isNameAddr = TRUE;
   }

   UtlString theAddrSpec;
   const_cast<Url*>(this)->getUri(theAddrSpec);
   urlString.append(theAddrSpec);
   
   // Add the terminating angle bracket
   if(isNameAddr)
   {
      urlString.append(">", 1);
   }

   // Add the field parameters
   if(haveFldParams)
   {
      UtlDListIterator fieldParamIterator(*mpFieldParameters);
      NameValuePair* fieldParam = NULL;
      UtlString fieldParamValue;

      while ((fieldParam = (NameValuePair*) fieldParamIterator()))
      {
         urlString.append(";", 1);
         urlString.append(*fieldParam);
         fieldParamValue = fieldParam->getValue();
         if(!fieldParamValue.isNull())
         {
            urlString.append("=", 1);
            Url::gen_value_escape(fieldParamValue);
            urlString.append(fieldParamValue);
         }
      }
   }
}

void Url::dump()
{
    UtlString proto;
    getUrlType(proto);
    printf("Url type: '%s'\n", proto.data());

    UtlString disp;
    getDisplayName(disp);
    printf("DisplayName: '%s'\n", disp.data());

    UtlString user;
    getUserId(user);
    printf("UserId: '%s'\n", user.data());

    UtlString pwd;
    getPassword(pwd);
    printf("Password: '%s'\n", pwd.data());

    UtlString server;
    getHostAddress(server);
    printf("Address: '%s'\n", server.data());

    int port = getHostPort();
    printf("Port: %d\n", port);

    UtlString callId;
    getHeaderParameter("call-id", callId);
    printf("Call-Id: '%s'\n", callId.data());

    UtlString name;
    UtlString value;
    int index = 0;
    printf("\nHeader Parameters:\n");
    while(getHeaderParameter(index, name, value))
    {
        printf("'%s'='%s'\n", name.data(), value.data());
        index++;
    }

    index = 0;
    printf("\nField Parameters:\n");
    while(getFieldParameter(index, name, value))
    {
        printf("'%s'='%s'\n", name.data(), value.data());
        index++;
    }

    index = 0;
    printf("\nURL Parameters:\n");
    while(getUrlParameter(index, name, value))
    {
        printf("'%s'='%s'\n", name.data(), value.data());
        index++;
    }
}

/* ============================ INQUIRY =================================== */

UtlBoolean Url::isDigitString(const char* dialedCharacters)
{
    // Must be digits or *
    RegEx allDigits(AllDigits);
    return allDigits.Search(dialedCharacters);
}


UtlBoolean Url::isIncludeAngleBracketsSet() const
{
    return mAngleBracketsIncluded ;
}

/* //////////////////////////// PROTECTED ///////////////////////////////// */

void Url::parseString(const char* urlString, UtlBoolean isAddrSpec)
{
   // If isAddrSpec:
   //                userinfo@hostport;uriParameters?headerParameters
   // If !isAddrSpec:
   //    DisplayName<userinfo@hostport;urlParameters?headerParameters>;fieldParameters

#  ifdef TIME_PARSE
   OsTimeLog timeLog;
   LOG_TIME("start    ");
#  endif

   // Try to catch when a name-addr is passed but we are expecting an
   // addr-spec -- many name-addr's start with '<' or '"'.
   if (isAddrSpec && (urlString[0] == '<' || urlString[0] == '"'))
   {
      OsSysLog::add(FAC_SIP, PRI_ERR,
                    "Url::parseString Invalid addr-spec found (probably name-addr format): '%s'",
                    urlString);
   }

   int workingOffset = 0; // begin at the beginning...
   
   size_t afterAngleBrackets = UTL_NOT_FOUND;
   
   if (isAddrSpec)
   {
      mAngleBracketsIncluded = FALSE; 
   }
   else // ! addr-spec
   {
      // Is there a display name on the front?
      mDisplayName.remove(0);
      LOG_TIME("display   <");
      RegEx displayName(DisplayName);
      if (displayName.SearchAt(urlString, workingOffset))
      {
         LOG_TIME("display   > ");
         switch (displayName.Matches() /* number of substrings that matched */)
         {
         case 2: // matched unquoted sequence of tokens
            displayName.MatchString(&mDisplayName, 1);
            break;
            
         case 3: // matched a double quoted string
            // see performance note on DisplayName
            mDisplayName.append("\"");
            displayName.MatchString(&mDisplayName, 2);
            mDisplayName.append("\"");
            break;

         default:
            assert(false);
         }

         // does not include whitespace or the '<'
         workingOffset = displayName.AfterMatch(0);
      }

      // Are there angle brackets around the URI?
      LOG_TIME("angles   < ");
      RegEx angleBrackets(AngleBrackets);
      if (angleBrackets.SearchAt(urlString, workingOffset))
      {
         LOG_TIME("angles   > ");
         // yes, there are angle brackets
         workingOffset = angleBrackets.MatchStart(1); // inside the angle brackets
         afterAngleBrackets = angleBrackets.AfterMatch(0); // following the '>'
         
         /*
          * Note: We do not set mAngleBracketsIncluded just because we saw them
          *       That is only used for explicit control from the outside.
          *       The local knowledge of whether or not there are angle brackets
          *       is whether or not afterAngleBrackets == UTL_NOT_FOUND
          */
      }
   }

      /*
<<<<<<< HEAD
    * AMBIGUITY - there is a potential ambiguity when parsing real URLs.
    *
=======
       * AMBIGUITY - there is a potential ambiguity when parsing real URLs.
       *
>>>>>>> c76e972f
       * Consider the url 'foo:333' - it could be:
       *       scheme 'foo' host '333' ('333' is a valid local host name - bad idea, but legal)
       *   or  host   'foo' port '333' (and scheme 'sip' is implied)
       *
       * Now make it worse by using 'sips' as a hostname:
       *   'sips:333'     
       *       scheme 'sips' host '333'
       *   or  host   'sips' port '333' (and scheme 'sip' is implied)
       *
       * We resolve the first case by treating anything left of the colon as a scheme if
       * it is one of the supported schemes.  Otherwise, we set the scheme to the
       * default (sip) and go on so that it will be parsed as a hostname.  This does not
       * do the right thing for the (scheme 'sips' host '333') case, but they get what
       * they deserve.
       */
   
   // Parse the scheme (aka url type)
   LOG_TIME("scheme   < ");
   RegEx supportedScheme(SupportedScheme);
   if (   (supportedScheme.SearchAt(urlString,workingOffset))
       && (supportedScheme.MatchStart(0) == workingOffset)
       )
      {
      LOG_TIME("scheme   > ");
      // the scheme name matches one of the supported schemes
      mScheme = static_cast<Scheme>(supportedScheme.Matches()-1);
      workingOffset = supportedScheme.AfterMatch(0); // past the ':'
   }
   else
   {
      /*
       * It did not match one of the supported scheme names
       * so proceed on the assumption that it's a host and "sip:" is implied
       * Leave the workingOffset where it is (before the token).
       * The code below, through the parsing of host and port
       * treats this as an implicit 'sip:' url; if it parses ok
       * up to that point, it resets the scheme to SipsUrlScheme
       */
      mScheme = UnknownUrlScheme;
   }


   // skip over any '//' following the scheme for the ones we know use that
   switch (mScheme)
   {
   case FileUrlScheme:
   case FtpUrlScheme:
   case HttpUrlScheme:
   case HttpsUrlScheme:
      if (0==strncmp("//", urlString+workingOffset, 2))
      {
         workingOffset += 2;
      }
      break;

   case UnknownUrlScheme:
   case SipUrlScheme:
   case SipsUrlScheme:
   case MailtoUrlScheme:
   default:
      break;
   }
   
   if (FileUrlScheme != mScheme) // no user part in file urls
   {
      // Parse the username and password
      LOG_TIME("userpass   < ");
      RegEx usernameAndPassword(UsernameAndPassword);
      if (   (usernameAndPassword.SearchAt(urlString, workingOffset))
          && usernameAndPassword.MatchStart(0) == workingOffset 
          )
      {
         LOG_TIME("userpass   > ");
         usernameAndPassword.MatchString(&mUserId, 1);
         usernameAndPassword.MatchString(&mPassword, 2);
         workingOffset = usernameAndPassword.AfterMatch(0);
      }
      else
      {
         // username and password are optional, so not finding them is ok
         // leave workingOffset where it is
      }
   }

   // Parse the hostname and port
   LOG_TIME("hostport   < ");
   RegEx hostAndPort(HostAndPort);
   if (   (hostAndPort.SearchAt(urlString,workingOffset))
       && (hostAndPort.MatchStart(0) == workingOffset)
       )
   {
      LOG_TIME("hostport   > ");
      hostAndPort.MatchString(&mHostAddress,1);
      UtlString portStr;
      if (hostAndPort.MatchString(&portStr,2))
      {
         mHostPort = atoi(portStr.data());
      }

      workingOffset = hostAndPort.AfterMatch(0);

      if (UnknownUrlScheme == mScheme)
      {
         /*
          * Resolve AMBIGUITY
          *   Since we were able to parse this as a host and port, it is now safe to
          *   set the scheme to the implied 'sip:'.
          */
         mScheme = SipUrlScheme;
      }
   }
   else
   {
      if (FileUrlScheme != mScheme) // no host is ok in a file URL
      {
         /*
          * This is not a file URL, so not having a recognized host name is invalid.
          *
          * Since we may have been called from a constructor, there is no way to
          * return an error, but at this point we know this is bad, so instead
          * we just log an error and set the scheme to the unknown url type and
          * clear any components that might have been set.
          */
         OsSysLog::add(FAC_SIP, PRI_ERR,
                       "Url::parseString no valid host found at char %d in '%s', "
                       "isAddrSpec = %d",
                       workingOffset, urlString, isAddrSpec
                       );
         mScheme = UnknownUrlScheme;
         mDisplayName.remove(0);
         mUserId.remove(0);
         mPassword.remove(0);
      }
   }
   
   // Next is a path if http, https, or ftp,
   //      OR url parameters if sip or sips.
   // There can be no Url parameters for http, https, or ftp
   //    because semicolon is a valid part of the path value
   switch ( mScheme )
   {
   case FileUrlScheme:
   case FtpUrlScheme:
   case HttpUrlScheme:
   case HttpsUrlScheme:
   {
      // this is an http, https, or ftp URL, so get the path
      LOG_TIME("path   < ");
      RegEx urlPath(UrlPath);
      if (   (urlPath.SearchAt(urlString, workingOffset))
          && (urlPath.MatchStart(0) == workingOffset)
          )
      {
         LOG_TIME("path   > ");
         urlPath.MatchString(&mPath,1);
         workingOffset = urlPath.AfterMatch(1);
      }
#     ifdef _WIN32
      {
         // Massage Data under Windows:  C|/foo.txt --> C:\foo.txt
         if (!isAddrSpec)
         {
            mPath.replace('|', ':');
            mPath.replace('/', '\\');
         }
      }
#     endif
   }
   break;

   case SipUrlScheme:
   case SipsUrlScheme:
   {
      // it may have url parameters of the form ";" param "=" value ...
      //                if it meets the right conditions:
      if (   isAddrSpec                          // in addr-spec, any param is a url param
          || afterAngleBrackets != UTL_NOT_FOUND // inside angle brackets there may be a url param
          ) 
      {
         LOG_TIME("urlparm   < ");
         RegEx urlParams(UrlParams);
         if (   (urlParams.SearchAt(urlString, workingOffset))
             && (urlParams.MatchStart(0) == workingOffset)
             )
         {
            LOG_TIME("urlparm   > ");
            urlParams.MatchString(&mRawUrlParameters, 1);
            workingOffset = urlParams.AfterMatch(1);

            // actual parsing of the parameters is in parseUrlParameters
            // so that it only happens if someone asks for them.
         }
      }
   }
   break;
   
   case MailtoUrlScheme:
   default:
      // no path component
      break;
   }

   if (UnknownUrlScheme != mScheme)
   {
   // Parse any header or query parameters
      LOG_TIME("hdrparm   < ");
   RegEx headerOrQueryParams(HeaderOrQueryParams);
   if(   (headerOrQueryParams.SearchAt(urlString, workingOffset))
      && (headerOrQueryParams.MatchStart(0) == workingOffset)
      )
   {
         LOG_TIME("hdrparm   > ");
      headerOrQueryParams.MatchString(&mRawHeaderOrQueryParameters, 1);
      workingOffset = headerOrQueryParams.AfterMatch(0);
            
      // actual parsing of the parameters is in parseHeaderOrQueryParameters
      // so that it only happens if someone asks for them.
   }

   // Parse the field parameters
   if (!isAddrSpec) // can't have field parameters in an addrspec
   {
      if (afterAngleBrackets != UTL_NOT_FOUND)
      {
         workingOffset = afterAngleBrackets;
      }

         LOG_TIME("fldparm   < ");
         RegEx fieldParameters(FieldParams);
      if (   (fieldParameters.SearchAt(urlString, workingOffset))
          && (fieldParameters.MatchStart(0) == workingOffset)
          )
      {
            LOG_TIME("fldparm   > ");
         fieldParameters.MatchString(&mRawFieldParameters, 1);

         // actual parsing of the parameters is in parseFieldParameters
         // so that it only happens if someone asks for them.
      }
   }
}
#  ifdef TIME_PARSE
     UtlString timeDump;
   timeLog.getLogString(timeDump);
   printf("\n%s\n", timeDump.data());
#  endif
}

UtlBoolean Url::isUserHostPortEqual(const Url &url,
                                    int impliedPort
                                    ) const
{
   int otherPort;
   int myPort;
   if (impliedPort == PORT_NONE)
   {
      // strict checking - no implied port values
      otherPort = url.mHostPort;
      myPort    = mHostPort;
   }
   else
   {
      // sloppy checking - an unspecified port is considered to be impliedPort
      otherPort = ( url.mHostPort == PORT_NONE ) ? impliedPort : url.mHostPort;
      myPort    = ( mHostPort     == PORT_NONE ) ? impliedPort : mHostPort;
   }
   
   return ((myPort == otherPort) && isUserHostEqual(url));
}

UtlBoolean Url::isUserHostEqual(const Url &url) const
{
   
   return (   (mHostAddress.compareTo(url.mHostAddress, UtlString::ignoreCase) == 0)
           && (mUserId.compareTo(url.mUserId) == 0));
}


void Url::getIdentity(UtlString &identity) const
{
   identity.remove(0);
   identity.append(mUserId);
   identity.append("@", 1);
   UtlString lowerHostAddress(mHostAddress);
   lowerHostAddress.toLower();
   identity.append(lowerHostAddress);

   // If the port designates an actual port, it must be specified.
   if(portIsValid(mHostPort))
   {
      char portBuffer[20];
      sprintf(portBuffer, ":%d", mHostPort);
      identity.append(portBuffer);
   }
}

/// Translate a scheme string (not including the terminating colon) to a Scheme enum.
Url::Scheme Url::scheme( const UtlString& schemeName )
{
   Scheme theScheme;
   
   RegEx supportedSchemeExact(SupportedSchemeExact);
   if (supportedSchemeExact.Search(schemeName.data()))
   {
      theScheme = static_cast<Scheme>(supportedSchemeExact.Matches()-1);
   }
   else
   {
      theScheme = UnknownUrlScheme;
   }
   return theScheme;
}


/// Get the canonical (lowercase) name of a supported Scheme.
const char* Url::schemeName( Url::Scheme scheme )
{
   const char* theName;
   if (scheme > UnknownUrlScheme && scheme < NUM_SUPPORTED_URL_SCHEMES)
   {
      theName = SchemeName[scheme];
   }
   else
   {
      theName = SchemeName[UnknownUrlScheme];
   }
   return theName;
}
   

/* //////////////////////////// PRIVATE /////////////////////////////////// */

bool Url::parseUrlParameters() 
{
   if (!mpUrlParameters && !mRawUrlParameters.isNull())
   {
      mpUrlParameters = new UtlDList();

      HttpRequestContext::parseCgiVariables(mRawUrlParameters,
                                            *mpUrlParameters, ";", "=",
                                            TRUE, &HttpMessage::unescape);
      mRawUrlParameters.remove(0);
   }

   return mpUrlParameters != NULL;
}

bool Url::parseHeaderOrQueryParameters() 
{
   if (!mpHeaderOrQueryParameters && !mRawHeaderOrQueryParameters.isNull())
   {
      mpHeaderOrQueryParameters = new UtlDList();

      HttpRequestContext::parseCgiVariables(mRawHeaderOrQueryParameters,
                                            *mpHeaderOrQueryParameters, "&", "=",
                                            TRUE, &HttpMessage::unescape);
      mRawHeaderOrQueryParameters.remove(0);
   }

   return mpHeaderOrQueryParameters != NULL;
}

bool Url::parseFieldParameters() 
{
   if (!mpFieldParameters && !mRawFieldParameters.isNull())
   {
      mpFieldParameters = new UtlDList();

#if 0
      printf("Url::parseFieldParameters mRawFieldParameters = '%s'\n",
             mRawFieldParameters.data());
#endif
      HttpRequestContext::parseCgiVariables(mRawFieldParameters,
                                            *mpFieldParameters, ";", "=",
                                            TRUE, &Url::gen_value_unescape);
      mRawFieldParameters.remove(0);
   }

   return mpFieldParameters != NULL;
}

void Url::gen_value_unescape(UtlString& escapedText)
{
#if 0
   printf("Url::gen_value_unescape before escapedText = '%s'\n",
          escapedText.data());
#endif

    //UtlString unescapedText;
    int numUnescapedChars = 0;
    const char* unescapedTextPtr = escapedText;
    // The number of unescaped characters is always less than
    // or equal to the number of escaped characters.  Therefore
    // we will cheat a little and used the escapedText as
    // the destiniation to directly write characters in place
    // as the append method is very expensive
    char* resultPtr = new char[escapedText.length() + 1];

    // Skip initial whitespace, which may be before the starting double-quote
    // of a quoted string.  Tokens and hosts are not allowed to start with
    // whitespace.
    while (*unescapedTextPtr &&
           (*unescapedTextPtr == ' ' || *unescapedTextPtr == '\t'))
    {
       // Consume the whitespace character.
       unescapedTextPtr++;
       numUnescapedChars++;
    }

    // Examine the first character to see if it is a double-quote.
    if (*unescapedTextPtr == '"')
    {
       // Skip the initial double-quote.
       unescapedTextPtr++;
       while (*unescapedTextPtr)
       {
          // Substitute a (backslash-)quoted-pair.
          if (*unescapedTextPtr == '\\')
          {
             // Get the next char.
             unescapedTextPtr++;
             // Don't get deceived if there is no next character.
             if (*unescapedTextPtr)
             {
                // The next character is copied unchanged.
                resultPtr[numUnescapedChars] = *unescapedTextPtr;
                numUnescapedChars++;
             }
          }
          // A double-quote without backslash ends the string.
          else if (*unescapedTextPtr == '"')
          {
             break;
          }
          // Char is face value.
          else
          {
             resultPtr[numUnescapedChars] = *unescapedTextPtr;
             numUnescapedChars++;
          }
          // Go to the next character
          unescapedTextPtr++;
       }
    }
    else
    {
       // It is a token or host, and can be copied unchanged.
       while (*unescapedTextPtr)
       {
          resultPtr[numUnescapedChars] = *unescapedTextPtr;
          numUnescapedChars++;
          // Go to the next character
          unescapedTextPtr++;
       }
    }
    
    // Copy back into the UtlString.
    resultPtr[numUnescapedChars] = '\0';
    escapedText.replace(0, numUnescapedChars, resultPtr);
    escapedText.remove(numUnescapedChars);
    delete[] resultPtr;

#if 0
   printf("Url::gen_value_unescape after escapedText = '%s'\n",
          escapedText.data());
#endif
}

void Url::gen_value_escape(UtlString& unEscapedText)
{
   // Check if there are any characters in unEscapedText that need to be
   // escaped in a field parameter value.
   if (strspn(unEscapedText.data(),
              // Alphanumerics
              "ABCDEFGHIJKLMNOPQRSTUVWXYZ"
              "abcdefghijklmnopqrstuvwxyz"
              "0123456789"
              // Characters allowed in tokens
              "-.!%*_+`'~"
              // Additional characters allowed by the syntax of "host"
              "[]:") != unEscapedText.length())
   {
      // Temporary string to construct the escaped value in.
      UtlString escapedText;
      // Pre-size it to the size of the un-escaped test, plus 2 for
      // the starting and ending double-quotes.
      escapedText.capacity((size_t) unEscapedText.length() + 2);
      const char* unescapedTextPtr = unEscapedText.data();

      // Start with double-quote.
      escapedText.append("\"");

      // Process each character of the un-escaped value.
      while(*unescapedTextPtr)
      {
         char unEscapedChar = *unescapedTextPtr;
         if (unEscapedChar == '"' || unEscapedChar == '\\')
         {
            // Construct a little 2-character string and append it.
            char escapedChar[2];
            escapedChar[0] = '\\';
            escapedChar[1] = *unescapedTextPtr;
            escapedText.append(&unEscapedChar, 2);
        }
        else
        {
           // Append the character directly.
           escapedText.append(&unEscapedChar, 1);
        }
         // Consider the next character.
         unescapedTextPtr++;
      }

      // End with double-quote.
      escapedText.append("\"");

      // Write the escaped string into the argumemt.
      unEscapedText = escapedText;
   }
}

/* ============================ FUNCTIONS ================================= */<|MERGE_RESOLUTION|>--- conflicted
+++ resolved
@@ -166,11 +166,7 @@
 //   $0 matches host:port
 //   $1 matches host
 //   $2 matches port
-<<<<<<< HEAD
-#define DOMAIN_LABEL "(?:[a-zA-Z0-9](?:[a-zA-Z0-9-]*[a-zA-Z0-9])?)"
-=======
 #define DOMAIN_LABEL "(?:[a-zA-Z0-9](?:[a-zA-Z0-9-!]*[a-zA-Z0-9])?)"    // HACK: Allow '!' in domain name
->>>>>>> c76e972f
 const RegEx HostAndPort( 
    "("
     "(?:" DOMAIN_LABEL "\\.)*" DOMAIN_LABEL "\\.?" // DNS name 
@@ -212,12 +208,6 @@
 
 // AllDigits
 const RegEx AllDigits("^\\+?[0-9*]++$");
-<<<<<<< HEAD
-
-// The end of the value (allowing optional whitespace)
-const RegEx TheEnd("^" SWS "$");
-=======
->>>>>>> c76e972f
 
 // The end of the value (allowing optional whitespace)
 const RegEx TheEnd("^" SWS "$");
@@ -895,7 +885,6 @@
     if ( name && *name )
     {
         NameValuePairInsensitive* nv = new NameValuePairInsensitive(name, value ? value : "");
-<<<<<<< HEAD
 
         // ensure that mpHeaderOrQueryParameters is initialized
         if (! (mpHeaderOrQueryParameters || parseHeaderOrQueryParameters()))
@@ -912,24 +901,6 @@
             removeHeaderParameter(name);
          }
 
-=======
-
-        // ensure that mpHeaderOrQueryParameters is initialized
-        if (! (mpHeaderOrQueryParameters || parseHeaderOrQueryParameters()))
-        {
-           mpHeaderOrQueryParameters = new UtlDList;
-        }
-
-        if (   (   SipUrlScheme  == mScheme
-                || SipsUrlScheme == mScheme
-                )
-                && ( SipMessage::isUrlHeaderUnique(name) )
-                )
-         {
-            removeHeaderParameter(name);
-         }
-
->>>>>>> c76e972f
          // for all other cases, assume that duplicate query parameters are ok
          mpHeaderOrQueryParameters->append(nv);
     }
@@ -1360,13 +1331,8 @@
    }
 
       /*
-<<<<<<< HEAD
-    * AMBIGUITY - there is a potential ambiguity when parsing real URLs.
-    *
-=======
        * AMBIGUITY - there is a potential ambiguity when parsing real URLs.
        *
->>>>>>> c76e972f
        * Consider the url 'foo:333' - it could be:
        *       scheme 'foo' host '333' ('333' is a valid local host name - bad idea, but legal)
        *   or  host   'foo' port '333' (and scheme 'sip' is implied)
