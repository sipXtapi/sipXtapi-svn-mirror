--- conflicted
+++ resolved
@@ -103,11 +103,7 @@
       UtlLongLongInt* pValue = (UtlLongLongInt *)value;
       // always encode these in hex - more readable for values this big
       char temp[19];
-<<<<<<< HEAD
-      sprintf(temp, "%0#16llx", static_cast<UInt64>(pValue->getValue()));
-=======
       sprintf(temp, "%0#16"PRIx64, pValue->getValue());
->>>>>>> c76e972f
       paramValue.append(BEGIN_I8);
       paramValue.append(temp);
       paramValue.append(END_I8);
