/*
 * Copyright (c) 1988, 1993
 *    The Regents of the University of California.  All rights reserved.
 *
 * Redistribution and use in source and binary forms, with or without
 * modification, are permitted provided that the following conditions
 * are met:
 * 1. Redistributions of source code must retain the above copyright
 *    notice, this list of conditions and the following disclaimer.
 * 2. Redistributions in binary form must reproduce the above copyright
 *    notice, this list of conditions and the following disclaimer in the
 *    documentation and/or other materials provided with the distribution.
 * 3. All advertising materials mentioning features or use of this software
 *    must display the following acknowledgement:
 * 	This product includes software developed by the University of
 * 	California, Berkeley and its contributors.
 * 4. Neither the name of the University nor the names of its contributors
 *    may be used to endorse or promote products derived from this software
 *    without specific prior written permission.
 *
 * THIS SOFTWARE IS PROVIDED BY THE REGENTS AND CONTRIBUTORS ``AS IS'' AND
 * ANY EXPRESS OR IMPLIED WARRANTIES, INCLUDING, BUT NOT LIMITED TO, THE
 * IMPLIED WARRANTIES OF MERCHANTABILITY AND FITNESS FOR A PARTICULAR PURPOSE
 * ARE DISCLAIMED.  IN NO EVENT SHALL THE REGENTS OR CONTRIBUTORS BE LIABLE
 * FOR ANY DIRECT, INDIRECT, INCIDENTAL, SPECIAL, EXEMPLARY, OR CONSEQUENTIAL
 * DAMAGES (INCLUDING, BUT NOT LIMITED TO, PROCUREMENT OF SUBSTITUTE GOODS
 * OR SERVICES; LOSS OF USE, DATA, OR PROFITS; OR BUSINESS INTERRUPTION)
 * HOWEVER CAUSED AND ON ANY THEORY OF LIABILITY, WHETHER IN CONTRACT, STRICT
 * LIABILITY, OR TORT (INCLUDING NEGLIGENCE OR OTHERWISE) ARISING IN ANY WAY
 * OUT OF THE USE OF THIS SOFTWARE, EVEN IF ADVISED OF THE POSSIBILITY OF
 * SUCH DAMAGE.
 */

/*
 * Portions Copyright (c) 1993 by Digital Equipment Corporation.
 *
 * Permission to use, copy, modify, and distribute this software for any
 * purpose with or without fee is hereby granted, provided that the above
 * copyright notice and this permission notice appear in all copies, and that
 * the name of Digital Equipment Corporation not be used in advertising or
 * publicity pertaining to distribution of the document or software without
 * specific, written prior permission.
 *
 * THE SOFTWARE IS PROVIDED "AS IS" AND DIGITAL EQUIPMENT CORP. DISCLAIMS ALL
 * WARRANTIES WITH REGARD TO THIS SOFTWARE, INCLUDING ALL IMPLIED WARRANTIES
 * OF MERCHANTABILITY AND FITNESS.   IN NO EVENT SHALL DIGITAL EQUIPMENT
 * CORPORATION BE LIABLE FOR ANY SPECIAL, DIRECT, INDIRECT, OR CONSEQUENTIAL
 * DAMAGES OR ANY DAMAGES WHATSOEVER RESULTING FROM LOSS OF USE, DATA OR
 * PROFITS, WHETHER IN AN ACTION OF CONTRACT, NEGLIGENCE OR OTHER TORTIOUS
 * ACTION, ARISING OUT OF OR IN CONNECTION WITH THE USE OR PERFORMANCE OF THIS
 * SOFTWARE.
 */

/*
 * Portions Copyright (c) 1996 by Internet Software Consortium.
 *
 * Permission to use, copy, modify, and distribute this software for any
 * purpose with or without fee is hereby granted, provided that the above
 * copyright notice and this permission notice appear in all copies.
 *
 * THE SOFTWARE IS PROVIDED "AS IS" AND INTERNET SOFTWARE CONSORTIUM DISCLAIMS
 * ALL WARRANTIES WITH REGARD TO THIS SOFTWARE INCLUDING ALL IMPLIED WARRANTIES
 * OF MERCHANTABILITY AND FITNESS. IN NO EVENT SHALL INTERNET SOFTWARE
 * CONSORTIUM BE LIABLE FOR ANY SPECIAL, DIRECT, INDIRECT, OR CONSEQUENTIAL
 * DAMAGES OR ANY DAMAGES WHATSOEVER RESULTING FROM LOSS OF USE, DATA OR
 * PROFITS, WHETHER IN AN ACTION OF CONTRACT, NEGLIGENCE OR OTHER TORTIOUS
 * ACTION, ARISING OUT OF OR IN CONNECTION WITH THE USE OR PERFORMANCE OF THIS
 * SOFTWARE.
 */

#ifndef __pingtel_on_posix__
#if defined(LIBC_SCCS) && !defined(lint)
static char sccsid[] = "@(#)res_query.c 8.1 (Berkeley) 6/4/93";
static char orig_rcsid = "From: Id: res_query.c,v 8.14 1997/06/09 17:47:05 halley Exp $";
static char rcsid[] = "";
#endif /* LIBC_SCCS and not lint */

#ifdef WINCE
#   include <types.h>
#else
#   include <sys/types.h>
#endif
<<<<<<< HEAD

=======
#ifndef WINCE /* no errno.h under WinCE */
>>>>>>> c76e972f
#include <errno.h>
#endif

/* Reordered includes and separated into win/vx --GAT */
#if defined(_WIN32)
#   include <resparse/wnt/sys/param.h>
<<<<<<< HEAD
#   include <winsock.h>
=======
#   include <winsock2.h>
>>>>>>> c76e972f
#   include <resparse/wnt/netinet/in.h>
#   include <resparse/wnt/arpa/inet.h>
#   include <resparse/wnt/arpa/nameser.h>
#   include <resparse/wnt/nterrno.h>  /* Additional errors not in errno.h --GAT */
#   include <resparse/wnt/resolv/resolv.h>
#elif defined (_VXWORKS)
#   include <netdb.h>
#   include <netinet/in.h>
#   include <arpa/inet.h>
/* Use local lnameser.h for info missing from VxWorks version --GAT */
/* lnameser.h is a subset of resparse/wnt/arpa/nameser.h                */
#   include <resolv/nameser.h>
#   include <resparse/vxw/arpa/lnameser.h>
/* Use local lresolv.h for info missing from VxWorks version --GAT */
/* lresolv.h is a subset of resparse/wnt/resolv/resolv.h               */
#   include <resolv/resolv.h>
#   include <resparse/vxw/resolv/lresolv.h>
<<<<<<< HEAD
#   include "resparse/vxw/hd_string.h" /* Added string functions not in VxWorks --GAT */
=======
>>>>>>> c76e972f
#endif
#include <ctype.h>
#include <stdio.h>
#include <stdlib.h>
#include <string.h>
#include "resparse/types.h"
#include "resparse/res_config.h"
#include <os/OsDefs.h>

extern struct __res_state _sip_res ;
/* following unnecessary, in errno.h (VxWorks) or nterrno.h (win32) --GAT */
/* #define ECONNREFUSED    146  */ /* Connection refused */
#define NETDB_INTERNAL  -1      /* see errno, in netdb.h */
                                /* issetugid(), function can not be found */

#if PACKETSZ > 1024
#define MAXPACKET PACKETSZ
#else
#define MAXPACKET 1024
#endif

extern int h_reserrno;

/*
 * Formulate a normal query, send, and await answer.
 * Returned answer is placed in supplied buffer "answer".
 * Perform preliminary check of answer, returning success only
 * if no error is indicated and the answer count is nonzero.
 * Return the size of the response on success, -1 on error.
 * Error number is left in h_reserrno.
 *
 * Caller must parse answer and determine whether it answers the question.
 */
int
res_query(name, class, type, answer, anslen)
    const char *name;       /* domain name */
    int class, type;        /* class and type of query */
    u_char *answer;         /* buffer to put answer */
    int anslen;             /* size of answer buffer */
{
    u_char buf[MAXPACKET];
    HEADER *hp = (HEADER *) answer;
    int n;

    hp->rcode = NOERROR;    /* default */

    if ((_sip_res.options & RES_INIT) == 0 && res_init() == -1) {
        h_reserrno = NETDB_INTERNAL;
        return (-1);
	}
#ifdef DEBUG
    if (_sip_res.options & RES_DEBUG)
        printf(";; res_query(%s, %d, %d)\n", name, class, type);
#endif

    n = res_mkquery(QUERY, name, class, type, NULL, 0, NULL,
                    buf, sizeof(buf));
    if (n <= 0) {
#ifdef DEBUG
        if (_sip_res.options & RES_DEBUG)
            printf(";; res_query: mkquery failed\n");
#endif
        h_reserrno = NO_RECOVERY;
        return (n);
	}
	n = res_send(buf, n, answer, anslen);
	if (n < 0) {
#ifdef DEBUG
        if (_sip_res.options & RES_DEBUG)
            printf(";; res_query: send error\n");
#endif
        h_reserrno = TRY_AGAIN;
        return (n);
	}

    if (hp->rcode != NOERROR || ntohs((u_short)hp->ancount) == 0) {
#ifdef DEBUG
        if (_sip_res.options & RES_DEBUG)
            printf(";; rcode = %d, ancount=%d\n", hp->rcode,
                   ntohs((u_short)hp->ancount));
#endif
        switch (hp->rcode) {
        case NXDOMAIN:
            h_reserrno = HOST_NOT_FOUND;
            break;
        case SERVFAIL:
            h_reserrno = TRY_AGAIN;
            break;
        case NOERROR:
            h_reserrno = NO_DATA;
            break;
        case FORMERR:
        case NOTIMP:
        case REFUSED:
        default:
            h_reserrno = NO_RECOVERY;
            break;
        }
        return (-1);
    }
    return (n);
}

/*
 * Formulate a normal query, send, and retrieve answer in supplied buffer.
 * Return the size of the response on success, -1 on error.
 * If enabled, implement search rules until answer or unrecoverable failure
 * is detected.  Error code, if any, is left in h_reserrno.
 */
int
res_search(name, class, type, answer, anslen)
    const char *name;       /* domain name */
    int class, type;        /* class and type of query */
    u_char *answer;         /* buffer to put answer */
    int anslen;             /* size of answer */
{
    const char *cp, * const *domain;
    HEADER *hp = (HEADER *) answer;
    u_int dots;
    int trailing_dot, ret, saved_herrno;
    int got_nodata = 0, got_servfail = 0, tried_as_is = 0;

    if ((_sip_res.options & RES_INIT) == 0 && res_init() == -1) {
        h_reserrno = NETDB_INTERNAL;
        return (-1);
    }
    errno = 0;
    h_reserrno = HOST_NOT_FOUND;    /* default, if we never query */
    dots = 0;
    for (cp = name; *cp; cp++)
            dots += (*cp == '.');
    trailing_dot = 0;
    if (cp > name && *--cp == '.')
            trailing_dot++;

    /* If there aren't any dots, it could be a user-level alias */
    if (!dots && (cp = hostalias(name)) != NULL)
        return (res_query(cp, class, type, answer, anslen));

	/*
	 * If there are dots in the name already, let's just give it a try
	 * 'as is'.  The threshold can be set with the "ndots" option.
	 */
	saved_herrno = -1;
	if (dots >= _sip_res.ndots) {
		ret = res_local_querydomain(name, NULL, class, type, answer, anslen);
		if (ret > 0)
			return (ret);
		saved_herrno = h_reserrno;
		tried_as_is++;
	}

	/*
	 * We do at least one level of search if
	 *	- there is no dot and RES_DEFNAME is set, or
	 *	- there is at least one dot, there is no trailing dot,
	 *	  and RES_DNSRCH is set.
	 */
	if ((!dots && (_sip_res.options & RES_DEFNAMES)) ||
	    (dots && !trailing_dot && (_sip_res.options & RES_DNSRCH))) {
		int done = 0;

		for (domain = (const char * const *)_sip_res.dnsrch;
             *domain && strlen(*domain) && !done;
		     domain++) {

			ret = res_local_querydomain(name, *domain, class, type,
					      answer, anslen);
			if (ret > 0)
				return (ret);

			/*
			 * If no server present, give up.
			 * If name isn't found in this domain,
			 * keep trying higher domains in the search list
			 * (if that's enabled).
			 * On a NO_DATA error, keep trying, otherwise
			 * a wildcard entry of another type could keep us
			 * from finding this entry higher in the domain.
			 * If we get some other error (negative answer or
			 * server failure), then stop searching up,
			 * but try the input name below in case it's
			 * fully-qualified.
			 */
			if (errno == ECONNREFUSED) {
				h_reserrno = TRY_AGAIN;
				return (-1);
			}

			switch (h_reserrno) {
			case NO_DATA:
				got_nodata++;
				/* FALLTHROUGH */
			case HOST_NOT_FOUND:
				/* keep trying */
				break;
			case TRY_AGAIN:
				if (hp->rcode == SERVFAIL) {
					/* try next search element, if any */
					got_servfail++;
					break;
				}
				/* FALLTHROUGH */
			default:
				/* anything else implies that we're done */
				done++;
			}

			/* if we got here for some reason other than DNSRCH,
			 * we only wanted one iteration of the loop, so stop.
			 */
			if (!(_sip_res.options & RES_DNSRCH))
				done++;
		}
	}

	/*
	 * If we have not already tried the name "as is", do that now.
	 * note that we do this regardless of how many dots were in the
	 * name or whether it ends with a dot unless NOTLDQUERY is set.
	 */
	if (!tried_as_is && (dots || !(_sip_res.options & RES_NOTLDQUERY))) {
		ret = res_local_querydomain(name, NULL, class, type, answer, anslen);
		if (ret > 0)
			return (ret);
	}

    /* if we got here, we didn't satisfy the search.
     * if we did an initial full query, return that query's h_reserrno
     * (note that we wouldn't be here if that query had succeeded).
     * else if we ever got a nodata, send that back as the reason.
     * else send back meaningless h_reserrno, that being the one from
     * the last DNSRCH we did.
	 */
	if (saved_herrno != -1)
		h_reserrno = saved_herrno;
	else if (got_nodata)
		h_reserrno = NO_DATA;
	else if (got_servfail)
		h_reserrno = TRY_AGAIN;
 	return (-1);
}

/*
 * Perform a call on res_query on the concatenation of name and domain,
 * removing a trailing dot from name if domain is NULL.
 */
int
res_local_querydomain(name, domain, class, type, answer, anslen)
    const char *name, *domain;
    int class, type;        /* class and type of query */
    u_char *answer;         /* buffer to put answer */
    int anslen;             /* size of answer */
{
    char nbuf[MAXDNAME];
    const char *longname = nbuf;
    int n, d;

    if ((_sip_res.options & RES_INIT) == 0 && res_init() == -1) {
        h_reserrno = NETDB_INTERNAL;
        return (-1);
    }
#ifdef DEBUG
    if (_sip_res.options & RES_DEBUG)
        printf(";; res_local_querydomain(%s, %s, %d, %d)\n",
               name, domain?domain:"<Nil>", class, type);
#endif
    if (domain == NULL) {
        /*
         * Check for trailing '.';
         * copy without '.' if present.
         */
        n = strlen(name);
        if (n >= MAXDNAME) {
            h_reserrno = NO_RECOVERY;
            return (-1);
        }
        n--;
        if (n >= 0 && name[n] == '.') {
            strncpy(nbuf, name, n);
            nbuf[n] = '\0';
        } else
            longname = name;
    } else {
        n = strlen(name);
        d = strlen(domain);
        if (n + d + 1 >= MAXDNAME) {
            h_reserrno = NO_RECOVERY;
            return (-1);
        }
    sprintf(nbuf, "%s.%s", name, domain);
    }
    return (res_query(longname, class, type, answer, anslen));
}

char *
hostalias(name)
    const char *name;
{
#ifndef WINCE
    register char *cp1, *cp2;
    FILE *fp;
    char *file;
    char buf[BUFSIZ];
    static char abuf[MAXDNAME];

    if (_sip_res.options & RES_NOALIASES)
        return (NULL);
/*  if (issetugid())
        return (NULL); */
	file = getenv("HOSTALIASES");
	if (file == NULL || (fp = fopen(file, "r")) == NULL)
		return (NULL);
	setbuf(fp, NULL);
	buf[sizeof(buf) - 1] = '\0';
	while (fgets(buf, sizeof(buf), fp)) {
		for (cp1 = buf; *cp1 && !isspace(*cp1); ++cp1)
			;
		if (!*cp1)
			break;
		*cp1 = '\0';
		if (!_stricmp(buf, name)) {
			while (isspace(*++cp1))
				;
			if (!*cp1)
				break;
			for (cp2 = cp1 + 1; *cp2 && !isspace(*cp2); ++cp2)
				;
			abuf[sizeof(abuf) - 1] = *cp2 = '\0';
			strncpy(abuf, cp1, sizeof(abuf) - 1);
			fclose(fp);
			return (abuf);
		}
	}
	fclose(fp);
#endif
	return (NULL);
}
#endif /* __pingtel_on_posix__ */<|MERGE_RESOLUTION|>--- conflicted
+++ resolved
@@ -80,22 +80,14 @@
 #else
 #   include <sys/types.h>
 #endif
-<<<<<<< HEAD
-
-=======
 #ifndef WINCE /* no errno.h under WinCE */
->>>>>>> c76e972f
 #include <errno.h>
 #endif
 
 /* Reordered includes and separated into win/vx --GAT */
 #if defined(_WIN32)
 #   include <resparse/wnt/sys/param.h>
-<<<<<<< HEAD
-#   include <winsock.h>
-=======
 #   include <winsock2.h>
->>>>>>> c76e972f
 #   include <resparse/wnt/netinet/in.h>
 #   include <resparse/wnt/arpa/inet.h>
 #   include <resparse/wnt/arpa/nameser.h>
@@ -113,10 +105,6 @@
 /* lresolv.h is a subset of resparse/wnt/resolv/resolv.h               */
 #   include <resolv/resolv.h>
 #   include <resparse/vxw/resolv/lresolv.h>
-<<<<<<< HEAD
-#   include "resparse/vxw/hd_string.h" /* Added string functions not in VxWorks --GAT */
-=======
->>>>>>> c76e972f
 #endif
 #include <ctype.h>
 #include <stdio.h>
