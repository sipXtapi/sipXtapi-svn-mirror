--- conflicted
+++ resolved
@@ -15,17 +15,10 @@
 // License along with this library; if not, write to the Free Software
 // Foundation, Inc., 51 Franklin Street, Fifth Floor, Boston, MA 02110-1301  USA. 
 //
-<<<<<<< HEAD
-// Copyright (C) 2005-2006 SIPez LLC.
-// Licensed to SIPfoundry under a Contributor Agreement.
-// 
-// Copyright (C) 2004-2006 SIPfoundry Inc.
-=======
 // Copyright (C) 2005-2007 SIPez LLC.
 // Licensed to SIPfoundry under a Contributor Agreement.
 // 
 // Copyright (C) 2004-2007 SIPfoundry Inc.
->>>>>>> c76e972f
 // Licensed by SIPfoundry under the LGPL license.
 //
 // Copyright (C) 2004-2006 Pingtel Corp.  All rights reserved.
@@ -162,15 +155,11 @@
                              const char* locationHeader = NULL,
                              const int bandWidth=AUDIO_CODEC_BW_DEFAULT,
                              SIPX_TRANSPORT_DATA* pTransportData = NULL,
-<<<<<<< HEAD
-                             const RTP_TRANSPORT rtpTransportOptions = RTP_TRANSPORT_UDP) ;
-=======
                              const RTP_TRANSPORT rtpTransportOptions = RTP_TRANSPORT_UDP,
                              unsigned long flags = CPMI_FLAGS_DEFAULT,
                              int callHandle = 0) ;
 
     virtual IMediaInterface* getMediaInterface(const char* const callId);
->>>>>>> c76e972f
 
     virtual PtStatus consult(const char* idleTargetCallId,
         const char* activeOriginalCallId, const char* originalCallControllerAddress,
@@ -562,15 +551,10 @@
                    const void* pSecurity = NULL,
                    const char* locationHeader = NULL,
                    const int bandWidth = AUDIO_CODEC_BW_DEFAULT,
-<<<<<<< HEAD
-                   SIPX_TRANSPORT_DATA* pTransport = NULL,
-                   const RtpTransportOptions rtpTransportOptions = RTP_TRANSPORT_UDP) ;
-=======
                    SIPX_TRANSPORT_DATA* pTransport = SIPX_TRANSPORT_NULL,
                    const RtpTransportOptions rtpTransportOptions = RTP_TRANSPORT_UDP,
                    unsigned long flags = CPMI_FLAGS_DEFAULT,
                    int callHandle =0) ;
->>>>>>> c76e972f
 
     void doEnableStun(OsNotification*  pNotification) ;
     //:Enable STUN for NAT/Firewall traversal                           
