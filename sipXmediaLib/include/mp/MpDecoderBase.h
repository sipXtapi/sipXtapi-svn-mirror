--- conflicted
+++ resolved
@@ -18,15 +18,10 @@
 
 // APPLICATION INCLUDES
 #include "mp/MpCodecInfo.h"
-<<<<<<< HEAD
-#include "mp/MpBuf.h"
-#include "mp/JB/JB_API.h"
-=======
 #include "mp/MpRtpBuf.h"
 #include "mp/MpTypes.h"
 #include "os/OsStatus.h"
 #include "mp/MpPlgStaffV1.h"
->>>>>>> c76e972f
 
 // DEFINES
 // MACROS
@@ -159,28 +154,7 @@
 ///@name Inquiry
 //@{
 
-<<<<<<< HEAD
-/* //////////////////////////// PROTECTED ///////////////////////////////// */
-
-   virtual int decodeIn(MpBufPtr pPacket);
-     //:Receive a packet of RTP data
-     //!param: pPacket - (in) Pointer to a media buffer
-     //!retcode: length of packet to hand to jitter buffer, 0 means don't.
-
-   virtual int decode(JB_uchar *encoded, int inSamples, Sample *decoded);
-     // Sample is now defined as a short
-     //:Receive a packet of RTP data
-     //!param: pPacket - (in) Pointer to a media buffer
-     //!retcode: length of packet to hand to jitter buffer, 0 means don't.
-
-   virtual int reportBufferLength(int iAvePackets);
-   virtual void FrameIncrement(void);
-
-   virtual UtlBoolean handleSetDtmfNotify(OsNotification* pNotify);
-     //:Handle the FLOWGRAPH_SET_DTMF_NOTIFY message.
-=======
 //@}
->>>>>>> c76e972f
 
 protected:
 /* //////////////////////////// PROTECTED ///////////////////////////////// */
