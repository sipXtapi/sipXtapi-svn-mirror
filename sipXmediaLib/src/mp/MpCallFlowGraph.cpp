--- conflicted
+++ resolved
@@ -87,10 +87,6 @@
 UtlBoolean MpCallFlowGraph::sbEnableAEC = false ;
 #endif // DOING_ECHO_CANCELATION ]
 
-<<<<<<< HEAD
-#define INSERT_RECORDERS // splices recorders into flowgraph
-// #undef INSERT_RECORDERS 
-=======
 #ifdef HAVE_SPEEX // [
 UtlBoolean MpCallFlowGraph::sbEnableAGC = false ;
 UtlBoolean MpCallFlowGraph::sbEnableNoiseReduction = false ;
@@ -98,7 +94,6 @@
 UtlBoolean MpCallFlowGraph::sbEnableAGC = false ;
 UtlBoolean MpCallFlowGraph::sbEnableNoiseReduction = false ;
 #endif // HAVE_SPEEX ]
->>>>>>> c76e972f
 
 #define INSERT_RECORDERS ///< splices recorders into flowgraph
 // #undef INSERT_RECORDERS 
@@ -993,56 +988,6 @@
     return ret;
 }
 
-<<<<<<< HEAD
-OsStatus MpCallFlowGraph::recordMic(int ms,
-                                    int silenceLength,
-                                    const char* fileName)
-{
-    OsStatus ret = OS_WAIT_TIMEOUT ;
-    double duration ;
-
-    MprRecorderStats rs;
-    OsProtectEventMgr* eventMgr = OsProtectEventMgr::getEventMgr();
-    OsProtectedEvent* recordEvent = eventMgr->alloc();
-    recordEvent->setUserData((int)&rs);
-
-    int timeoutSecs = (ms/1000 + 1);
-    OsTime maxEventTime(timeoutSecs, 0);
-
-    record(ms, silenceLength, fileName, NULL, NULL,
-                 NULL, NULL, NULL, NULL, NULL, 0, 0, 
-                 NULL, MprRecorder::WAV_PCM_16);
-
-    // Wait until the call sets the number of connections
-    while(recordEvent->wait(0, maxEventTime) == OS_SUCCESS)
-    {
-        int info;
-        recordEvent->getUserData(info);
-        if (info)
-        {
-            rs = *((MprRecorderStats *)info);
-            duration = rs.mDuration;
-            if (rs.mFinalStatus != MprRecorder::RECORDING)
-            {
-                ret = OS_SUCCESS;
-                break;
-            }
-            else
-                recordEvent->reset();
-        }
-    }
-
-    closeRecorders();
-    // If the event has already been signalled, clean up
-    if(OS_ALREADY_SIGNALED == recordEvent->signal(0))
-    {
-        eventMgr->release(recordEvent);
-    }
-    return ret;
-}
-
-=======
->>>>>>> c76e972f
 
 OsStatus MpCallFlowGraph::ezRecord(int ms, 
                                    int silenceLength, 
@@ -1062,24 +1007,8 @@
 
 
    record(ms, silenceLength, NULL, NULL, fileName,
-<<<<<<< HEAD
-                 NULL, NULL, NULL, NULL, NULL, 0, 
-                 0, recordEvent,format);
-
-   if (dtmfTerm)
-   {
-     for (int i=0; i<MAX_CONNECTIONS; i++) 
-     {
-         if (NULL != mpConnections[i]) 
-         {
-           mpConnections[i]->setDtmfTerm(mpRecorders[RECORDER_SPKR]);
-         }
-     }
-   }
-=======
                  NULL, NULL, NULL, NULL, NULL, NULL, 0, 
                  0, recordEvent,format);
->>>>>>> c76e972f
 
    // Wait until the call sets the number of connections
    while(recordEvent->wait(0, maxEventTime) == OS_SUCCESS)
