//
// Copyright (C) 2004-2006 SIPfoundry Inc.
// Licensed by SIPfoundry under the LGPL license.
//
// Copyright (C) 2004-2006 Pingtel Corp.  All rights reserved.
// Licensed to SIPfoundry under a Contributor Agreement.
//
// $$
///////////////////////////////////////////////////////////////////////////////


    // Includes
#include "rtcp/RTCPHeader.h"
#ifdef INCLUDE_RTCP /* [ */

#ifdef __pingtel_on_posix__
#include <netinet/in.h>
#endif

<<<<<<< HEAD
#ifdef WINCE
#   include <winsock.h>
=======
#ifdef WIN32
#   include <winsock2.h>
>>>>>>> c76e972f
#endif

    // Constants
const int   PAD_MASK            = 0x20;
const int   VERSION_MASK        = 0xC0;

const int   PAD_SHIFT           = 5;
const int   VERSION_SHIFT       = 6;

/**
 *
 * Method Name:  CRTCPHeader() - Constructor
 *
 *
 * Inputs:    unsigned long ulSSRC
 *                              - The the IDentifier for this source
 *            unsigned long ulVersion
 *                              - Version of the RFC Standard being followed
 *            unsigned long ulPayload
 *                              - The Payload type associated with this report
 *
 * Outputs:   None
 *
 * Returns:   None
 *
 * Description:  The CRTCPHeader is an abstract class that is initialized by a
 *               derived object at construction time.
 *
 * Usage Notes:
 *
 */
CRTCPHeader::CRTCPHeader(unsigned long ulSSRC, RTCP_REPORTS_ET etPayloadType,
                         unsigned long ulVersion)
            : m_ulPadding(FALSE), m_ulCount(0), m_ulLength(0)
{

    // Assign initial values to attributes
    m_ulSSRC        = ulSSRC;
    m_ulVersion     = ulVersion;
    m_etPayloadType = etPayloadType;

}

/**
 *
 * Method Name: ~CRTCPHeader() - Destructor
 *
 *
 * Inputs:      None
 *
 * Outputs:     None
 *
 * Returns:     None
 *
 * Description: Shall deallocated and/or release all resources which was
 *               acquired over the course of runtime.
 *
 * Usage Notes:
 *
 *
 */
CRTCPHeader::~CRTCPHeader(void)
{
// Our reference count must have gone to 0 to get here.  We have not allocated
// any memory so we shall now go quietly into that good night!
}



/**
 *
 * Method Name:  GetHeaderLength
 *
 *
 * Inputs:      None
 *
 * Outputs:     None
 *
 * Returns:     unsigned long  - the size of the RTCP Header
 *
 * Description: Returns the size of the RTCP Header that preceeds the payload.
 *
 * Usage Notes:
 *
 *
 */
unsigned long CRTCPHeader::GetHeaderLength(void)
{

    // Load the argument passed with the header length
    return(HEADER_LENGTH);

}

/**
 *
 * Method Name:  GetSSRC
 *
 *
 * Inputs:      None
 *
 * Outputs:     Bobe
 *
 * Returns:     unsigned long  - Return the SSRC ID
 *
 * Description: Retrieves the SSRC attribute stored within the object.
 *
 * Usage Notes:
 *
 *
 */
unsigned long CRTCPHeader::GetSSRC(void)
{

    // Return the SSRC in the argument passed
    return(m_ulSSRC);

}


/**
 *
 * Method Name: GetVersion
 *
 *
 * Inputs:      None
 *
 * Outputs:     None
 *
 * Returns:     unsigned long  - Protocol Version #
 *
 * Description: Returns the protocol version number from the RTP packet.
 *
 * Usage Notes:
 *
 *
 */
unsigned long CRTCPHeader::GetVersion(void)
{

    // Return Version Number
    return(m_ulVersion);

}

/**
 *
 * Method Name: GetPadding
 *
 *
 * Inputs:      None
 *
 * Outputs:     None
 *
 * Returns:     unsigned long  - Padding Flag
 *
 * Description: Returns the padding flag from the RTP packet.
 *
 * Usage Notes:
 *
 *
 */
unsigned long CRTCPHeader::GetPadding(void)
{

    // Return Padding Flag
    return(m_ulPadding);

}


/**
 *
 * Method Name:  GetReportCount
 *
 *
 * Inputs:      None
 *
 * Outputs:     None
 *
 * Returns:     unsigned long - Returns Report Count
 *
 * Description: Retrieves the report count associated with this RTCP report.
 *
 * Usage Notes:
 *
 *
 */
unsigned long CRTCPHeader::GetReportCount(void)
{

    // Return Report Count
    return(m_ulCount);

}


/**
 *
 * Method Name:  GetReportlength
 *
 *
 * Inputs:      None
 *
 * Outputs:     None
 *
 * Returns:     unsigned long - Returns Report Length
 *
 * Description: Retrieves the report length associated with this RTCP report.
 *
 * Usage Notes:
 *
 *
 */
unsigned long CRTCPHeader::GetReportLength(void)
{

    // Return Report Length
    return(m_ulLength ? m_ulLength + sizeof(long) : m_ulLength);

}


/**
 *
 * Method Name: GetPayload
 *
 *
 * Inputs:      None
 *
 * Outputs:     None
 *
 * Returns:     RTCP_REPORTS_ET - Returns Payload Type
 *
 * Description: Returns the payload type value from the RTCP packet.
 *
 * Usage Notes:
 *
 *
 */
RTCP_REPORTS_ET CRTCPHeader::GetPayload(void)
{

    // Return Payload Type
    return(m_etPayloadType);

}

/**
 *
 * Method Name:  IsOurSSRC
 *
 *
 * Inputs:      None
 *
 * Outputs:     unsigned long ulSSRC  - SSRC ID
 *
 * Returns:     boolean - TRUE => match
 *
 * Description: Compares the SSRC ID passed to that stored as an attribute
 *              within this object instance.  Will return either True or False
 *              based on the match.
 *
 * Usage Notes:
 *
 *
 */
bool CRTCPHeader::IsOurSSRC(unsigned long ulSSRC)
{

    // Compare the SSRC passed to the one that we have stored.
    return(ulSSRC == m_ulSSRC);

}


/**
 *
 * Method Name:  SetSSRC
 *
 *
 * Inputs:      unsigned long   ulSSRC   - Source ID
 *
 * Outputs:     None
 *
 * Returns:     void
 *
 * Description: Stores the Source Identifier associated with an RTP connection.
 *
 * Usage Notes:
 *
 *
 *
 */
void CRTCPHeader::SetSSRC(unsigned long ulSSRC)
{

    // Store the modified SSRC as an internal attribute
    m_ulSSRC    = ulSSRC;

}

/**
 *
 * Method Name:  FormatRTCPHeader
 *
 *
 * Inputs:      unsigned long ulPadding         - Padding used
 *              unsigned long ulCount           - Report Count
 *              unsigned long ulReportLength    - Report Length
 *
 * Outputs:     unsigned char *puchRTCPBuffer
 *                               - Buffer used to store the RTCP Report Header
 *
 * Returns:     unsigned long  - number of octets written into the buffer.
 *
 * Description: Constructs an RTCP Report report using information stored and
 *              passed by the caller.
 *
 * Usage Notes: A buffer of sufficient size should be allocated and passed to
 *              this formatting method.
 *
 *
 */
unsigned long CRTCPHeader::FormatRTCPHeader(unsigned char *puchRTCPBuffer,
                                            unsigned long ulPadding,
                                            unsigned long ulCount,
                                            unsigned long ulReportLength)
{

    unsigned char *puchRTCPHeader = puchRTCPBuffer;

    // Report Count goes into the bits 4 - 8 of the first octet
    m_ulCount = ulCount;
    *puchRTCPHeader  = (unsigned char)ulCount;

    // Padding flag goes into the third bit of the first octet
    m_ulPadding = ulPadding;
    *puchRTCPHeader |= (unsigned char)((ulPadding << PAD_SHIFT) & PAD_MASK);

    // Version # goes into the first 2 bits of the first octet
    *puchRTCPHeader++ |=
               (unsigned char)((m_ulVersion << VERSION_SHIFT) & VERSION_MASK);

    // Payload Type goes into the second octet
    *puchRTCPHeader++ = (unsigned char)m_etPayloadType;

    // RTCP Report length goes into the third and fourth octet.  This length
    //  is expressed in long words.
    m_ulLength = ulReportLength;
    *((unsigned short *)puchRTCPHeader) =
     htons((((unsigned short)ulReportLength) / sizeof(long)) - 1);
    puchRTCPHeader += sizeof(short);

    // SSRC goes into the next 4 octet
    *((unsigned long *)puchRTCPHeader) = htonl(m_ulSSRC);

    return(puchRTCPBuffer - puchRTCPBuffer);

}


/**
 *
 * Method Name:  ParseRTCPHeader
 *
 *
 * Inputs:   unsigned char *puchRTCPBuffer - Buffer containing the RTCP Report
 *
 * Outputs:  None
 *
 * Returns:  bool
 *
 * Description:  Extracts the header contents of an RTCP report using the
 *               buffer passed in by the caller.  The header will be validated
 *               to determine whether it has an appropriate version, payload
 *               type, and SSRC for this object.
 *
 * Usage Notes:
 *
 *
 */
bool CRTCPHeader::ParseRTCPHeader(unsigned char *puchRTCPBuffer)
{

    unsigned char *puchRTCPHeader = puchRTCPBuffer;

    // Extract Report Count
    m_ulCount = *puchRTCPHeader & COUNT_MASK;

    // Extract Padding
    m_ulPadding = ((*puchRTCPHeader & PAD_MASK) >> PAD_SHIFT);

    // Check for valid Version #
    if (((*puchRTCPHeader++ & VERSION_MASK) >> VERSION_SHIFT) !=
                                                            (char)m_ulVersion)
    {
        osPrintf("**** FAILURE **** CRTCPHeader::ParseRTCPHeader() -"
                                                        " Invalid Version\n");
        return(FALSE);
    }

    // Check for valid Payload Type
    if(*puchRTCPHeader++ != (unsigned char)m_etPayloadType)
    {
        osPrintf("**** FAILURE **** CRTCPHeader::ParseRTCPHeader() -"
                                                   " Invalid Payload Type\n");
        return(FALSE);
    }

    // Extract RTCP Report length and convert from word count to byte count
    m_ulLength = ntohs(*((unsigned short *)puchRTCPHeader)) + 1;
    m_ulLength *= sizeof(long);
    puchRTCPHeader += sizeof(short);

    // Assign SSRC if one hadn't previously existed
    if(m_ulSSRC == 0)
        m_ulSSRC = ntohl(*((unsigned long *)puchRTCPHeader));

    // Check SSRC to be sure that the one received corresponds with the one
    //  previously established.
    else if(ntohl(*((unsigned long *)puchRTCPHeader)) != m_ulSSRC)
    {
#if RTCP_DEBUG /* [ */
        if(bPingtelDebug)
        {
            osPrintf(">>>>> CRTCPHeader::ParseRTCPHeader() -"
                                                 " SSRC has Changed <<<<<\n");
        }
#endif /* RTCP_DEBUG ] */
        m_ulSSRC = ntohl(*((unsigned long *)puchRTCPHeader));

    }
    puchRTCPHeader += sizeof(long);

    return(TRUE);

}

#endif /* INCLUDE_RTCP ] */<|MERGE_RESOLUTION|>--- conflicted
+++ resolved
@@ -17,13 +17,8 @@
 #include <netinet/in.h>
 #endif
 
-<<<<<<< HEAD
-#ifdef WINCE
-#   include <winsock.h>
-=======
 #ifdef WIN32
 #   include <winsock2.h>
->>>>>>> c76e972f
 #endif
 
     // Constants
