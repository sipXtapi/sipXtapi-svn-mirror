// Copyright 2008 AOL LLC.
// Licensed to SIPfoundry under a Contributor Agreement.
//
// This library is free software; you can redistribute it and/or
// modify it under the terms of the GNU Lesser General Public
// License as published by the Free Software Foundation; either
// version 2.1 of the License, or (at your option) any later version.
//
// This library is distributed in the hope that it will be useful,
// but WITHOUT ANY WARRANTY; without even the implied warranty of
// MERCHANTABILITY or FITNESS FOR A PARTICULAR PURPOSE.  See the GNU
// Lesser General Public License for more details.
//
// You should have received a copy of the GNU Lesser General Public
// License along with this library; if not, write to the Free Software
// Foundation, Inc., 51 Franklin Street, Fifth Floor, Boston, MA 02110-1301  USA. 
//
// Copyright (C) 2004-2006 SIPfoundry Inc.
// Licensed by SIPfoundry under the LGPL license.
//
// Copyright (C) 2004-2006 Pingtel Corp.  All rights reserved.
// Licensed to SIPfoundry under a Contributor Agreement.
//
// $$
///////////////////////////////////////////////////////////////////////////////

// Author: Dan Petrie (dpetrie AT SIPez DOT com)

#ifndef _HttpMessage_h_
#define _HttpMessage_h_

// SYSTEM INCLUDES

// APPLICATION INCLUDES
#include <os/OsDefs.h>

#include <net/HttpBody.h>
#include <net/NameValuePair.h>
#include <os/OsSocket.h>
#include <os/OsTimeLog.h>
#include <os/OsMsgQ.h>
#include <utl/UtlDList.h>

// DEFINES
#define HTTP_NAME_VALUE_DELIMITER ':'
#define HEADER_LINE_PART_DELIMITER ' '
#define END_OF_LINE_DELIMITOR "\r\n"

#define PASSWORD_SECRET                 "xpressa"

#define HTTP_DEFAULT_SOCKET_BUFFER_SIZE 10240

#define HTTP_LONG_INT_CHARS 20

#define HTTP_PROTOCOL_VERSION     "HTTP/1.0"
#define HTTP_PROTOCOL_VERSION_1_1 "HTTP/1.1"

// HTTP Methods
#define HTTP_GET_METHOD "GET"
#define HTTP_CONNECT_METHOD "CONNECT"
#define HTTP_PUT_METHOD "PUT"
#define HTTP_POST_METHOD "POST"

// Response codes and text
#define HTTP_OK_CODE 200
#define HTTP_OK_TEXT "OK"
#define HTTP_MOVED_PERMANENTLY_CODE 301
#define HTTP_MOVED_PERMANENTLY_TEXT "Moved Permanently"
#define HTTP_MOVED_TEMPORARILY_CODE 302
#define HTTP_MOVED_TEMPORARILY_TEXT "Moved Temporatily"
#define HTTP_UNAUTHORIZED_CODE 401
#define HTTP_UNAUTHORIZED_TEXT "Unauthorized"
#define HTTP_FORBIDDEN_CODE 403
#define HTTP_FORBIDDEN_TEXT "Forbidden"
#define HTTP_FILE_NOT_FOUND_CODE 404
#define HTTP_FILE_NOT_FOUND_TEXT "File Not Found"
#define HTTP_PROXY_UNAUTHORIZED_CODE 407
#define HTTP_PROXY_UNAUTHORIZED_TEXT "Proxy Authentication Required"
#define HTTP_UNSUPPORTED_METHOD_CODE 501
#define HTTP_UNSUPPORTED_METHOD_TEXT "Not Implemented"
#define HTTP_OUT_OF_RESOURCES_CODE 503
#define HTTP_OUT_OF_RESOURCES_TEXT "Out of Resources"

// Field names
#define HTTP_ACCEPT_LANGUAGE_FIELD "ACCEPT-LANGUAGE"
#define HTTP_ACCEPT_ENCODING_FIELD "ACCEPT-ENCODING"
#define HTTP_AUTHORIZATION_FIELD "AUTHORIZATION"
#define HTTP_DATE_FIELD "DATE"
#define HTTP_CONTENT_DISPOSITION_FIELD "CONTENT-DISPOSITION"
#define HTTP_CONTENT_TRANSFER_ENCODING_FIELD "CONTENT-TRANSFER-ENCODING"
#define HTTP_CONTENT_LENGTH_FIELD "CONTENT-LENGTH"
#define HTTP_CONTENT_TYPE_FIELD "CONTENT-TYPE"
#define HTTP_CONTENT_ID_FIELD "CONTENT-ID"
#define HTTP_LOCATION_FIELD "LOCATION"
#define HTTP_PROXY_AUTHENTICATE_FIELD "PROXY-AUTHENTICATE"
#define HTTP_PROXY_AUTHORIZATION_FIELD "PROXY-AUTHORIZATION"
#define HTTP_REFRESH_FIELD "REFRESH"
#define HTTP_USER_AGENT_FIELD "USER-AGENT"
#define HTTP_WWW_AUTHENTICATE_FIELD "WWW-AUTHENTICATE"
#define HTTP_HOST_FIELD  "HOST"
#define HTTP_ACCEPT_FIELD "ACCEPT"
#define HTTP_CONNECTION_FIELD "CONNECTION"

// Authentication Constants
//    these are by specification case-independant tokens,
//    but we always send the case as used in the examples in
//    the spec (rfc2617)
#define HTTP_BASIC_AUTHENTICATION "Basic"
#define HTTP_DIGEST_AUTHENTICATION "Digest"
#define HTTP_AUTHENTICATION_ALGORITHM_TOKEN "algorithm"
#   define HTTP_MD5_ALGORITHM "MD5"
#   define HTTP_MD5_SESSION_ALGORITHM "MD5-sess"
#define HTTP_AUTHENTICATION_CNONCE_TOKEN     "cnonce"
#define HTTP_AUTHENTICATION_DOMAIN_TOKEN "domain"
#define HTTP_AUTHENTICATION_REALM_TOKEN     "realm"
#define HTTP_AUTHENTICATION_NONCE_TOKEN     "nonce"
#define HTTP_AUTHENTICATION_NONCE_COUNT_TOKEN "nc"
#define HTTP_AUTHENTICATION_OPAQUE_TOKEN    "opaque"
#define HTTP_AUTHENTICATION_QOP_TOKEN  "qop"
#   define HTTP_QOP_AUTH "auth"
#   define HTTP_QOP_AUTH_INTEGRITY "auth-int"
#define HTTP_AUTHENTICATION_USERNAME_TOKEN  "username"
#define HTTP_AUTHENTICATION_URI_TOKEN       "uri"
#define HTTP_AUTHENTICATION_RESPONSE_TOKEN  "response"

// HTTP_CONTENT_TRANSFER_ENCODING types
#define HTTP_CONTENT_TRANSFER_ENCODING_BINARY "binary"
#define HTTP_CONTENT_TRANSFER_ENCODING_BASE64 "base64"

// MACROS
// EXTERNAL FUNCTIONS
// EXTERNAL VARIABLES
// CONSTANTS
const int HttpMessageRetries = 2;
   
// STRUCTS

// FORWARD DECLARATIONS
class UtlString;
class Url;
class HttpMessage;
class OsConnectionSocket;

// TYPEDEFS
//! Callback method used as part of HttpMessage::get.
//! If the callback method returns FALSE, then the retrieve is aborted.
typedef UtlBoolean (*GetDataCallbackProc)(char* pData,
                                         int iLength,
                                         void* pOptionalData,
                                         HttpMessage* pMsg);


//! HTTP message container
/*! This class is the container with methods for manipulation of a generic
 * HTTP message.  The message is composed of three parts:
 * -# The first header line
 * -# header fields and values (RFC 822 style)
 * -# the optional body (HttpBody)
 * \par
 * The first header line is composed of three white space delimited
 * parts.  The meaning of these parts depends upon whether the
 * the message is a request or a response.  Aside from the first
 * header line, the syntactic and symantic differences are very
 * message specific so a design decision was made to \a not use
 * different subclasses for requests and responses.  This also
 * avoids the multiple inheritance complexity that occurs if you
 * create subclasses for requests, responses and other message
 * types like SipMessage which also have requests and responses.
 * \par
 * The first header line parts can be accessed as follows:
 * - Requests:
 *    -# the request method is retreived via getRequestMethod()
 *    -# the request URI is retreive via getRequestUri()
 *    -# the request protocol is retrieved via getRequestProtocol()
 * - Responses:
 *    -# the response protocol is retrieved via getResponseProtocol()
 *    -# the response code is retrieved via getResponseStatusCode()
 *    -# the response status string is retrieved via getResponseStatusText()
 * \par
 * There are generic getters and setters for the header fields and values
 * However the design philosophy has been to create specialized get and
 * set methods for fields that require any special handling or parsing
 * (i.e. things that are more than opaque tokens or strings).  The generic
 * accessor methods are:
 * - getters:
 *     - getHeaderValue()
 * - setters:
 *     - setHeaderValue()
 *     - addHeaderField()
 *     - insertHeaderField()
 * \par
 * The final part of the HttpMessage is the body.  The body is
 * optional and may not be present.  The accessors for the body
 * (single or multipart) is getBody() and setBody()
 */
class HttpMessage
{
/* //////////////////////////// PUBLIC //////////////////////////////////// */
public:

    enum HttpEndpointEnum
    {
        SERVER = 0,
        PROXY
    };

/* ============================ CREATORS ================================== */

    //! Construct from a string
        HttpMessage(const char* messageBytes = NULL,
                int byteCount = -1);

    //! Construct from reading from the given socket
        HttpMessage(OsSocket* inSocket,
                int bufferSize = HTTP_DEFAULT_SOCKET_BUFFER_SIZE);

        //!Copy constructor
        HttpMessage(const HttpMessage& rHttpMessage);

    //! Assignment operator
    HttpMessage& operator=(const HttpMessage& rhs);

        //! Destructor
        virtual
        ~HttpMessage();

/* ============================ MANIPULATORS ============================== */

    //! Do an HTTP GET on the given URL
    /*! \param httpUrl - the url to get from the HTTP server.  The URL
     *         may contain a password & user id.
     * \param maxWaitMillSeconds - the maximum time to wait for the response
     * \param bPersistent - use persistent connections if true
     */
    int get(Url& httpUrl,
            int maxWaitMilliSeconds,
<<<<<<< HEAD
=======
            bool bUdp = false,
>>>>>>> c76e972f
            bool bPersistent=true);

    //! Do an HTTP GET on the given URL
    /*! \param httpUrl - the url to get from the HTTP server.  The URL may contain a password & user id.  Note the only thing that may be required of the URL is the host and port as well as the user ID and password if there is a authentication challenge.
     * \param request - the complete HTTP request that will be sent to the HTTP server including the body.
     * \param maxWaitMillSeconds - the maximum time to wait for the response
     * \param bPersistent - use persistent connections if true
     */
    int get(Url& httpUrl,
            HttpMessage& request,
            int maxWaitMilliSeconds,
<<<<<<< HEAD
            bool bPersistent=false);
=======
            bool bUdp= false,
            bool bPersistent=false
            );
>>>>>>> c76e972f
            

    //!Perform an HTTP GET on the specified URL and pass data to the
    //! specified callbackProc.
    /*!
     * \note If you specify a socket pointer, YOU ARE RESPONSIBLE for
     *       closing and deleting the socket!
     *
     * \param httpUrl - The url to get from the HTTP server.  The URL may
     *        contain a password & user id.
     * \param maxWaitMillSeconds - The maximum time to wait for the response.
     * \param callbackProc - Callback routine that will be invoked with the
     *        body data.
     * \param optionalData - Optional data passed to callbackProc
     * \param socket - Socket used to fetch data.  This is set before any
     *        data is pumped, however, if you specify this socket, it is
     *        the caller's responsibility to delete the OsSocket.
     */
    OsStatus get(Url& httpUrl,
                 int maxWaitMilliSeconds,
                 GetDataCallbackProc callbackProc,
                 void* optionalData = NULL,
                 OsConnectionSocket** socket = NULL) ;

    //! Read HTTP message from socket.
    /*! Convenience function to read from a socket
     * \param inSocket - socket from which to read data
     * \param bufferSize - this is the size of the chunks of data to
     *   be read off the socket.  (It is not the total size of the
     *   message to be read.)
     * \param externalBuffer - a UtlString into which the HTTP message
     *   will be accumulated and via which it will be returned to the
     *   caller.  If this is NULL, the message is not returned.
     *   If externalBuffer contains a string, it is taken as the
     *   initial part of the HTTP message, to be followed by data read
     *   from inSocket.
     * \param maxContentLength - this is the maximum message size that
     *   will be read.  If the message content-length is larger, the
     *   socket is closed and the buffer is cleared.  (This is to protect
     *   against abusive senders.)
     * \return the number of bytes in the message that was read,
     *   or 0 to indicate an error.  If it is less than
     *   externalBuffer.length(), the remaining bytes are the start of
     *   another message.
     */
    int read(OsSocket* inSocket,
             int bufferSize = HTTP_DEFAULT_SOCKET_BUFFER_SIZE,
             UtlString* externalBuffer = NULL,
             int maxContentLength = 6000000);

    //! Will read bytes off the socket until the header of the message is
    //! believed received.
    int readHeader(OsSocket* inSocket, UtlString& buffer);

    //! Read the body of the specified data and deliever via the
    //! callback proc.
    int readBody(OsSocket* inSocket, int length, GetDataCallbackProc callbackProc, void* optionalData);

        //! Write message to socket
        /*! Convenience function to write to a socket
         * \return TRUE if the message was written successfully
     */
    UtlBoolean write(OsSocket* outSocket) const;

    //! Converts the given token to initial cap capitialization
    //! in the style used in RFC 822 header names
    static void cannonizeToken(UtlString& token);

    //! URL unescape the text to human readable form.
    static void unescape(UtlString& escapedText);

    //! Selectively URL escape the text if they are contained in
    //! tobeEscapedChars.
    static void escapeChars(UtlString& unEscapedText, UtlString& tobeEscapedChars);

    //! URL sscape the text.
    static void escape(UtlString& unEscapedText);

    //! Selectively URL escape the text if the char is tobeEscapedChar.
    static void escapeOneChar(UtlString& unEscapedText, char tobeEscapedChar);

    /*! @name Construction helper methods
     *  These methods are mostly for internal use as utilities
     * to the constructor methods
     */
    //@{
    //! Parse the first line of the request or response
    int parseFirstLine(const char* messageBytes, int byteCount);

        //! Parse the message from a byte buffer
        /*! This method reads the top header line, header feilds and
         * the message body if they are present from the buffer assuming
         * HTTP stream format.
     */
    void parseMessage(const char* messageBytes, int byteCount);

    //! Parses the bytes into a single or multipart body.
    void parseBody(const char* messageBodyBytes, int byteCount);

    //! returns: the number of bytes parsed
    static int parseHeaders(const char* headerBytes,
                            int messageLength,
                            UtlDList& headerNameValues);

    //! returns: the number of bytes in the message buffer which constitue the message header
    /*! The end of the headers is determined by the first blank line
     */
    static int findHeaderEnd(const char* messageBytes, int messageLength);

    //@}
/* ============================ ACCESSORS ================================= */

    static int smHttpMessageCount;
    static int getHttpMessageCount();

    const char* getFirstHeaderLine() const;

    //! Set the header line
    /*! \param newHeaderLine - gets copied
    */
    void setFirstHeaderLine(const char* newHeaderLine);


    void setFirstHeaderLine(const char* subfields0,
                            const char* subfield1,
                                                    const char* subfield2);

   //! Get part of header line
   /*! \param partIndex - index into space delimited first header line
    * \param part
    */
    void getFirstHeaderLinePart(int partIndex,
                                UtlString* part,
                                char separator = HEADER_LINE_PART_DELIMITER) const;

    //! @name Transport state accessors
    /*! \note: these are mostly only useful inside servers
     * that keep message state.
     * Used for transport reliablity to tack when this message was
     * sent so that it may be resent or timed-out.
     */
    //@{
    void setTransportTime(long timeStamp);
    void touchTransportTime();
    long getTransportTime() const;

    //!  Used for transport to track reliably the last duration
    //! waited before resending
    void setResendDuration(int resendMSec);
    int getResendDuration() const;

    // Used by transport to track reliably the number of times the
    // message was sent (and resent).
    int getTimesSent() const;
    void incrementTimesSent();
    void setTimesSent(int times = 0);

    // Used by the tranport to track reliably which protocol the
    // message was sent over
    void setSendProtocol(OsSocket::IpProtocolSocketType protocol = OsSocket::TCP);
    OsSocket::IpProtocolSocketType getSendProtocol() const;

    void setFirstSent();
    void setSendAddress(const char* address, int port);
    void getSendAddress(UtlString* address, int* port) const;

    // Resets the tranport state stuff
    void resetTransport();
    //@}

    //! @name Request callback methods
    /*! These methods are used to setup callback functions and data
     * which gets triggered when a response comes back
     */
    //@{

    //! Gets the queue on which responses from the same transaction
    //! are deposited
    OsMsgQ* getResponseListenerQueue() const;

    //! Sets the queue on which responses from the same transaction
    //! are deposited
    void setResponseListenerQueue(OsMsgQ* requestListenerQueue);

    //! Gets the data item to pass to the request listener
    void* getResponseListenerData() const;

    //! Sets the data item to pass to the request listener
    void setResponseListenerData(void* requestListenerData);
    //@}


    //! @name Generic header accessors
    /*! \note many specific header type accessors exist to parse
     * headers which have syntax that is not a simple token or string
     */
    //@{

    //! Find the number of occurrences of header fields with the given name.
    int getCountHeaderFields(const char* name = NULL) const;

    //! Get the value of the header field
    //! (i.e. second header line).
    /*! \param index - index into the header fields or if name is not null
     *        the index into the set of header fields having the given name
     * \param name - string containing the name of the header field
     * \return read only string if a header field exist <br>
     *       null if no header field is found
     */
    const char* getHeaderValue(int index, const char* name = NULL) const;

    //! Sets the value of an existing header field
    /*! If the given name does not exist it creates a new one
     * \param name - header field name
     * \param newValue - the value which gets set for the field
     * \param index - the index into the number of fields with the
     *         given name
     * \note value is copied
     */
    void setHeaderValue(const char* name, const char* newValue, int index = 0);

    //! Adds a new header line
    /*! \param name - header field name
     * \param value - the value which gets set for the field
     * \note name and value are copied
     */
    void addHeaderField(const char* name, const char* value);


    //! Inserts a new header line, shifting existing headers at and
    //! after the secified location down by one
    /*! \param name - header field name
     * \param value - the value which gets set for the field
     * \param index - the location to insert in the list (first by default)
     * \note name and value are copied
     */
    void insertHeaderField(const char* name,
                          const char* value,
                          int index = 0);


    UtlBoolean removeHeader(const char* name, int index);
    //! Remove a header field and value
    /*! \param name - optional header field name NULL if indexing directly
     * \param index - header number or index into headers having the given
     *        name if provided
     */
    //@}

    //! @name Specialized header field accessors
    //@{
    void setContentType(const char* contentType);

    UtlBoolean getContentType(UtlString* contentType) const;

    void setContentLength(int contentLength);

    int getContentLength() const;

        void setUserAgentField(const char* userAgentFieldValue);

        void getUserAgentField(UtlString* userAgentFieldValue) const;

    void setRefresh(int seconds, const char* refreshUrl = NULL);

    UtlBoolean getDateField(long* epochDate) const;

    //! Sets the date field to the current time
    void setDateField();

    void setAcceptLanguageField(const char* acceptLanaguageFieldValue);

    void getAcceptLanguageField(UtlString* acceptLanaguageFieldValue) const;

    UtlBoolean getAcceptField(UtlString& acceptValue) const;

    void setLocationField(const char* locationField);
    //@}

    //! @name Message body accessors
    //@{
    //! Get the body section of the message
    const HttpBody* getBody() const;

    /**
     * Attach the body section of the message. The body is NOT copied
     * this message instance destructor will call delete on body
     * pointer
     */
    void setBody(HttpBody* newBody);
    //@}

    //! Get the bytes for the compete message
    /*! Suitable for streaming or sending over a socket
     * \param bytes - gets allocated and must be freed
     * \param length - the length of bytes
     */
    void getBytes(UtlString* bytes, int* length) const;


   //! @name Authentication access methods
   //@{
    UtlBoolean getAuthenticationScheme(UtlString* scheme,
                                    int authorizationEntity) const;

    UtlBoolean getAuthenticationData(UtlString* scheme,
                                    UtlString* realm,
                                    UtlString* nonce,
                                    UtlString* opaque,
                                    UtlString* algorithm, // MD5 or MD5-sess
                                    UtlString* qop, // may be multiple values
                                    int authorizationEntity) const;

    void setAuthenticationData(const char* scheme, const char* realm,
                                const char* nonce, const char* opaque,
                                const char* domain = NULL,
                                enum HttpEndpointEnum authEntity = SERVER);

   void addAuthenticationField(const char* authenticationField,
                               enum HttpEndpointEnum authType);

   UtlBoolean getAuthenticationField(int index,
                                    enum HttpEndpointEnum authEntity,
                                    const char* authenticationField) const;

   void addAuthenticationField(const char * AuthorizeField,
                                         const char * AuthorizeValue,
                                         UtlBoolean otherAuthentications = TRUE);
    // Authorization methods
    static void buildBasicAuthorizationCookie(const char* user,
                                                const char* password,
                                                UtlString* cookie);

    virtual void setRequestUnauthorized(const HttpMessage* request,
                            const char* authenticationScheme,
                            const char* authenticationRealm,
                            const char* authenticationNonce = NULL,
                            const char* authenticationOpaque = NULL,
                            const char* authenticationDomain = NULL);

    UtlBoolean getAuthorizationUser(UtlString* userId) const;

    UtlBoolean getAuthorizationScheme(UtlString* scheme) const;

    UtlBoolean getAuthorizationField(UtlString* authenticationField,
                                    int authorizationEntity) const;

    void setBasicAuthorization(const char* user, const char* password,
                                int authorizationEntity);

    UtlBoolean getBasicAuthorizationData(UtlString* encodedCookie) const;

    UtlBoolean getBasicAuthorizationData(UtlString* userId,
                                        UtlString* password) const;

    UtlBoolean verifyBasicAuthorization(const char* user,
                                   const char* password) const;

    // Digest Authorization
    void setDigestAuthorizationData(const char* user,
                                    const char* realm,
                                    const char* nonce,
                                    const char* uri,
                                    const char* response,
                                    const char* algorithm,
                                    const char* cnonce,
                                    const char* opaque,
                                    const char* qop,
                                    int nonceCount,
                                    int authorizationEntity);

    UtlBoolean getDigestAuthorizationData(UtlString* user,
                                         UtlString* realm = NULL,
                                         UtlString* nonce = NULL,
                                         UtlString* opaque = NULL,
                                         UtlString* response = NULL,
                                         UtlString* uri = NULL,
                                                                                 int authorizationEntity = HttpMessage::PROXY ,
                                         int index = 0) const;

    static void buildMd5UserPasswordDigest(const char* user,
                                           const char* realm,
                                           const char* password,
                                           UtlString& userPasswordDigest);

    static void buildMd5Digest(const char* userPasswordDigest,
                               const char* algorithm,
                               const char* nonce,
                               const char* cnonce,
                               int nonceCount,
                               const char* qop,
                               const char* method,
                               const char* uri,
                               const char* bodyDigest,
                               UtlString* responseToken);

    UtlBoolean verifyMd5Authorization(const char* userId,
                                     const char* password,
                                     const char* nonce,
                                     const char* realm,
                                     const char* thisMessageMethod = NULL,
                                     const char* thisMessageUri = NULL,
                                     enum HttpEndpointEnum authEntity = SERVER) const;

    UtlBoolean verifyMd5Authorization(const char* userPasswordDigest,
                                     const char* nonce,
                                     const char* thisMessageMethod = NULL,
                                     const char* thisMessageUri = NULL) const;

    //@}

    //! @name Response first header line access methods
    //@{
    void setResponseFirstHeaderLine(const char* protocol,
                                    int statusCode,
                                    const char* statusText);

    //! Get this response's message protocol
    void getResponseProtocol(UtlString* protocol) const;

    //! Get this response's status code
    int getResponseStatusCode() const;

    //! Get this response's status code text
        void getResponseStatusText(UtlString* text) const;
    //@}



        /*! @name Request first header line access methods
     */
    //@{
    void setRequestFirstHeaderLine(const char* method,
                                   const char* uri,
                                   const char* protocol);

    //! Get this request's method
    void getRequestMethod(UtlString* method) const;

    //! Get this request's URI
    void getRequestUri(UtlString* uri) const;

    //! Get this request's application layer protocol type
    void getRequestProtocol(UtlString* protocol) const;

    //! Change this request's URI
    void changeRequestUri(const char* newUri);
    //@}

     // Time logging
     void logTimeEvent(const char* eventName);
     void dumpTimeLog() const;

/* ============================ INQUIRY =================================== */

     static UtlBoolean isWholeMessage(const char* messageBuffer,
                              int bufferLength,
                              int& numberBytesChecked,
                              int& contentLength);

    UtlBoolean isFirstSend() const;

/* //////////////////////////// PROTECTED ///////////////////////////////// */
protected:
   UtlDList mNameValues;
   UtlString mFirstHeaderLine;
   UtlBoolean mHeaderCacheClean;

/* //////////////////////////// PRIVATE /////////////////////////////////// */
private:

   HttpBody* body;
   long transportTimeStamp;
   int lastResendDuration;
   OsSocket::IpProtocolSocketType transportProtocol;
   int timesSent;
   UtlBoolean mFirstSent;
   UtlString mSendAddress;
   int mSendPort;
   OsMsgQ* mpResponseListenerQueue;
   void* mResponseListenerData;
#ifdef HTTP_TIMELOG
   OsTimeLog mTimeLog;
#endif

   //! Internal utility
   NameValuePair* getHeaderField(int index, const char* name = NULL) const;


};

/* ============================ INLINE METHODS ============================ */

#endif  // _HttpMessage_h_<|MERGE_RESOLUTION|>--- conflicted
+++ resolved
@@ -234,10 +234,7 @@
      */
     int get(Url& httpUrl,
             int maxWaitMilliSeconds,
-<<<<<<< HEAD
-=======
             bool bUdp = false,
->>>>>>> c76e972f
             bool bPersistent=true);
 
     //! Do an HTTP GET on the given URL
@@ -249,13 +246,9 @@
     int get(Url& httpUrl,
             HttpMessage& request,
             int maxWaitMilliSeconds,
-<<<<<<< HEAD
-            bool bPersistent=false);
-=======
             bool bUdp= false,
             bool bPersistent=false
             );
->>>>>>> c76e972f
             
 
     //!Perform an HTTP GET on the specified URL and pass data to the
