//
// Copyright (C) 2006 SIPez LLC.
// Licensed to SIPfoundry under a Contributor Agreement.
//
// Copyright (C) 2004-2006 SIPfoundry Inc.
// Licensed by SIPfoundry under the LGPL license.
//
// Copyright (C) 2004-2006 Pingtel Corp.  All rights reserved.
// Licensed to SIPfoundry under a Contributor Agreement.
//
// $$
///////////////////////////////////////////////////////////////////////////////


// SYSTEM INCLUDES
#include <stdlib.h>
#include <stdio.h>

#if defined(__linux__) || defined(sun) || defined(_VXWORKS)
 #include <unistd.h>
 #include <dirent.h>
#endif

#ifdef WIN32
 #ifndef WINCE
  #include <direct.h>
 #endif
#endif

#ifdef WINCE
#   include <types.h>
#else
#   include <sys/types.h>
#   include <sys/stat.h>
#endif

// APPLICATION INCLUDES
#include "os/OsFS.h"

// EXTERNAL FUNCTIONS
// EXTERNAL VARIABLES
// CONSTANTS
// STATIC VARIABLE INITIALIZATIONS
// DEFINES
#if defined(_WIN32)
   #define S_DIR _S_IFDIR
   #define S_READONLY S_IWRITE
#elif defined(__pingtel_on_posix__) || defined(_VXWORKS)
   #define S_DIR S_IFDIR
   #define S_READONLY S_IWUSR
#endif

/* //////////////////////////// PUBLIC //////////////////////////////////// */

/* ============================ CREATORS ================================== */

// Constructor

OsDirBase::OsDirBase(const char* pathname)
{
    mDirName = pathname;
}

OsDirBase::OsDirBase(const OsPathBase& pathname)
{
    mDirName = pathname;
}

// Copy constructor
OsDirBase::OsDirBase(const OsDirBase& rOsDirBase)
{
    mDirName = rOsDirBase.mDirName;
}

// Destructor
OsDirBase::~OsDirBase()
{
}

/* ============================ MANIPULATORS ============================== */
// Assignment operator
OsDirBase&
OsDirBase::operator=(const OsDirBase& rhs)
{
   if (this == &rhs)            // handle the assignment to self case
      return *this;

   return *this;
}

   OsStatus OsDirBase::create() const
   {
       return OS_INVALID;
   }

   OsStatus OsDirBase::remove(UtlBoolean bRecursive, UtlBoolean bForce) const
   {
       return OsFileSystem::remove(mDirName,bRecursive, bForce);
   }

   OsStatus OsDirBase::rename(const char* name)
   {
       return OS_INVALID;
   }

/* ============================ ACCESSORS ================================= */



   void OsDirBase::getPath(OsPathBase& rOsPath) const
   {
       rOsPath = mDirName;
   }

/* ============================ INQUIRY =================================== */

  UtlBoolean OsDirBase::exists()
  {
      return FALSE;
  }



<<<<<<< HEAD
  OsStatus OsDirBase::getFileInfo(OsFileInfoBase& fileinfo)
  {
    OsStatus ret = OS_INVALID;

#ifndef WINCE
    struct stat stats;
    if (stat((char *)mDirName.data(),&stats) == 0)
    {
        ret = OS_SUCCESS;
        if (stats.st_mode & S_DIR)
            fileinfo.mbIsDirectory = TRUE;
        else
            fileinfo.mbIsDirectory = FALSE;

                if (stats.st_mode & S_READONLY)
            fileinfo.mbIsReadOnly = FALSE;
        else
            fileinfo.mbIsReadOnly = TRUE;

        OsTime createTime(stats.st_ctime,0);
        fileinfo.mCreateTime = createTime;

        OsTime modifiedTime(stats.st_ctime,0);
        fileinfo.mCreateTime = modifiedTime;

        fileinfo.mSize = stats.st_size;

    }
#else
	//  JEP - TODO - implement this...
	printf( "JEP - TODO in OsDirBase::getFileInfo( )\n" );
#endif


    return ret;
  }
=======

>>>>>>> c76e972f

/* //////////////////////////// PROTECTED ///////////////////////////////// */

/* //////////////////////////// PRIVATE /////////////////////////////////// */

/* ============================ FUNCTIONS ================================= */<|MERGE_RESOLUTION|>--- conflicted
+++ resolved
@@ -121,46 +121,7 @@
 
 
 
-<<<<<<< HEAD
-  OsStatus OsDirBase::getFileInfo(OsFileInfoBase& fileinfo)
-  {
-    OsStatus ret = OS_INVALID;
 
-#ifndef WINCE
-    struct stat stats;
-    if (stat((char *)mDirName.data(),&stats) == 0)
-    {
-        ret = OS_SUCCESS;
-        if (stats.st_mode & S_DIR)
-            fileinfo.mbIsDirectory = TRUE;
-        else
-            fileinfo.mbIsDirectory = FALSE;
-
-                if (stats.st_mode & S_READONLY)
-            fileinfo.mbIsReadOnly = FALSE;
-        else
-            fileinfo.mbIsReadOnly = TRUE;
-
-        OsTime createTime(stats.st_ctime,0);
-        fileinfo.mCreateTime = createTime;
-
-        OsTime modifiedTime(stats.st_ctime,0);
-        fileinfo.mCreateTime = modifiedTime;
-
-        fileinfo.mSize = stats.st_size;
-
-    }
-#else
-	//  JEP - TODO - implement this...
-	printf( "JEP - TODO in OsDirBase::getFileInfo( )\n" );
-#endif
-
-
-    return ret;
-  }
-=======
-
->>>>>>> c76e972f
 
 /* //////////////////////////// PROTECTED ///////////////////////////////// */
 
