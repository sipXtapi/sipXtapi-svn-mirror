//
// Copyright (C) 2004-2006 SIPfoundry Inc.
// Licensed by SIPfoundry under the LGPL license.
//
// Copyright (C) 2004-2006 Pingtel Corp.  All rights reserved.
// Licensed to SIPfoundry under a Contributor Agreement.
//
// $$
///////////////////////////////////////////////////////////////////////////////

#include <cppunit/extensions/TestFactoryRegistry.h>
#include <sipxunit/TestRunner.h>

#if defined(_VXWORKS)
#include <usrLib.h>
#endif

//
//  External API into Device code
#if defined(_VXWORKS)
#ifdef __cplusplus
extern "C" {
#endif

int cpptest_main( void );
int cpptestvx( void );


#ifdef __cplusplus
}
#endif
#endif



/**
 * include this in your project and it will find all Suite's that have been
 * registered with the CppUnit TextFactoryRegistry and run them
 */
#if defined(_VXWORKS)
//
// spawning task to use LARGE stack size, 20K was not enough!!!
//
int cpptestvx( void )
{
   int gCppTestTaskID = taskSpawn(

            "UnitTest", 
            100,
            0, 
            (512*1024),
            (FUNCPTR)cpptest_main, 
            0, 0, 0, 0, 0, 0, 0, 0, 0, 0);

   assert(gCppTestTaskID  != ERROR);
 
   return gCppTestTaskID;
}
#endif

<<<<<<< HEAD

#if defined(_VXWORKS)
int cpptest_main( void )
#else
#if defined(WINCE)
int main( int argc, char* argv[] );

// wWinMain is not defined in winbase.h.
//extern "C" int WINAPI wWinMain(HINSTANCE hInstance, HINSTANCE hPrevInstance, LPWSTR lpCmdLine, int nShowCmd);
//****************************************************************
int
WINAPI
WinMain(
		HINSTANCE hInstance,
		HINSTANCE hPrevInstance,
		LPWSTR lpCmdLine,
		int nShowCmd
	   )
{
	printf( "entering WinMain( ) - lpCmdLine is *%s*\n", lpCmdLine );
	wchar_t	*pW			= NULL;
	int		iRet		= 1;


	iRet = main( 0, NULL );

=======

#if defined(_VXWORKS)
int cpptest_main( void )
#else
#if defined(WINCE)
int main( int argc, char* argv[] );

#if defined(WINCE6)
int wmain(int argc, wchar_t* argv[])
{
	printf( "entering wmain( )\n" );
	int		iRet		= 1;
	iRet = main( 0, NULL );

	printf( "  main( ) returned %d\n", iRet );
	return iRet;
}
#endif
// wWinMain is not defined in winbase.h.
//extern "C" int WINAPI wWinMain(HINSTANCE hInstance, HINSTANCE hPrevInstance, LPWSTR lpCmdLine, int nShowCmd);
//****************************************************************
int
WINAPI
WinMain(
		HINSTANCE hInstance,
		HINSTANCE hPrevInstance,
		LPWSTR lpCmdLine,
		int nShowCmd
	   )
{
	printf( "entering WinMain( ) - lpCmdLine is *%s*\n", lpCmdLine );
	wchar_t	*pW			= NULL;
	int		iRet		= 1;


	iRet = main( 0, NULL );

>>>>>>> c76e972f
	printf( "  main( ) returned %d\n", iRet );
	return iRet;
}

#endif
int main( int argc, char* argv[] )
#endif
{
    TestRunner runner;
    CppUnit::TestFactoryRegistry &registry = CppUnit::TestFactoryRegistry::getRegistry();
    runner.addTest(registry.makeTest());
    bool wasSucessful = runner.run();

#if defined(_VXWORKS)
    // check the stack size using vxworks built-in function
    // ti( taskIdSelf() );
    taskDelay(100);

    // check all stack sizes
    checkStack(0);
#endif

    return !wasSucessful;
}


void forceUnitTest( )
{
       

}<|MERGE_RESOLUTION|>--- conflicted
+++ resolved
@@ -58,34 +58,6 @@
 }
 #endif
 
-<<<<<<< HEAD
-
-#if defined(_VXWORKS)
-int cpptest_main( void )
-#else
-#if defined(WINCE)
-int main( int argc, char* argv[] );
-
-// wWinMain is not defined in winbase.h.
-//extern "C" int WINAPI wWinMain(HINSTANCE hInstance, HINSTANCE hPrevInstance, LPWSTR lpCmdLine, int nShowCmd);
-//****************************************************************
-int
-WINAPI
-WinMain(
-		HINSTANCE hInstance,
-		HINSTANCE hPrevInstance,
-		LPWSTR lpCmdLine,
-		int nShowCmd
-	   )
-{
-	printf( "entering WinMain( ) - lpCmdLine is *%s*\n", lpCmdLine );
-	wchar_t	*pW			= NULL;
-	int		iRet		= 1;
-
-
-	iRet = main( 0, NULL );
-
-=======
 
 #if defined(_VXWORKS)
 int cpptest_main( void )
@@ -123,7 +95,6 @@
 
 	iRet = main( 0, NULL );
 
->>>>>>> c76e972f
 	printf( "  main( ) returned %d\n", iRet );
 	return iRet;
 }
