--- conflicted
+++ resolved
@@ -406,21 +406,13 @@
         // construct a string with only the longAlphaString and leading) spaces
         UtlString tmpStringForTrailing("         ") ; 
         tmpStringForTrailing.append(longAlphaString) ; 
-<<<<<<< HEAD
-        int tmpStrTrailLen = strlen( tmpStringForTrailing.data() );
-=======
         size_t tmpStrTrailLen = strlen( tmpStringForTrailing.data() );
->>>>>>> c76e972f
         
         // To evaluate the expected string resulting out of a strip(leading), 
         // construct a string with only the longAlphaString and trailing spaces
         UtlString tmpStringForLeading(longAlphaString) ; 
         tmpStringForLeading.append("        ") ;
-<<<<<<< HEAD
-        int tmpStrLeadLen = strlen( tmpStringForLeading.data() );
-=======
         size_t tmpStrLeadLen = strlen( tmpStringForLeading.data() );
->>>>>>> c76e972f
 
         
         const char* expectedForLeading = tmpStringForLeading.data() ; 
@@ -428,11 +420,7 @@
         // If both sides are striped then  the expected
         // string would just be longAlphaString
         const char* expectedForBoth = longAlphaString ; 
-<<<<<<< HEAD
-        int tmpStrBothLen = strlen( expectedForBoth ) ;
-=======
         size_t tmpStrBothLen = strlen( expectedForBoth ) ;
->>>>>>> c76e972f
 
         const TestStripDataStructure testData[] = { \
                { "empty char*", "", ' ', \
@@ -488,15 +476,9 @@
             UtlString testString(testData[i].input) ;
 
 
-<<<<<<< HEAD
-            int datalength = strlen( testData[i].input );
-            int utlTestStrLen = testString.length();
-            int utlTestCharLen = strlen( testString.data() );
-=======
             size_t datalength = strlen( testData[i].input );
             size_t utlTestStrLen = testString.length();
             size_t utlTestCharLen = strlen( testString.data() );
->>>>>>> c76e972f
 
 
            CPPUNIT_ASSERT_EQUAL_MESSAGE("Test dataLen Not equal UtlString::Length", \
@@ -542,13 +524,8 @@
             
             if (strcmp(expectedValue, returnString.data()))
             {
-<<<<<<< HEAD
-               int expStrlen = strlen( expectedValue );
-               int actStrlen = strlen( returnString.data() );
-=======
                size_t expStrlen = strlen( expectedValue );
                size_t actStrlen = strlen( returnString.data() );
->>>>>>> c76e972f
 
                printf("\nNon-matching strings[%d]:\n", i );               
                printf("[%d]%s\n", expStrlen, expectedValue );               
