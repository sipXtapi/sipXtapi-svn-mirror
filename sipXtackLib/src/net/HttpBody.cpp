--- conflicted
+++ resolved
@@ -1,28 +1,16 @@
-<<<<<<< HEAD
-//
-// Copyright (C) 2005 SIPez LLC.
-// Licensed to SIPfoundry under a Contributor Agreement.
-// 
-// Copyright (C) 2004 SIPfoundry Inc.
-=======
 // 
 // Copyright (C) 2005-2007 SIPez LLC.
 // Licensed to SIPfoundry under a Contributor Agreement.
 // 
 // Copyright (C) 2004-2007 SIPfoundry Inc.
->>>>>>> c76e972f
 // Licensed by SIPfoundry under the LGPL license.
 // 
 // Copyright (C) 2004 Pingtel Corp.
 // Licensed to SIPfoundry under a Contributor Agreement.
 //
 // $$
-<<<<<<< HEAD
-///////////////////////////////////////////////////////////////////////////////
-=======
 //////////////////////////////////////////////////////////////////////////////
 
->>>>>>> c76e972f
 // Author: Dan Petrie (dpetrie AT SIPez DOT com)
 
 
@@ -38,17 +26,11 @@
 #include <net/SmimeBody.h>
 #include <net/MimeBodyPart.h>
 #include <net/SipDialogEvent.h>
-<<<<<<< HEAD
-#include <net/NameValueTokenizer.h>
-#include <net/HttpMessage.h>
-#include <os/OsSysLog.h>
-=======
 #include <utl/UtlNameValueTokenizer.h>
 #include <net/HttpMessage.h>
 #include <os/OsSysLog.h>
 #include <utl/UtlDList.h>
 #include <utl/UtlDListIterator.h>
->>>>>>> c76e972f
 
 // EXTERNAL FUNCTIONS
 // EXTERNAL VARIABLES
@@ -132,55 +114,6 @@
          {
             for(int partIndex = 0; partIndex < MAX_HTTP_BODY_PARTS; partIndex++)
             {
-<<<<<<< HEAD
-                for(int partIndex = 0; partIndex < MAX_HTTP_BODY_PARTS; partIndex++)
-                {
-                    //UtlString contentType;
-                    //UtlString name;
-                    //UtlString value;
-                    const char* partBytes;
-                    const char* parentBodyBytes;
-                    int partLength;
-                    int parentBodyLength;
-                    getBytes(&parentBodyBytes, &parentBodyLength);
-                    getMultipartBytes(partIndex, &partBytes, &partLength);
-                    //osPrintf("Body part 1 length: %d\n", firstPart.length());
-                    //osPrintf("++++ Multipart Body #1 ++++\n%s\n++++ End Multipart #1 ++++\n",
-                    //    firstPart.data());
-                    if(partLength <= 0) break;
-
-                    // Parse throught the header to the MIME part
-                    // The first blank line is the begining of the part body
-                    /*NameValueTokenizer parser(partBytes, partLength);
-                    do
-                    {
-                        parser.getNextPair(HTTP_NAME_VALUE_DELIMITER,
-                                            &name, & value);
-                        if(name.compareTo(HTTP_CONTENT_TYPE_FIELD) == 0)
-                        {
-                            contentType = name;
-                        }
-                    }
-                    while(!name.isNull());*/
-
-                    // This is a bit of a temporary kludge
-                    //Prepend a HTTP header to make it look like a HTTP message
-                    //partBytes.insert(0, "GET / HTTP/1.0\n");
-                    //HttpMessage firstPartMessage(partBytes.data(), partBytes.length());
-                    //const HttpBody* partFileBody = firstPartMessage.getBody();
-                    //int bytesLeft = parser.getProcessedIndex() - partLength;
-
-                                if (partLength > 0)
-                                {
-                                        mpBodyParts[partIndex] = new MimeBodyPart(this, partBytes - parentBodyBytes,
-                                                                partLength);
-                                        // Save the number of body parts.
-                                        mBodyPartCount = partIndex + 1;
-                                }
-                                else
-                                        mpBodyParts[partIndex] = NULL;
-                }
-=======
                const char* partBytes;
                const char* parentBodyBytes;
                int partLength;
@@ -203,7 +136,6 @@
                }
                else
                   mpBodyParts[partIndex] = NULL;
->>>>>>> c76e972f
             }
          }
          // Append failed
@@ -224,29 +156,6 @@
 HttpBodyMultipart::HttpBodyMultipart(const char* contentType) :
    HttpBody(NULL, -1, contentType)
 {
-<<<<<<< HEAD
-    mClassType = HTTP_BODY_CLASS;
-
-        mBody = rHttpBody.mBody;
-
-        bodyLength = rHttpBody.bodyLength;
-
-    // Set the content type
-    append(rHttpBody);
-
-    mMultipartBoundary = rHttpBody.mMultipartBoundary;
-
-    mBodyPartCount = rHttpBody.mBodyPartCount;
-   for(int partIndex = 0; partIndex < MAX_HTTP_BODY_PARTS; partIndex++)
-   {
-           if (rHttpBody.mpBodyParts[partIndex])
-        {
-                        mpBodyParts[partIndex] = new MimeBodyPart(*(rHttpBody.mpBodyParts[partIndex]));
-        }
-           else
-        {
-                   mpBodyParts[partIndex] = NULL;
-=======
    for (int partIndex = 0; partIndex < MAX_HTTP_BODY_PARTS; partIndex++)
    {
       mpBodyParts[partIndex] = NULL;
@@ -284,9 +193,7 @@
          rHttpBody.mpBodyParts[partIndex] ?
          new MimeBodyPart(this, rHttpBody.mpBodyParts[partIndex]->getRawStart(), rHttpBody.mpBodyParts[partIndex]->getRawLength() ) :
          NULL;
->>>>>>> c76e972f
-   }
-}
+   }
 }
 
 // Destructor
@@ -343,11 +250,7 @@
     // as the class type may not line up with the content type
     HttpBody* body = NULL;
     BodyClassTypes classType = sourceBody.getClassType();
-<<<<<<< HEAD
-    
-=======
-
->>>>>>> c76e972f
+
     switch(classType)
     {
     case SDP_BODY_CLASS:
@@ -543,38 +446,6 @@
 
 void HttpBody::getBytes(UtlString* bytes, int* length) const
 {
-<<<<<<< HEAD
-        bytes->remove(0);
-        //bytes->append(mBody);
-        //*length = bodyLength;
-    const char* bytePtr;
-    getBytes(&bytePtr, length);
-    if(*length > 0)
-    {
-        //hint to the string to change the capacity to the new length.
-        //if this fails, we may not have enough ram to complete this operation
-        unsigned int newLength = (*length);
-        if (bytes->capacity(newLength) >= newLength)
-        {
-            bytes->append(bytePtr, *length);
-    }
-        else
-        {
-            OsSysLog::add(FAC_SIP, PRI_ERR,
-                "HttpBody::getBytes allocation failure to reserve %d bytes", newLength);
-        }
-    }
-}
-
-const char* HttpBody::getBytes() const
-{
-   return mBody.data();
-}
-
-HttpBody::BodyClassTypes HttpBody::getClassType() const
-{
-    return(mClassType);
-=======
    bytes->remove(0);
    const char* bytePtr;
    getBytes(&bytePtr, length);
@@ -593,7 +464,6 @@
                        "HttpBody::getBytes allocation failure to reserve %d bytes", newLength);
       }
    }
->>>>>>> c76e972f
 }
 
 const char* HttpBody::getBytes() const
@@ -613,8 +483,6 @@
 
 const char* HttpBody::getContentType() const
 {
-<<<<<<< HEAD
-=======
    return data();
 }
 
@@ -626,7 +494,6 @@
         osPrintf("GetMultipartBytes: PartIndex = %d\n", partIndex);
     #endif
 
->>>>>>> c76e972f
     UtlBoolean partFound = FALSE;
     if(!mMultipartBoundary.isNull())
     {
