/*
 * Copyright (c) 1996 by Internet Software Consortium.
 *
 * Permission to use, copy, modify, and distribute this software for any
 * purpose with or without fee is hereby granted, provided that the above
 * copyright notice and this permission notice appear in all copies.
 *
 * THE SOFTWARE IS PROVIDED "AS IS" AND INTERNET SOFTWARE CONSORTIUM DISCLAIMS
 * ALL WARRANTIES WITH REGARD TO THIS SOFTWARE INCLUDING ALL IMPLIED WARRANTIES
 * OF MERCHANTABILITY AND FITNESS. IN NO EVENT SHALL INTERNET SOFTWARE
 * CONSORTIUM BE LIABLE FOR ANY SPECIAL, DIRECT, INDIRECT, OR CONSEQUENTIAL
 * DAMAGES OR ANY DAMAGES WHATSOEVER RESULTING FROM LOSS OF USE, DATA OR
 * PROFITS, WHETHER IN AN ACTION OF CONTRACT, NEGLIGENCE OR OTHER TORTIOUS
 * ACTION, ARISING OUT OF OR IN CONNECTION WITH THE USE OR PERFORMANCE OF THIS
 * SOFTWARE.
 */

#ifndef __pingtel_on_posix__
/*  */

#ifdef WINCE
#   include <types.h>
#else
#   include <sys/types.h>
#endif
<<<<<<< HEAD

=======
#ifndef WINCE /* no errno.h under WinCE */
>>>>>>> c76e972f
#include <errno.h>
#endif

/* Reordered includes and separated into win/vx --GAT */
#if defined (_WIN32) /* Use Columbia versions for win32 only --GAT */
#       include <winsock2.h>
#       include <resparse/wnt/netinet/in.h>
#       include <resparse/wnt/arpa/nameser.h>
#       include <resparse/wnt/resolv/resolv.h>
/* DWW removed next line because already defined by errno.h under vc6
#       include <resparse/wnt/nterrno.h>
*/
#elif defined (_VXWORKS)
#       include <netinet/in.h>
/* Use local lnameser.h for info missing from VxWorks version --GAT */
/* lnameser.h is a subset of resparse/arpa/nameser.h                */
#       include <resolv/nameser.h>
#       include <resparse/vxw/arpa/lnameser.h>
/* Use local lresolv.h for info missing from VxWorks version --GAT */
/* lresolv.h is a subset of resparse/resolv/resolv.h               */
#       include <resolv/resolv.h>
#       include <resparse/vxw/resolv/lresolv.h>
#endif

#include <string.h>

/* #define EMSGSIZE        40 Removed, now in nterrno.h --GAT */ /* Message too long */
#define NS_CMPRSFLGS    0xc0                    /* Defined by myself */
#define NS_MAXCDNAME    256                             /* Defined by myself */

/* Data. */

static char             digits[] = "0123456789";

/* Forward. */

static int              special(int);
static int              printable(int);
static int              dn_find(const u_char *, const u_char *,
                                const u_char * const *,
                                const u_char * const *);

/* Public. */

/*
 * ns_name_ntop(src, dst, dstsiz)
 *      Convert an encoded domain name to printable ascii as per RFC1035.
 * return:
 *      Number of bytes written to buffer, or -1 (with errno set)
 * notes:
 *      The root is returned as "."
 *      All other domains are returned in non absolute form
 */
int
ns_name_ntop(const u_char *src, char *dst, size_t dstsiz) {
        const u_char *cp;
        char *dn, *eom;
        u_char c;
        u_int n;

        cp = src;
        dn = dst;
        eom = dst + dstsiz;

        while ((n = *cp++) != 0) {
                if ((n & NS_CMPRSFLGS) != 0) {
                        /* Some kind of compression pointer. */
                        errno = EMSGSIZE;
                        return (-1);
                }
                if (dn != dst) {
                        if (dn >= eom) {
                                errno = EMSGSIZE;
                                return (-1);
                        }
                        *dn++ = '.';
                }
                if (dn + n >= eom) {
                        errno = EMSGSIZE;
                        return (-1);
                }
                for ((void)NULL; n > 0; n--) {
                        c = *cp++;
                        if (special(c)) {
                                if (dn + 1 >= eom) {
                                        errno = EMSGSIZE;
                                        return (-1);
                                }
                                *dn++ = '\\';
                                *dn++ = (char)c;
                        } else if (!printable(c)) {
                                if (dn + 3 >= eom) {
                                        errno = EMSGSIZE;
                                        return (-1);
                                }
                                *dn++ = '\\';
                                *dn++ = digits[c / 100];
                                *dn++ = digits[(c % 100) / 10];
                                *dn++ = digits[c % 10];
                        } else {
                                if (dn >= eom) {
                                        errno = EMSGSIZE;
                                        return (-1);
                                }
                                *dn++ = (char)c;
                        }
                }
        }
        if (dn == dst) {
                if (dn >= eom) {
                        errno = EMSGSIZE;
                        return (-1);
                }
                *dn++ = '.';
        }
        if (dn >= eom) {
                errno = EMSGSIZE;
                return (-1);
        }
        *dn++ = '\0';
        return (dn - dst);
}

/*
 * ns_name_pton(src, dst, dstsiz)
 *      Convert a ascii string into an encoded domain name as per RFC1035.
 * return:
 *      -1 if it fails
 *      1 if string was fully qualified
 *      0 is string was not fully qualified
 * notes:
 *      Enforces label and domain length limits.
 */

int
ns_name_pton(const char *src, u_char *dst, size_t dstsiz) {
        u_char *label, *bp, *eom;
        int c, n, escaped;
        char *cp;
        int ttmp;

        escaped = 0;
        bp = dst;
        eom = dst + dstsiz;
        label = bp++;

        while ((c = *src++) != 0) {
                if (escaped) {
                        if ((cp = strchr(digits, c)) != NULL) {
                                n = (cp - digits) * 100;
                                if ((c = *src++) == 0 ||
                                    (cp = strchr(digits, c)) == NULL) {
                                        errno = EMSGSIZE;
                                        return (-1);
                                }
                                n += (cp - digits) * 10;
                                if ((c = *src++) == 0 ||
                                    (cp = strchr(digits, c)) == NULL) {
                                        errno = EMSGSIZE;
                                        return (-1);
                                }
                                n += (cp - digits);
                                if (n > 255) {
                                        errno = EMSGSIZE;
                                        return (-1);
                                }
                                c = n;
                        }
                        escaped = 0;
                } else if (c == '\\') {
                        escaped = 1;
                        continue;
                } else if (c == '.') {
                        c = (bp - label - 1);
                        ttmp = NS_CMPRSFLGS;
                        if ((c & NS_CMPRSFLGS) != 0) {  /* Label too big. */
                                errno = EMSGSIZE;
                                return (-1);
                        }
                        if (label >= eom) {
                                errno = EMSGSIZE;
                                return (-1);
                        }
                        *label = c;
                        /* Fully qualified ? */
                        if (*src == '\0') {
                                if (c != 0) {
                                        if (bp >= eom) {
                                                errno = EMSGSIZE;
                                                return (-1);
                                        }
                                        *bp++ = '\0';
                                }
                                if ((bp - dst) > MAXCDNAME) {
                                        errno = EMSGSIZE;
                                        return (-1);
                                }
                                return (1);
                        }
                        if (c == 0) {
                                errno = EMSGSIZE;
                                return (-1);
                        }
                        label = bp++;
                        continue;
                }
                if (bp >= eom) {
                        errno = EMSGSIZE;
                        return (-1);
                }
                *bp++ = (u_char)c;
        }
        c = (bp - label - 1);
        ttmp = NS_CMPRSFLGS;
        if ((c & NS_CMPRSFLGS) != 0) {          /* Label too big. */
                errno = EMSGSIZE;
                return (-1);
        }
        if (label >= eom) {
                errno = EMSGSIZE;
                return (-1);
        }
        *label = c;
        if (c != 0) {
                if (bp >= eom) {
                        errno = EMSGSIZE;
                        return (-1);
                }
                *bp++ = 0;
        }
        if ((bp - dst) > MAXCDNAME) {   /* src too big */
                errno = EMSGSIZE;
                return (-1);
        }
        return (0);
}

/*
 * ns_name_unpack(msg, eom, src, dst, dstsiz)
 *      Unpack a domain name from a message, source may be compressed.
 * return:
 *      -1 if it fails, or consumed octets if it succeeds.
 */
int
ns_name_unpack(const u_char *msg, const u_char *eom, const u_char *src,
               u_char *dst, size_t dstsiz)
{
        const u_char *srcp, *dstlim;
        u_char *dstp;
        int n, len, checked;

        len = -1;
        checked = 0;
        dstp = dst;
        srcp = src;
        dstlim = dst + dstsiz;
        if (srcp < msg || srcp >= eom) {
                errno = EMSGSIZE;
                return (-1);
        }
        /* Fetch next label in domain name. */
        while ((n = *srcp++) != 0) {
                /* Check for indirection. */
                switch (n & NS_CMPRSFLGS) {
                case 0:
                        /* Limit checks. */
                        if (dstp + n + 1 >= dstlim || srcp + n >= eom) {
                                errno = EMSGSIZE;
                                return (-1);
                        }
                        checked += n + 1;
                        *dstp++ = n;
                        memcpy(dstp, srcp, n);
                        dstp += n;
                        srcp += n;
                        break;

                case NS_CMPRSFLGS:
                        if (srcp >= eom) {
                                errno = EMSGSIZE;
                                return (-1);
                        }
                        if (len < 0)
                                len = srcp - src + 1;
                        srcp = msg + (((n & 0x3f) << 8) | (*srcp & 0xff));
                        if (srcp < msg || srcp >= eom) {  /* Out of range. */
                                errno = EMSGSIZE;
                                return (-1);
                        }
                        checked += 2;
                        /*
                         * Check for loops in the compressed name;
                         * if we've looked at the whole message,
                         * there must be a loop.
                         */
                        if (checked >= eom - msg) {
                                errno = EMSGSIZE;
                                return (-1);
                        }
                        break;

                default:
                        errno = EMSGSIZE;
                        return (-1);                    /* flag error */
                }
        }
        *dstp = '\0';
        if (len < 0)
                len = srcp - src;
        return (len);
}

/*
 * ns_name_pack(src, dst, dstsiz, dnptrs, lastdnptr)
 *      Pack domain name 'domain' into 'comp_dn'.
 * return:
 *      Size of the compressed name, or -1.
 * notes:
 *      'dnptrs' is an array of pointers to previous compressed names.
 *      dnptrs[0] is a pointer to the beginning of the message. The array
 *      ends with NULL.
 *      'lastdnptr' is a pointer to the end of the array pointed to
 *      by 'dnptrs'.
 * Side effects:
 *      The list of pointers in dnptrs is updated for labels inserted into
 *      the message as we compress the name.  If 'dnptr' is NULL, we don't
 *      try to compress names. If 'lastdnptr' is NULL, we don't update the
 *      list.
 */
int
ns_name_pack(const u_char *src, u_char *dst, int dstsiz,
             const u_char **dnptrs, const u_char **lastdnptr)
{
        u_char *dstp;
        const u_char **cpp, **lpp, *eob, *msg;
        const u_char *srcp;
        int n, l;

        srcp = src;
        dstp = dst;
        eob = dstp + dstsiz;
        lpp = cpp = NULL;
        if (dnptrs != NULL) {
                if ((msg = *dnptrs++) != NULL) {
                        for (cpp = dnptrs; *cpp != NULL; cpp++)
                                (void)NULL;
                        lpp = cpp;      /* end of list to search */
                }
        } else
                msg = NULL;

        /* make sure the domain we are about to add is legal */
        l = 0;
        do {
                n = *srcp;
                if ((n & NS_CMPRSFLGS) != 0) {
                        errno = EMSGSIZE;
                        return (-1);
                }
                l += n + 1;
                if (l > MAXCDNAME) {
                        errno = EMSGSIZE;
                        return (-1);
                }
                srcp += n + 1;
        } while (n != 0);

        srcp = src;
        do {
                /* Look to see if we can use pointers. */
                n = *srcp;
                if (n != 0 && msg != NULL) {
                        l = dn_find(srcp, msg, (const u_char * const *)dnptrs,
                                    (const u_char * const *)lpp);
                        if (l >= 0) {
                                if (dstp + 1 >= eob) {
                                        errno = EMSGSIZE;
                                        return (-1);
                                }
                                *dstp++ = (l >> 8) | NS_CMPRSFLGS;
                                *dstp++ = l % 256;
                                return (dstp - dst);
                        }
                        /* Not found, save it. */
                        if (lastdnptr != NULL && cpp < lastdnptr - 1 &&
                            (dstp - msg) < 0x4000) {
                                *cpp++ = dstp;
                                *cpp = NULL;
                        }
                }
                /* copy label to buffer */
                if (n & NS_CMPRSFLGS) {         /* Should not happen. */
                        errno = EMSGSIZE;
                        return (-1);
                }
                if (dstp + 1 + n >= eob) {
                        errno = EMSGSIZE;
                        return (-1);
                }
                memcpy(dstp, srcp, n + 1);
                srcp += n + 1;
                dstp += n + 1;
        } while (n != 0);

        if (dstp > eob) {
                if (msg != NULL)
                        *lpp = NULL;
                errno = EMSGSIZE;
                return (-1);
        }
        return (dstp - dst);
}

/*
 * ns_name_uncompress(msg, eom, src, dst, dstsiz)
 *      Expand compressed domain name to presentation format.
 * return:
 *      Number of bytes read out of `src', or -1 (with errno set).
 * note:
 *      Root domain returns as "." not "".
 */
int
ns_name_uncompress(const u_char *msg, const u_char *eom, const u_char *src,
                   char *dst, size_t dstsiz)
{
        u_char tmp[NS_MAXCDNAME];
        int n;

        if ((n = ns_name_unpack(msg, eom, src, tmp, sizeof tmp)) == -1)
                return (-1);
        if (ns_name_ntop(tmp, dst, dstsiz) == -1)
                return (-1);
        return (n);
}

/*
 * ns_name_compress(src, dst, dstsiz, dnptrs, lastdnptr)
 *      Compress a domain name into wire format, using compression pointers.
 * return:
 *      Number of bytes consumed in `dst' or -1 (with errno set).
 * notes:
 *      'dnptrs' is an array of pointers to previous compressed names.
 *      dnptrs[0] is a pointer to the beginning of the message.
 *      The list ends with NULL.  'lastdnptr' is a pointer to the end of the
 *      array pointed to by 'dnptrs'. Side effect is to update the list of
 *      pointers for labels inserted into the message as we compress the name.
 *      If 'dnptr' is NULL, we don't try to compress names. If 'lastdnptr'
 *      is NULL, we don't update the list.
 */
int
ns_name_compress(const char *src, u_char *dst, size_t dstsiz,
                 const u_char **dnptrs, const u_char **lastdnptr)
{
        u_char tmp[NS_MAXCDNAME];

        if (ns_name_pton(src, tmp, sizeof tmp) == -1)
                return (-1);
        return (ns_name_pack(tmp, dst, dstsiz, dnptrs, lastdnptr));
}

/*
 * ns_name_skip(ptrptr, eom)
 *      Advance *ptrptr to skip over the compressed name it points at.
 * return:
 *      0 on success, -1 (with errno set) on failure.
 */
int
ns_name_skip(const u_char **ptrptr, const u_char *eom) {
        const u_char *cp;
        u_int n;

        cp = *ptrptr;
        while (cp < eom && (n = *cp++) != 0) {
                /* Check for indirection. */
                switch (n & NS_CMPRSFLGS) {
                case 0:                 /* normal case, n == len */
                        cp += n;
                        continue;
                case NS_CMPRSFLGS:      /* indirection */
                        cp++;
                        break;
                default:                /* illegal type */
                        errno = EMSGSIZE;
                        return (-1);
                }
                break;
        }
        if (cp > eom) {
                errno = EMSGSIZE;
                return (-1);
        }
        *ptrptr = cp;
        return (0);
}

/* Private. */

/*
 * special(ch)
 *      Thinking in noninternationalized USASCII (per the DNS spec),
 *      is this characted special ("in need of quoting") ?
 * return:
 *      boolean.
 */
static int
special(int ch) {
        switch (ch) {
        case 0x22: /* '"' */
        case 0x2E: /* '.' */
        case 0x3B: /* ';' */
        case 0x5C: /* '\\' */
        /* Special modifiers in zone files. */
        case 0x40: /* '@' */
        case 0x24: /* '$' */
                return (1);
        default:
                return (0);
        }
}

/*
 * printable(ch)
 *      Thinking in noninternationalized USASCII (per the DNS spec),
 *      is this character visible and not a space when printed ?
 * return:
 *      boolean.
 */
static int
printable(int ch) {
        return (ch > 0x20 && ch < 0x7f);
}

/*
 *      Thinking in noninternationalized USASCII (per the DNS spec),
 *      convert this character to lower case if it's upper case.
 */
static int
mklower(int ch) {
        if (ch >= 0x41 && ch <= 0x5A)
                return (ch + 0x20);
        return (ch);
}

/*
 * dn_find(domain, msg, dnptrs, lastdnptr)
 *      Search for the counted-label name in an array of compressed names.
 * return:
 *      offset from msg if found, or -1.
 * notes:
 *      dnptrs is the pointer to the first name on the list,
 *      not the pointer to the start of the message.
 */
static int
dn_find(const u_char *domain, const u_char *msg,
        const u_char * const *dnptrs,
        const u_char * const *lastdnptr)
{
        const u_char *dn, *cp, *sp;
        const u_char * const *cpp;
        u_int n;

        for (cpp = dnptrs; cpp < lastdnptr; cpp++) {
                dn = domain;
                sp = cp = *cpp;
                while ((n = *cp++) != 0) {
                        /*
                         * check for indirection
                         */
                        switch (n & NS_CMPRSFLGS) {
                        case 0:                 /* normal case, n == len */
                                if (n != *dn++)
                                        goto next;
                                for ((void)NULL; n > 0; n--)
                                        if (mklower(*dn++) != mklower(*cp++))
                                                goto next;
                                /* Is next root for both ? */
                                if (*dn == '\0' && *cp == '\0')
                                        return (sp - msg);
                                if (*dn)
                                        continue;
                                goto next;

                        case NS_CMPRSFLGS:      /* indirection */
                                cp = msg + (((n & 0x3f) << 8) | *cp);
                                break;

                        default:        /* illegal type */
                                errno = EMSGSIZE;
                                return (-1);
                        }
                }
 next: ;
        }
        errno = ENOENT;
        return (-1);
}
#endif /* __pingtel_on_posix__ */<|MERGE_RESOLUTION|>--- conflicted
+++ resolved
@@ -23,11 +23,7 @@
 #else
 #   include <sys/types.h>
 #endif
-<<<<<<< HEAD
-
-=======
 #ifndef WINCE /* no errno.h under WinCE */
->>>>>>> c76e972f
 #include <errno.h>
 #endif
 
