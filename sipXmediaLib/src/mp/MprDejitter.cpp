//  
// Copyright (C) 2006-2008 SIPez LLC. 
// Licensed to SIPfoundry under a Contributor Agreement. 
//
// Copyright (C) 2004-2008 SIPfoundry Inc.
// Licensed by SIPfoundry under the LGPL license.
//
// Copyright (C) 2004-2006 Pingtel Corp.  All rights reserved.
// Licensed to SIPfoundry under a Contributor Agreement.
//
// $$
///////////////////////////////////////////////////////////////////////////////

// SYSTEM INCLUDES
#include <assert.h>

// APPLICATION INCLUDES
#include "os/OsDefs.h"
<<<<<<< HEAD
#include "os/OsDateTime.h"
#include "mp/MpMisc.h"
=======
#include "os/OsLock.h"
>>>>>>> c76e972f
#include "mp/MpBuf.h"
#include "mp/MprDejitter.h"
#include "mp/MpMisc.h"
#include "mp/MpDspUtils.h"

// EXTERNAL FUNCTIONS
// EXTERNAL VARIABLES
// CONSTANTS
// STATIC VARIABLE INITIALIZATIONS
// DEFINES
#define DEBUG_PRINT
#undef  DEBUG_PRINT

// MACROS
#ifdef DEBUG_PRINT // [
#  define debugPrintf    printf
#else  // DEBUG_PRINT ][
static void debugPrintf(...) {}
#endif // DEBUG_PRINT ]

/* //////////////////////////// PUBLIC //////////////////////////////////// */

/* ============================ CREATORS ================================== */

// Constructor
<<<<<<< HEAD
MprDejitter::MprDejitter(const UtlString& rName, MpConnection* pConn,
                           int samplesPerFrame, int samplesPerSec)
:  MpResource(rName, 1, 1, 1, 1, samplesPerFrame, samplesPerSec),
   mRtpLock(OsBSem::Q_FIFO, OsBSem::FULL)
   /* for Dejitter handling */
#ifdef DEJITTER_DEBUG /* [ */
   , mPullCount(0),
   mLatencyMax(0x80000000),
   mLatencyMin(0x7FFFFFFF)
#endif /* DEJITTER_DEBUG ] */
{
   memset(mpPackets, 0, MAX_RTP_PACKETS * MAX_CODECS * sizeof(MpBufPtr));
   memset(mBufferLookup,-1,256 * sizeof(int));
   memset(mNumPackets,0,MAX_CODECS * sizeof(int));
   memset(mNumDiscarded,0,MAX_CODECS * sizeof(int));
   memset(mLastPulled,-1,MAX_CODECS * sizeof(int));
   memset(mFrameCount,0,MAX_CODECS * sizeof(int));
   memset(mPacketCount,0,MAX_CODECS * sizeof(int));
   for(int ii=0;ii<MAX_CODECS;ii++) 
   {
        bDataFlowing[ii]=false;
   }
   //memset(mPullState,0,MAX_CODECS * sizeof(int));
   //memset(mPullState,DEFAULT_REORDER_BUFFER_LENGTH,MAX_CODECS * sizeof(int));
=======
MprDejitter::MprDejitter()
: mNextPullTimerCount(0)
, mFramesSinceLastUpdate(0)
{
   mStreamData.resetStream();
>>>>>>> c76e972f
}

// Destructor
MprDejitter::~MprDejitter()
{
<<<<<<< HEAD
   int i,j;

   mRtpLock.acquire();
   for (i=0; i<MAX_RTP_PACKETS; i++) {
       for(j=0; j<MAX_CODECS; j++) 
       {
            MpBuf_delRef(mpPackets[j][i]);
            mpPackets[j][i] = NULL;
       }
   }
   mRtpLock.release();
=======
>>>>>>> c76e972f
}

/* ============================ MANIPULATORS ============================== */

<<<<<<< HEAD
//Add a buffer containing an incoming RTP packet to the dejitter pool.
// This method places the packet in the place in the the pool dependingin the modulo division value
//
//int iFrameCount=0;
//int iPacketCount=0;

int MprDejitter::getAveBufferLength(int pt)
{
	if((mFrameCount[pt]==0)||(mPacketCount[pt]==0)) return 0;
	int iAve = mPacketCount[pt] / mFrameCount[pt];
	mPacketCount[pt]=0;
	mFrameCount[pt] = 0;
	return iAve;
}

OsStatus MprDejitter::pushPacket(MpBufPtr pRtp)
{
   int index;

   MpBuf_touch(pRtp);
   mRtpLock.acquire();
   int pt = getPayloadType(pRtp);
   //int iNo = getSeqNum(pRtp);
OsTime timeNow;
         OsDateTime::getCurTime(timeNow);
   //if(pt > 90) osPrintf("DTMF seqno is %d\n",iNo);
   //osPrintf("%d ",pt);
   int jb = mBufferLookup[pt];
   if(jb < 0) 
   {
       int maxjb=-1;
        for(int ii=0;ii<256;ii++) 
        {
            maxjb = max(maxjb,mBufferLookup[ii]);
        }
        maxjb++;
        mBufferLookup[pt]=maxjb;
        jb = maxjb;
   }
   index = getSeqNum(pRtp) % MAX_RTP_PACKETS;
   if (NULL != mpPackets[jb][index]) {
	   // Check for packets already in the buffer. Overwrite them if 
	   // the just-arriving packet is newer than the existing packet
	   // Don't overwrite if the just-arriving packet is older
      int iBufSeqNo = getSeqNum(mpPackets[jb][index]);
	  int iNewSeqNo = getSeqNum(pRtp);

	  if(iNewSeqNo > iBufSeqNo) 
	  {
		  // Insert the new packet over the old packet
	      mNumDiscarded[jb]++;
          if (mNumDiscarded[jb] < 40) 
		  {
         osPrintf("Dej: discard#%d Seq: %d -> %d at 0x%X\n",
                      mNumDiscarded[jb], getSeqNum(mpPackets[jb][index]),
            getSeqNum(pRtp), *pOsTC);
      }
          MpBuf_delRef(mpPackets[jb][index]);
          mpPackets[jb][index] = NULL;
          mpPackets[jb][index] = pRtp;
		  mLastPushed[jb] = index;  
		  // mNumPackets++;  Neutral, since we discarded a packet, and added one
	  } else {
		  // Don't insert the new packet - it is a old delayed packet
	  }
   } else {
		mLastPushed[jb] = index;  
		mpPackets[jb][index] = pRtp;
		mLastPushed[jb] = index;	
		mNumPackets[jb]++;
   }
   mRtpLock.release();
=======
// Add a buffer containing an incoming RTP packet to the dejitter pool.
// This method places the packet to the pool depending the modulo division value.
OsStatus MprDejitter::pushPacket(const MpRtpBufPtr &pRtp, UtlBoolean isSignaling)
{
   int index;

   // Find place for incoming packet
   index = pRtp->getRtpSequenceNumber() % MAX_RTP_PACKETS;

   // Place packet to the buffer
   if (mStreamData.mpPackets[index].isValid())
   {
      // Check for packets already in the buffer. Overwrite them if 
      // the just-arriving packet is newer than the existing packet
      // Don't overwrite if the just-arriving packet is older
      RtpSeq iBufSeqNo = mStreamData.mpPackets[index]->getRtpSequenceNumber();
      RtpSeq iNewSeqNo = pRtp->getRtpSequenceNumber();

      if (MpDspUtils::compareSerials(iNewSeqNo, iBufSeqNo) > 0) 
      {
         // Insert the new packet over the old packet
         mStreamData.mNumDiscarded++;
         if (mStreamData.mNumDiscarded < 40) 
         {
            debugPrintf("Dej: discard#%d Seq: %d -> %d Pt:%d\n",
                        mStreamData.mNumDiscarded, iBufSeqNo, iNewSeqNo,
                        pRtp->getRtpPayloadType());
         }
         mStreamData.mpPackets[index] = pRtp;
         mStreamData.mpSignalingFlag[index] = isSignaling;
         mStreamData.mLastPushed = index;  
         // mNumPackets remain unchanged, since we discarded a packet, and added one
      } else {
         // Don't insert the new packet - it is a old delayed packet
         return OS_FAILED;
      }
   } else {
      mStreamData.mLastPushed = index;
      mStreamData.mpPackets[index] = pRtp;
      mStreamData.mpSignalingFlag[index] = isSignaling;
      mStreamData.mNumPackets++;
   }

#ifdef DEBUG_PRINT
   debugPrintf("%5u (%2u) -> (", pRtp->getRtpSequenceNumber(), index);
   for (int i=0; i< MAX_RTP_PACKETS; i++)
   {
      if (mStreamData.mpPackets[i].isValid())
      {
         debugPrintf("%5u ", mStreamData.mpPackets[i]->getRtpSequenceNumber());
      } 
      else
      {
//         debugPrintf("----- ");
      }
   }
   debugPrintf(")\n");
#endif // DEBUG_PRINT
>>>>>>> c76e972f

   return OS_SUCCESS;
}

// Get a pointer to the next RTP packet, or NULL if none is available.
<<<<<<< HEAD
int iDebugCnt=0;
MpBufPtr MprDejitter::pullPacket(int PayloadType)  
{
   /* 
   Initial conditions of an empty buffer. Fill buffer to "DEFAULT_REORDER_BUFFER_LENGTH" number of
   buffers. Since at this point, we don't know the frequency of the packets coming in, the
   actual time of initial delay will vary by codec. Once packets are flowing, 
   the next element (MprDecode) will come back in and adjust the delay based on 
   codec type and perhaps other dynamic conditions/

   NOTE: Significant change is that the downstream puller may NOT pull all the available
         packets at once. Instead it is paced according to the needs of the RTP paylod type.

   This buffer is the primary dejitter/reorder buffer for the internal codecs. From what I
   understand, the GIPS codecs may do their own dejitter stuff too. 
   But we can't eliminate this buffer because
   then out-of-order packets would just be dumped on the ground.

   This buffer does NOT substitute silence packets. 
   That is done in MpJitterBuffer called from MprDecode.

   If packets arrive out of order, and the newer packet has already been pulled due to the size of the
   jitter buffer set by the codec, this buffer will NOT discard the out-of-order packet, but send it along anyway
   it is up to the codec to discard the packets it cannot use. This allows this JB to be a no-op buffer
   for when the commercial library is used.
   */
   MpBufPtr found = NULL;
   int first = -1; 
   //osPrintf("%d ",PayloadType);
    int jb = mBufferLookup[PayloadType];
   if(jb < 0) 
   {
       int maxjb=-1;
        for(int ii=0;ii<256;ii++) 
       {
            maxjb = max(maxjb,mBufferLookup[ii]);
        }
        maxjb++;
        mBufferLookup[PayloadType]=maxjb;
        jb = maxjb;
   }

   // when there are no packets flowing out, buffer up to mBufferLength before we
   // turn on the flow. Then the flow continues all the time regardless of how many
   // packets are currently in the circular buffer.
   if(mNumPackets[jb]==0) {
	   // If we run out of packets in the buffer, reset to a "no data flowing" condition
	   // and then let the buffer fill up to mBufferLength packets again
	   mLastPulled[jb] = -1;
	   return NULL;
           }

   mRtpLock.acquire();
	// we find a packet by starting to look in the JB just AFTER where the latest push was
    // done, and loop around until we reach the last pulled packet index.
	int iNextPull = mLastPushed[jb] + 1;
	if(iNextPull >= MAX_RTP_PACKETS) iNextPull = 0;
	found=NULL;
	int iFound = 0;
	while(iNextPull != mLastPushed[jb]) {
        found = mpPackets[jb][iNextPull];
		if(found !=NULL) {
			iFound=1;
			break;
		}
		iNextPull++;
		if(iNextPull >= MAX_RTP_PACKETS) iNextPull = 0;
           }
    // Look for the last packet...
    if((iFound==0) && (iNextPull ==  mLastPushed[jb])) {
        found = mpPackets[jb][iNextPull];
		    if(found !=NULL) {
			iFound=1;
           }
       }
	if(iFound==0) {
		mRtpLock.release();
		return NULL;
   }
	mpPackets[jb][iNextPull]=0;
	mNumPackets[jb]--;
      MpBuf_touch(found);
   mRtpLock.release();
=======
MpRtpBufPtr MprDejitter::pullPacket()
{
   return pullPacket(0, false);
}

// Get next RTP packet with given timestamp, or NULL if none is available.
MpRtpBufPtr MprDejitter::pullPacket(RtpTimestamp maxTimestamp,
                                    bool lockToTimestamp)
{
   MpRtpBufPtr found; ///< RTP packet we will return

   if (mFramesSinceLastUpdate==0)
   {
//      printf("JB length for codec %d: %d\n", payloadType, pStreamData->mNumPackets);
   }

   // Return none if there are no packets
   if (mStreamData.mNumPackets==0)
      return MpRtpBufPtr();

   // We find a packet by starting to look in the JB just AFTER where the latest
   // push was done, and loop MAX_RTP_PACKETS times or until we find a valid frame
   int iNextPull = (mStreamData.mLastPushed + 1) % MAX_RTP_PACKETS;

   for (int i = 0; i < MAX_RTP_PACKETS; i++)
   {
      // Check if this packet valid.
      if (  mStreamData.mpPackets[iNextPull].isValid()
         && (!lockToTimestamp
            || MpDspUtils::compareSerials(mStreamData.mpPackets[iNextPull]->getRtpTimestamp(),
                                          maxTimestamp) <= 0
            )
         )
      {
         found.swap(mStreamData.mpPackets[iNextPull]);
         mStreamData.mNumPackets--;
      }

      // Wrap iNextPull counter if we reach end of buffer
      iNextPull = (iNextPull + 1) % MAX_RTP_PACKETS;
   }

   // Make sure we does not have copy of this buffer left in other threads.
   found.requestWrite();
>>>>>>> c76e972f

   return found;
}

/* ============================ ACCESSORS ================================= */

/* ============================ INQUIRY =================================== */

/* //////////////////////////// PROTECTED ///////////////////////////////// */

/* //////////////////////////// PRIVATE /////////////////////////////////// */

void MprDejitter::StreamData::resetStream()
{
<<<<<<< HEAD
   UtlBoolean ret = FALSE;
	//iPacketCount += mNumPackets;
	//iFrameCount++;
   if (!isEnabled) return TRUE;

   if ((1 != inBufsSize) || (1 != outBufsSize))
      ret = FALSE;
   else
   {
      *outBufs = *inBufs;
      *inBufs = NULL;
      ret = TRUE;
   }
   return ret;
=======
   mUnderflowCount = 0;
   mTimestampOffset = 0;
   mLastSeqNo = 0;
   mIsFirstFrame = true;
   mClockDrift = false;
   mLastReportSize = -1;
   mLastSSRC = 0;
   mWaitTimeInFrames = 2;
>>>>>>> c76e972f
}

/* ============================ FUNCTIONS ================================= */<|MERGE_RESOLUTION|>--- conflicted
+++ resolved
@@ -16,12 +16,7 @@
 
 // APPLICATION INCLUDES
 #include "os/OsDefs.h"
-<<<<<<< HEAD
-#include "os/OsDateTime.h"
-#include "mp/MpMisc.h"
-=======
 #include "os/OsLock.h"
->>>>>>> c76e972f
 #include "mp/MpBuf.h"
 #include "mp/MprDejitter.h"
 #include "mp/MpMisc.h"
@@ -47,135 +42,20 @@
 /* ============================ CREATORS ================================== */
 
 // Constructor
-<<<<<<< HEAD
-MprDejitter::MprDejitter(const UtlString& rName, MpConnection* pConn,
-                           int samplesPerFrame, int samplesPerSec)
-:  MpResource(rName, 1, 1, 1, 1, samplesPerFrame, samplesPerSec),
-   mRtpLock(OsBSem::Q_FIFO, OsBSem::FULL)
-   /* for Dejitter handling */
-#ifdef DEJITTER_DEBUG /* [ */
-   , mPullCount(0),
-   mLatencyMax(0x80000000),
-   mLatencyMin(0x7FFFFFFF)
-#endif /* DEJITTER_DEBUG ] */
-{
-   memset(mpPackets, 0, MAX_RTP_PACKETS * MAX_CODECS * sizeof(MpBufPtr));
-   memset(mBufferLookup,-1,256 * sizeof(int));
-   memset(mNumPackets,0,MAX_CODECS * sizeof(int));
-   memset(mNumDiscarded,0,MAX_CODECS * sizeof(int));
-   memset(mLastPulled,-1,MAX_CODECS * sizeof(int));
-   memset(mFrameCount,0,MAX_CODECS * sizeof(int));
-   memset(mPacketCount,0,MAX_CODECS * sizeof(int));
-   for(int ii=0;ii<MAX_CODECS;ii++) 
-   {
-        bDataFlowing[ii]=false;
-   }
-   //memset(mPullState,0,MAX_CODECS * sizeof(int));
-   //memset(mPullState,DEFAULT_REORDER_BUFFER_LENGTH,MAX_CODECS * sizeof(int));
-=======
 MprDejitter::MprDejitter()
 : mNextPullTimerCount(0)
 , mFramesSinceLastUpdate(0)
 {
    mStreamData.resetStream();
->>>>>>> c76e972f
 }
 
 // Destructor
 MprDejitter::~MprDejitter()
 {
-<<<<<<< HEAD
-   int i,j;
-
-   mRtpLock.acquire();
-   for (i=0; i<MAX_RTP_PACKETS; i++) {
-       for(j=0; j<MAX_CODECS; j++) 
-       {
-            MpBuf_delRef(mpPackets[j][i]);
-            mpPackets[j][i] = NULL;
-       }
-   }
-   mRtpLock.release();
-=======
->>>>>>> c76e972f
 }
 
 /* ============================ MANIPULATORS ============================== */
 
-<<<<<<< HEAD
-//Add a buffer containing an incoming RTP packet to the dejitter pool.
-// This method places the packet in the place in the the pool dependingin the modulo division value
-//
-//int iFrameCount=0;
-//int iPacketCount=0;
-
-int MprDejitter::getAveBufferLength(int pt)
-{
-	if((mFrameCount[pt]==0)||(mPacketCount[pt]==0)) return 0;
-	int iAve = mPacketCount[pt] / mFrameCount[pt];
-	mPacketCount[pt]=0;
-	mFrameCount[pt] = 0;
-	return iAve;
-}
-
-OsStatus MprDejitter::pushPacket(MpBufPtr pRtp)
-{
-   int index;
-
-   MpBuf_touch(pRtp);
-   mRtpLock.acquire();
-   int pt = getPayloadType(pRtp);
-   //int iNo = getSeqNum(pRtp);
-OsTime timeNow;
-         OsDateTime::getCurTime(timeNow);
-   //if(pt > 90) osPrintf("DTMF seqno is %d\n",iNo);
-   //osPrintf("%d ",pt);
-   int jb = mBufferLookup[pt];
-   if(jb < 0) 
-   {
-       int maxjb=-1;
-        for(int ii=0;ii<256;ii++) 
-        {
-            maxjb = max(maxjb,mBufferLookup[ii]);
-        }
-        maxjb++;
-        mBufferLookup[pt]=maxjb;
-        jb = maxjb;
-   }
-   index = getSeqNum(pRtp) % MAX_RTP_PACKETS;
-   if (NULL != mpPackets[jb][index]) {
-	   // Check for packets already in the buffer. Overwrite them if 
-	   // the just-arriving packet is newer than the existing packet
-	   // Don't overwrite if the just-arriving packet is older
-      int iBufSeqNo = getSeqNum(mpPackets[jb][index]);
-	  int iNewSeqNo = getSeqNum(pRtp);
-
-	  if(iNewSeqNo > iBufSeqNo) 
-	  {
-		  // Insert the new packet over the old packet
-	      mNumDiscarded[jb]++;
-          if (mNumDiscarded[jb] < 40) 
-		  {
-         osPrintf("Dej: discard#%d Seq: %d -> %d at 0x%X\n",
-                      mNumDiscarded[jb], getSeqNum(mpPackets[jb][index]),
-            getSeqNum(pRtp), *pOsTC);
-      }
-          MpBuf_delRef(mpPackets[jb][index]);
-          mpPackets[jb][index] = NULL;
-          mpPackets[jb][index] = pRtp;
-		  mLastPushed[jb] = index;  
-		  // mNumPackets++;  Neutral, since we discarded a packet, and added one
-	  } else {
-		  // Don't insert the new packet - it is a old delayed packet
-	  }
-   } else {
-		mLastPushed[jb] = index;  
-		mpPackets[jb][index] = pRtp;
-		mLastPushed[jb] = index;	
-		mNumPackets[jb]++;
-   }
-   mRtpLock.release();
-=======
 // Add a buffer containing an incoming RTP packet to the dejitter pool.
 // This method places the packet to the pool depending the modulo division value.
 OsStatus MprDejitter::pushPacket(const MpRtpBufPtr &pRtp, UtlBoolean isSignaling)
@@ -234,97 +114,11 @@
    }
    debugPrintf(")\n");
 #endif // DEBUG_PRINT
->>>>>>> c76e972f
 
    return OS_SUCCESS;
 }
 
 // Get a pointer to the next RTP packet, or NULL if none is available.
-<<<<<<< HEAD
-int iDebugCnt=0;
-MpBufPtr MprDejitter::pullPacket(int PayloadType)  
-{
-   /* 
-   Initial conditions of an empty buffer. Fill buffer to "DEFAULT_REORDER_BUFFER_LENGTH" number of
-   buffers. Since at this point, we don't know the frequency of the packets coming in, the
-   actual time of initial delay will vary by codec. Once packets are flowing, 
-   the next element (MprDecode) will come back in and adjust the delay based on 
-   codec type and perhaps other dynamic conditions/
-
-   NOTE: Significant change is that the downstream puller may NOT pull all the available
-         packets at once. Instead it is paced according to the needs of the RTP paylod type.
-
-   This buffer is the primary dejitter/reorder buffer for the internal codecs. From what I
-   understand, the GIPS codecs may do their own dejitter stuff too. 
-   But we can't eliminate this buffer because
-   then out-of-order packets would just be dumped on the ground.
-
-   This buffer does NOT substitute silence packets. 
-   That is done in MpJitterBuffer called from MprDecode.
-
-   If packets arrive out of order, and the newer packet has already been pulled due to the size of the
-   jitter buffer set by the codec, this buffer will NOT discard the out-of-order packet, but send it along anyway
-   it is up to the codec to discard the packets it cannot use. This allows this JB to be a no-op buffer
-   for when the commercial library is used.
-   */
-   MpBufPtr found = NULL;
-   int first = -1; 
-   //osPrintf("%d ",PayloadType);
-    int jb = mBufferLookup[PayloadType];
-   if(jb < 0) 
-   {
-       int maxjb=-1;
-        for(int ii=0;ii<256;ii++) 
-       {
-            maxjb = max(maxjb,mBufferLookup[ii]);
-        }
-        maxjb++;
-        mBufferLookup[PayloadType]=maxjb;
-        jb = maxjb;
-   }
-
-   // when there are no packets flowing out, buffer up to mBufferLength before we
-   // turn on the flow. Then the flow continues all the time regardless of how many
-   // packets are currently in the circular buffer.
-   if(mNumPackets[jb]==0) {
-	   // If we run out of packets in the buffer, reset to a "no data flowing" condition
-	   // and then let the buffer fill up to mBufferLength packets again
-	   mLastPulled[jb] = -1;
-	   return NULL;
-           }
-
-   mRtpLock.acquire();
-	// we find a packet by starting to look in the JB just AFTER where the latest push was
-    // done, and loop around until we reach the last pulled packet index.
-	int iNextPull = mLastPushed[jb] + 1;
-	if(iNextPull >= MAX_RTP_PACKETS) iNextPull = 0;
-	found=NULL;
-	int iFound = 0;
-	while(iNextPull != mLastPushed[jb]) {
-        found = mpPackets[jb][iNextPull];
-		if(found !=NULL) {
-			iFound=1;
-			break;
-		}
-		iNextPull++;
-		if(iNextPull >= MAX_RTP_PACKETS) iNextPull = 0;
-           }
-    // Look for the last packet...
-    if((iFound==0) && (iNextPull ==  mLastPushed[jb])) {
-        found = mpPackets[jb][iNextPull];
-		    if(found !=NULL) {
-			iFound=1;
-           }
-       }
-	if(iFound==0) {
-		mRtpLock.release();
-		return NULL;
-   }
-	mpPackets[jb][iNextPull]=0;
-	mNumPackets[jb]--;
-      MpBuf_touch(found);
-   mRtpLock.release();
-=======
 MpRtpBufPtr MprDejitter::pullPacket()
 {
    return pullPacket(0, false);
@@ -369,7 +163,6 @@
 
    // Make sure we does not have copy of this buffer left in other threads.
    found.requestWrite();
->>>>>>> c76e972f
 
    return found;
 }
@@ -384,22 +177,6 @@
 
 void MprDejitter::StreamData::resetStream()
 {
-<<<<<<< HEAD
-   UtlBoolean ret = FALSE;
-	//iPacketCount += mNumPackets;
-	//iFrameCount++;
-   if (!isEnabled) return TRUE;
-
-   if ((1 != inBufsSize) || (1 != outBufsSize))
-      ret = FALSE;
-   else
-   {
-      *outBufs = *inBufs;
-      *inBufs = NULL;
-      ret = TRUE;
-   }
-   return ret;
-=======
    mUnderflowCount = 0;
    mTimestampOffset = 0;
    mLastSeqNo = 0;
@@ -408,7 +185,6 @@
    mLastReportSize = -1;
    mLastSSRC = 0;
    mWaitTimeInFrames = 2;
->>>>>>> c76e972f
 }
 
 /* ============================ FUNCTIONS ================================= */