--- conflicted
+++ resolved
@@ -15,17 +15,10 @@
 // License along with this library; if not, write to the Free Software
 // Foundation, Inc., 51 Franklin Street, Fifth Floor, Boston, MA 02110-1301  USA. 
 //
-<<<<<<< HEAD
-// Copyright (C) 2005-2006 SIPez LLC.
-// Licensed to SIPfoundry under a Contributor Agreement.
-// 
-// Copyright (C) 2004-2006 SIPfoundry Inc.
-=======
 // Copyright (C) 2005-2007 SIPez LLC.
 // Licensed to SIPfoundry under a Contributor Agreement.
 //
 // Copyright (C) 2004-2007 SIPfoundry Inc.
->>>>>>> c76e972f
 // Licensed by SIPfoundry under the LGPL license.
 //
 // Copyright (C) 2004-2006 Pingtel Corp.  All rights reserved.
@@ -118,13 +111,9 @@
         const int bandWidth = AUDIO_MICODEC_BW_DEFAULT,
         UtlBoolean bOnHold = FALSE,
         const char* originalCallId = NULL,
-<<<<<<< HEAD
-        const RTP_TRANSPORT rtpTransportOptions = RTP_TRANSPORT_UDP);
-=======
 		const RTP_TRANSPORT rtpTransportOptions = RTP_TRANSPORT_UDP,
         unsigned long flags = CPMI_FLAGS_DEFAULT,
         int callHandle = 0);
->>>>>>> c76e972f
     //! param: requestQueuedCall - indicates that the caller wishes to have the callee queue the call if busy
 
     virtual UtlBoolean originalCallTransfer(UtlString& transferTargetAddress,
@@ -195,22 +184,13 @@
 
     void setExternalTransport(SIPX_TRANSPORT_DATA* pTransport) { if (pTransport) { mTransport = *pTransport; }}
 
-<<<<<<< HEAD
-    // ISocketEvent::onIdleNotify method
-    void onIdleNotify(IStunSocket* const pSocket,
-=======
     // ISocketEvent Impl
     void onIdleData(OsSocket* const pSocket,
->>>>>>> c76e972f
                                  SocketPurpose purpose,
                                  const int millisecondsIdle);
 
     // ISocketEvent::onReadData method
-<<<<<<< HEAD
-    virtual void onReadData(IStunSocket* const pSocket,
-=======
     virtual void onReadData(OsSocket* const pSocket,
->>>>>>> c76e972f
                             SocketPurpose purpose);
 
     // IMediaEventListener::methods
