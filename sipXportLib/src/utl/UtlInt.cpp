//
// Copyright (C) 2004-2006 SIPfoundry Inc.
// Licensed by SIPfoundry under the LGPL license.
//
// Copyright (C) 2004-2006 Pingtel Corp.  All rights reserved.
// Licensed to SIPfoundry under a Contributor Agreement.
//
// $$
///////////////////////////////////////////////////////////////////////////////


// SYSTEM INCLUDES
#include <string.h>
#include <limits.h>

// APPLICATION INCLUDES
#include "utl/UtlInt.h"

// EXTERNAL FUNCTIONS
// EXTERNAL VARIABLES
// CONSTANTS
// STATIC VARIABLE INITIALIZATIONS
UtlContainableType UtlInt::TYPE = "UtlInt" ;

/* //////////////////////////// PUBLIC //////////////////////////////////// */

/* ============================ CREATORS ================================== */

// Constructor accepting an optional default value.
UtlInt::UtlInt(int value) : mValue(value)
{
} 


// Copy constructor
UtlInt::UtlInt(const UtlInt& rhs) : mValue(rhs.mValue)
{
}

// Destructor
UtlInt::~UtlInt()
{
}

<<<<<<< HEAD
=======
UtlCopyableContainable* UtlInt::clone() const
{
   return new UtlInt(*this); 
}

>>>>>>> c76e972f
/* ============================ OPERATORS ============================== */

// Prefix increment operator
UtlInt& UtlInt::operator++() {
    mValue++;
    return *this;
}

// Postfix increment operator
UtlInt UtlInt::operator++(int) {
    UtlInt temp = *this;
    ++*this;
    return temp;
}

// Prefix decrement operator
UtlInt& UtlInt::operator--() {
    mValue--;
    return *this;
}

// Postfix decrement operator
UtlInt UtlInt::operator--(int) {
    UtlInt temp = *this;
    --*this;
    return temp;
}

<<<<<<< HEAD
=======
UtlInt& UtlInt::operator=(const UtlInt& rhs)
{
   if (this == &rhs)            // handle the assignment to self case
      return *this;

   // Assign values
   mValue = rhs.mValue;

   return *this;
}

>>>>>>> c76e972f
/* ============================ MANIPULATORS ============================== */

int UtlInt::setValue(int iValue)
{
    int iOldValue = mValue ;
    mValue = iValue ;

    return iOldValue ;
}

/* ============================ ACCESSORS ================================= */

int UtlInt::getValue() const 
{
    return mValue ; 
}


unsigned UtlInt::hash() const
{
   return mValue ; 
}


UtlContainableType UtlInt::getContainableType() const
{
    return UtlInt::TYPE ;
}

/* ============================ INQUIRY =================================== */

int UtlInt::compareTo(UtlContainable const * inVal) const
{
   int result ; 
   
   if (inVal->isInstanceOf(UtlInt::TYPE))
    {
        UtlInt* temp = (UtlInt*)inVal ; 
        int inInt = temp -> getValue() ; 
        result = mValue - inInt ; 
    }
    else
    {
        result = INT_MAX ; 
    }

    return result ;
}


UtlBoolean UtlInt::isEqual(UtlContainable const * inVal) const
{
    return (compareTo(inVal) == 0) ; 
}

/* //////////////////////////// PROTECTED ///////////////////////////////// */

/* //////////////////////////// PRIVATE /////////////////////////////////// */

/* ============================ FUNCTIONS ================================= */<|MERGE_RESOLUTION|>--- conflicted
+++ resolved
@@ -42,14 +42,11 @@
 {
 }
 
-<<<<<<< HEAD
-=======
 UtlCopyableContainable* UtlInt::clone() const
 {
    return new UtlInt(*this); 
 }
 
->>>>>>> c76e972f
 /* ============================ OPERATORS ============================== */
 
 // Prefix increment operator
@@ -78,8 +75,6 @@
     return temp;
 }
 
-<<<<<<< HEAD
-=======
 UtlInt& UtlInt::operator=(const UtlInt& rhs)
 {
    if (this == &rhs)            // handle the assignment to self case
@@ -91,7 +86,6 @@
    return *this;
 }
 
->>>>>>> c76e972f
 /* ============================ MANIPULATORS ============================== */
 
 int UtlInt::setValue(int iValue)
