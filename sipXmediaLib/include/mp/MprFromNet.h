//  
// Copyright (C) 2006-2008 SIPez LLC. 
// Licensed to SIPfoundry under a Contributor Agreement. 
//
// Copyright (C) 2004-2008 SIPfoundry Inc.
// Licensed by SIPfoundry under the LGPL license.
//
// Copyright (C) 2004-2006 Pingtel Corp.  All rights reserved.
// Licensed to SIPfoundry under a Contributor Agreement.
//
// $$
///////////////////////////////////////////////////////////////////////////////


#ifndef _MprFromNet_h_
#define _MprFromNet_h_

#include "rtcp/RtcpConfig.h"

// SYSTEM INCLUDES
#ifdef _WIN32 /* [ */
<<<<<<< HEAD
#include <winsock.h>
#elif defined(__pingtel_on_posix__)
#include <sys/types.h>
=======
#include <winsock2.h>
>>>>>>> c76e972f
#endif /* _WIN32 ] */

// APPLICATION INCLUDES

class MprDejitter;

#include "os/OsDefs.h"
#include "os/OsSocket.h"
#include "mp/NetInTask.h"
#include "mp/MpUdpBuf.h"
#include "mp/MpRtpBuf.h"
#ifdef INCLUDE_RTCP /* [ */
#include "rtcp/IRTPDispatch.h"
#include "rtcp/INetDispatch.h"
#endif /* INCLUDE_RTCP ] */

// DEFINES
// MACROS
// EXTERNAL FUNCTIONS
// EXTERNAL VARIABLES
// CONSTANTS
// STRUCTS
// TYPEDEFS
// FORWARD DECLARATIONS
class MprDecode;

/// The "From Network" media processing resource
class MprFromNet
{
/* //////////////////////////// PUBLIC //////////////////////////////////// */
public:

/* ============================ CREATORS ================================== */
///@name Creators
//@{

     /// Constructor
   MprFromNet();

     /// Destructor
   virtual ~MprFromNet();

//@}

/* ============================ MANIPULATORS ============================== */
///@name Manipulators
//@{

     /// @brief Set the inbound RTP and RTCP sockets.
   OsStatus setSockets(OsSocket& rRtpSocket, OsSocket& rRtcpSocket);
     /** @returns Always OS_SUCCESS for now. */

     /// @brief Deregister the inbound RTP and RTCP sockets.
   OsStatus resetSockets();
     /** @returns Always OS_SUCCESS for now. */

     /// Take in a buffer from the NetIn task
   OsStatus pushPacket(const MpUdpBufPtr &buf, bool isRtcp);

     /// Inform this object of its sibling dejitter object.
   void setMyDecoder(MprDecode* pDecoder);

     /// Inform this object of its sibling ToNet's destination
   void setDestIp(OsSocket& newDest);

//@}

/* ============================ ACCESSORS ================================= */
///@name Accessors
//@{

#ifdef INCLUDE_RTCP /* [ */
     /// @brief These accessors were added by DMG to allow a Connection to access and modify
     /// rtp and rtcp stream informations
   void setDispatchers(IRTPDispatch *piRTPDispatch, INetDispatch *piRTCPDispatch);

#else /* INCLUDE_RTCP ] [ */
     /// retrieve the RR info needed to complete an RTCP packet
   OsStatus getRtcpStats(MprRtcpStats& stats);
#endif /* INCLUDE_RTCP ] */

//@}

/* ============================ INQUIRY =================================== */
///@name Inquiry
//@{

//@}

/* //////////////////////////// PROTECTED ///////////////////////////////// */
protected:

/* //////////////////////////// PRIVATE /////////////////////////////////// */
private:
   OsMutex          mMutex;
   UtlBoolean       mRegistered;
   MprDecode*       mpDecoder;
#ifdef INCLUDE_RTCP /* [ */
   INetDispatch*    mpiRTCPDispatch;
   IRTPDispatch*    mpiRTPDispatch;
#else /* INCLUDE_RTCP ] [ */
   rtpHandle        mInRtpHandle;
   int              mRtcpCount;
#endif /* INCLUDE_RTCP ] */

   unsigned long mPrevIP;
   int mPrevPort;
   int mNumPushed;
   int mNumWarnings;

   int mPrefSsrc;               ///< current "preferred SSRC"
   UtlBoolean mPrefSsrcValid;
   unsigned long mRtpDestIp;    ///< where this connection is sending to
   int mRtpDestPort;

   int mNumNonPrefPackets;
   int mRtpRtcpMatchSsrc;
   UtlBoolean mRtpRtcpMatchSsrcValid;
   int mRtpDestMatchIpOnlySsrc;
   UtlBoolean mRtpDestMatchIpOnlySsrcValid;
   int mRtpOtherSsrc;
   UtlBoolean mRtpOtherSsrcValid;
   static const int SSRC_SWITCH_MISMATCH_COUNT;

     /// Copy constructor (not implemented for this class)
   MprFromNet(const MprFromNet& rMprFromNet);

     /// Assignment operator (not implemented for this class)
   MprFromNet& operator=(const MprFromNet& rhs);

#ifndef INCLUDE_RTCP /* [ */
     /// Update the RR info for the current incoming packet
   OsStatus rtcpStats(struct RtpHeader *h);
#endif /* INCLUDE_RTCP ] */

   MprDecode* getMyDecoder();

     /// Parse UDP packet and return filled RTP packet buffer.
   static MpRtpBufPtr parseRtpPacket(const MpUdpBufPtr &buf);

     /// Set current "preferred SSRC".
   int setPrefSsrc(int newSsrc);

     /// Get current "preferred SSRC".
   int getPrefSsrc(void);


};

/* ============================ INLINE METHODS ============================ */
#ifdef INCLUDE_RTCP /* [ */
inline  void  MprFromNet::setDispatchers(IRTPDispatch *piRTPDispatch, INetDispatch *piRTCPDispatch)
{
// Set the dispatch pointers for both RTP and RTCP
   mpiRTPDispatch   = piRTPDispatch;
   mpiRTCPDispatch  = piRTCPDispatch;
}

#endif /* INCLUDE_RTCP ] */

#endif  // _MprFromNet_h_<|MERGE_RESOLUTION|>--- conflicted
+++ resolved
@@ -19,13 +19,7 @@
 
 // SYSTEM INCLUDES
 #ifdef _WIN32 /* [ */
-<<<<<<< HEAD
-#include <winsock.h>
-#elif defined(__pingtel_on_posix__)
-#include <sys/types.h>
-=======
 #include <winsock2.h>
->>>>>>> c76e972f
 #endif /* _WIN32 ] */
 
 // APPLICATION INCLUDES
