// Copyright 2008 AOL LLC.
// Licensed to SIPfoundry under a Contributor Agreement.
//
// This library is free software; you can redistribute it and/or
// modify it under the terms of the GNU Lesser General Public
// License as published by the Free Software Foundation; either
// version 2.1 of the License, or (at your option) any later version.
//
// This library is distributed in the hope that it will be useful,
// but WITHOUT ANY WARRANTY; without even the implied warranty of
// MERCHANTABILITY or FITNESS FOR A PARTICULAR PURPOSE.  See the GNU
// Lesser General Public License for more details.
//
// You should have received a copy of the GNU Lesser General Public
// License along with this library; if not, write to the Free Software
// Foundation, Inc., 51 Franklin Street, Fifth Floor, Boston, MA 02110-1301  USA. 
//
// Copyright (C) 2004-2006 SIPfoundry Inc.
// Licensed by SIPfoundry under the LGPL license.
//
// Copyright (C) 2004-2006 Pingtel Corp.  All rights reserved.
// Licensed to SIPfoundry under a Contributor Agreement.
//
// $$
///////////////////////////////////////////////////////////////////////////////

#ifndef _OsNatConnectionSocket_h_
#define _OsNatConnectionSocket_h_

// SYSTEM INCLUDES
// APPLICATION INCLUDES
#include "os/OsConnectionSocket.h"
#include "os/OsMsgQ.h"
#include "os/OsTimer.h"
#include "os/OsQueuedEvent.h"
#include "os/OsRWMutex.h"
#include "os/OsNatSocketBaseImpl.h"
#include "utl/UtlHashMap.h"
<<<<<<< HEAD
=======
#include "os/OsNatDatagramSocket.h"
>>>>>>> c76e972f


// MACROS
// EXTERNAL FUNCTIONS
// EXTERNAL VARIABLES
// CONSTANTS
// STRUCTS

// TYPEDEFS
// FORWARD DECLARATIONS
class NatMsg ;
class OsEvent ;
class OsNatAgentTask;
class OsNatKeepaliveListener;


/**
 * OsNatConnectionSocket extends an OsConnectionSocket by adding an 
 * integrated TURN client.
 *
 * For this mechanism to work, someone must pump inbound socket data by 
 * calling one of the ::read() methods.  Otherwise, the packets will not be 
 * received/processed.  Internally, the implemenation peeks at the read 
 * data and passes the message to the OsNatAgentTask for processing.
 */
class OsNatConnectionSocket : public OsConnectionSocket, public OsNatSocketBaseImpl
{
/* //////////////////////////// PUBLIC //////////////////////////////////// */
public:
    friend class OsNatAgentTask ;

/* ============================ CREATORS ================================== */
    OsNatConnectionSocket(int connectedSocketDescriptor,
                          const RtpTcpRoles role);

    OsNatConnectionSocket(const char* szLocalIp,
                          int connectedSocketDescriptor,
                          const RtpTcpRoles role);

    // Constructor
    OsNatConnectionSocket(int serverPort,
                          const char* serverName,
                          UtlBoolean blockingConnect,
                          const char* localIp,
                          const bool bConnect,
                          const RtpTcpRoles role);

    /**
     * Standard Destructor
     */
    virtual ~OsNatConnectionSocket();

    virtual void destroy();

/* ============================ MANIPULATORS ============================== */

    virtual void setRole(const RtpTcpRoles role);    
    
    /**
     * Standard read, see OsDatagramSocket for details.
     */
    virtual int read(char* buffer, int bufferLength) ;

    /**
     * Standard read, see OsDatagramSocket for details.
     */
    virtual int read(char* buffer, int bufferLength,
            UtlString* ipAddress, int* port);

    /**
     * Standard read, see OsDatagramSocket for details.
     */
    virtual int read(char* buffer, int bufferLength,
            struct in_addr* ipAddress, int* port);

    /**
     * Standard read, see OsDatagramSocket for details.
     */
    virtual int read(char* buffer, int bufferLength, long waitMilliseconds);


    /**
     * Standard write, see OsDatagramSocket for details.
     */
    virtual int write(const char* buffer, int bufferLength);

    /**
     * Standard write, see OsDatagramSocket for details.
     */
    virtual int socketWrite(const char* buffer, int bufferLength,
<<<<<<< HEAD
                      const char* ipAddress, int port, PacketType packetType=UNKNOWN_PACKET);
=======
                      const char* ipAddress, int port, OS_NAT_PACKET_TYPE packetType=UNKNOWN_PACKET);
>>>>>>> c76e972f


    /**
     * Standard write, see OsDatagramSocket for details.
     */
    virtual int write(const char* buffer, int bufferLength,
                      const char* ipAddress, int port);

    /**
     * Standard write, see OsDatagramSocket for details.
     */
    virtual int write(const char* buffer, int bufferLength, 
                      long waitMilliseconds);

    /** 
     * Not applicable for a connection-oriented socket
     */
    virtual void enableStun(const char* szStunServer, 
                            int stunPort,
                            int iKeepAlive, 
                            int stunOptions, 
                            bool bReadFromSocket) 
        { assert(false) ;} ;

    /**
     * Not applicable for a connection-oriented socket
     */
    virtual void disableStun()
        { assert(false) ;} ;


    /** 
     * Enable STUN.  Enabling STUN will reset the the keep alive timer and 
     * will force a binding refresh.
     *
     * @param szTurnSever
     * @param turnPort
     * @param iKeepAlive
     * @param username
     * @param password
     * @param bReadFromSocket
     */
    virtual void enableTurn(const char* szTurnSever,
                            int turnPort,
                            int iKeepAlive,
                            const char* username,
                            const char* password,  
                            bool bReadFromSocket) ;

<<<<<<< HEAD
    /**
     * Disable TURN.  Disabling TURN will stop all keep alives and cause 
     * getRelayIp to fail.  
     */
    virtual void disableTurn() ;


    /**
     * When a stun packet is received this socket can either call read again
     * to obtain the next packet or return with zero bytes read.  By default
     * the socket will transparently call Read again and will block until a
     * non-stun packet is read. Calling this method will effect the next 
     * read -- in other words it will not unblock an active read.
     *
     * @param bEnable True to enable transparent stun reads and block until
     *        a non-stun packet is received (default) or False to return 
     *        with zero bytes read if a stun packet is received.
     */ 
    virtual void enableTransparentReads(bool bEnable) ;


    /**
     * Add an alternate destination to this OsNatConnectionSocket.  Alternate 
     * destinations are tested by sending stun packets.  If a stun response is
     * received and the priority is greater than what has already been selected
     * then that address is used.
     * 
     * @param szAddress IP address of the alternate destination
     * @param iPort port number of the alternate destination
     * @param priority priority of the alternate where a higher number 
     *        indicates a higher priority.
     */
    virtual void addAlternateDestination(const char* szAddress, int iPort, int priority) ;

    /**
     * Prepares a destination under TURN usage.
     */
    virtual void readyDestination(const char* szAddress, int iPort) ;

    /**
     * Sets as notification event that is signaled upon the next successful 
     * stun response or on failure (did not receive a stun response within 
     * (STUN_ABORT_THRESHOLD * STUN_TIMEOUT_RESPONSE_MS).  If a notification
     * event was previous set either by calling this method or via the 
     * constructor, it will be overridden.  If the initial STUN success/failure
     * state has already been determined, this method is undefined.
     *
     * @param pNotification Notification event signaled on success or failure.
     */ 
    virtual void setNotifier(OsNotification* pNotification) ;

    virtual UtlBoolean addCrLfKeepAlive(const char* szRemoteIp,
                                        const int   remotePort, 
                                        const int   keepAliveSecs,
                                        OsNatKeepaliveListener* pListener) ;

    virtual UtlBoolean removeCrLfKeepAlive(const char* szRemoteIp, 
                                          const int   remotePort) ;

    virtual UtlBoolean addStunKeepAlive(const char* szRemoteIp, 
                                        const int   remotePort, 
                                        const int   keepAliveSecs,
                                        OsNatKeepaliveListener* pListener) ;

    virtual UtlBoolean removeStunKeepAlive(const char* szRemoteIp, 
                                          const int   remotePort) ;
=======
>>>>>>> c76e972f

/* ============================ ACCESSORS ================================= */

    virtual const RtpTcpRoles getRole() const;

    /**
     * Applies framing to buffers sent over streaming connections
     * to a TURN server.
     * Framing prepends with a header like so:
     *
     *   0                   1                   2                   3
     *   0 1 2 3 4 5 6 7 8 9 0 1 2 3 4 5 6 7 8 9 0 1 2 3 4 5 6 7 8 9 0 1
     *  +-+-+-+-+-+-+-+-+-+-+-+-+-+-+-+-+-+-+-+-+-+-+-+-+-+-+-+-+-+-+-+-+
     *  |     Type      |  Reserved = 0 |            Length             |
     *  +-+-+-+-+-+-+-+-+-+-+-+-+-+-+-+-+-+-+-+-+-+-+-+-+-+-+-+-+-+-+-+-+
     *
     * 
     * @param type Type of framed buffer - STUN or DATA
     * @param buffer Buffer to be framed.
     * @param bufferLenght Length of the buffer to be framed.
     * @param framedBufferLength Output parameter for the length of the 
     *        framed buffer.
     *
     * @returns Pointer to a newly allocated buffer.  Must be freed by caller.
     */
<<<<<<< HEAD
   virtual UtlBoolean getRelayIp(UtlString* ip, int* port) ;

   /**
    * TODO: DOCS
    */
   virtual UtlBoolean getBestDestinationAddress(UtlString& address, int& iPort) ;

   /**
    * TODO: DOCS
    */
   virtual UtlBoolean applyDestinationAddress(const char* szAddress, int iPort) ;


   /**
    * Applies framing to buffers sent over streaming connections
    * to a TURN server.
    * Framing prepends with a header like so:
    *
    *   0                   1                   2                   3
    *   0 1 2 3 4 5 6 7 8 9 0 1 2 3 4 5 6 7 8 9 0 1 2 3 4 5 6 7 8 9 0 1
    *  +-+-+-+-+-+-+-+-+-+-+-+-+-+-+-+-+-+-+-+-+-+-+-+-+-+-+-+-+-+-+-+-+
    *  |     Type      |  Reserved = 0 |            Length             |
    *  +-+-+-+-+-+-+-+-+-+-+-+-+-+-+-+-+-+-+-+-+-+-+-+-+-+-+-+-+-+-+-+-+
    *
    * 
    * @param type Type of framed buffer - STUN or DATA
    * @param buffer Buffer to be framed.
    * @param bufferLenght Length of the buffer to be framed.
    * @param framedBufferLength Output parameter for the length of the 
    *        framed buffer.
    *
    * @returns Pointer to a newly allocated buffer.  Must be freed by caller.
    */
   const char* frameBuffer(TURN_FRAMING_TYPE type,
                            const char* buffer,
                            const int bufferLength,
                            int& framedBufferLen);
   virtual void destroy();
=======
    const char* frameBuffer(TURN_FRAMING_TYPE type,
                            const char* buffer,
                            const int bufferLength,
                            int& framedBufferLen);
>>>>>>> c76e972f
   
    virtual int clientConnect(const char* szServer, const int port);
    virtual bool isClientConnected(const char* szServer, const int port);
    virtual OsNatConnectionSocket* getClientConnection(const char* szServer, const int port);
<<<<<<< HEAD

=======
>>>>>>> c76e972f

/* ============================ INQUIRY =================================== */


/* //////////////////////////// PROTECTED ///////////////////////////////// */
protected:
    /**
     * active, passive, or actpass
     */
    RtpTcpRoles mRole;
    
    mutable OsRWMutex mRoleMutex;
    mutable OsMutex mStreamHandlerMutex;

    void setStunAddress(const UtlString& address, const int iPort) 
        { assert(false) ;} ;

    void markStunFailure() 
        { assert(false) ;} ;

    void markStunSuccess(bool bAddressChanged) 
        { assert(false) ;} ;


    virtual void handleFramedStream(char*       pData,
                                    const int   size,
                                    const char* receivedIp,
                                    const int   port);
                                                      
    virtual bool handleUnframedBuffer(const TURN_FRAMING_TYPE type,
                                      const char* buff,
                                      const int buffSize,
                                      const char* receivedIp,
                                      const int port);                                                      
            
    void addClientConnection(const char* ipAddress, const int port, OsNatConnectionSocket* pClient);

<<<<<<< HEAD

    /**
     * Report that a stun attempt succeeded.
     */
    void markTurnSuccess() ;


    /**
     * Reset the destination address for this OsNatConnectionSocket.  This
     * method is called by the OsStunAgentTask when a better address is 
     * found via STUN/ICE.
     *
     * @param address The new destination address
     * @param port The new destination port
     * @param priority Priority of the destination address
     */
    void evaluateDestinationAddress(const UtlString& address, int iPort, int priority) ;    
    


    virtual void handleFramedStream(   char* pData,
                                       const int size,
                                       const char* receivedIp,
                                       const int port);
                                                      
    virtual bool handleUnframedBuffer(const TURN_FRAMING_TYPE type,
                                        const char* buff,
                                        const int buffSize,
                                        const char* receivedIp,
                                        const int port);                                                      
    
    bool mbTransparentReads ;        /**< Block until a non-stun/turn packet is read */
    
    /**
     * This is the connection socket's analogous UDP socket.
     * Used for STUN and other requests that require UDP.
     */
    OsNatDatagramSocket* mpDatagramSocket;    
    
    void addClientConnection(const char* ipAddress, const int port, OsNatConnectionSocket* pClient);
    UtlHashMap mClientConnectionSockets;    // map of client connection sockets
                                            // key = destination IP address
                                            // value = OsNatConnectionSocket pointer


/* //////////////////////////// PRIVATE /////////////////////////////////// */
private:

    STUN_STATE mStunState ; /**< STUN status/state */
    TURN_STATE mTurnState ; /**< TURN status/state */


    /* Global Attributes */
    OsNatAgentTask* mpNatAgent;      /**< Pointer to Nat agent task (handles refreshes) */
    OsNotification* mpNotification ; /** Notify on initial stun success or failure */
    bool            mbNotified ;     /** Have we notified the requestor? */

    /* ICE Settings */
    int miDestPriority ;        /**< Priority of destination address / port. */
    UtlString mDestAddress;     /**< Destination address */
    int miDestPort ;            /**< Destination port */      

=======
    UtlHashMap mClientConnectionSockets;    // map of client connection sockets
                                            // key = destination IP address
                                            // value = OsNatConnectionSocket pointer

/* //////////////////////////// PRIVATE /////////////////////////////////// */
private:
    /* Global Attributes */
>>>>>>> c76e972f
    char      mszFragment[(MAX_RTP_BYTES + 4)];
    int       mFragmentSize;
};


#endif  // _OsNatConnectionSocket_h_
<|MERGE_RESOLUTION|>--- conflicted
+++ resolved
@@ -36,10 +36,7 @@
 #include "os/OsRWMutex.h"
 #include "os/OsNatSocketBaseImpl.h"
 #include "utl/UtlHashMap.h"
-<<<<<<< HEAD
-=======
 #include "os/OsNatDatagramSocket.h"
->>>>>>> c76e972f
 
 
 // MACROS
@@ -130,11 +127,7 @@
      * Standard write, see OsDatagramSocket for details.
      */
     virtual int socketWrite(const char* buffer, int bufferLength,
-<<<<<<< HEAD
-                      const char* ipAddress, int port, PacketType packetType=UNKNOWN_PACKET);
-=======
                       const char* ipAddress, int port, OS_NAT_PACKET_TYPE packetType=UNKNOWN_PACKET);
->>>>>>> c76e972f
 
 
     /**
@@ -184,75 +177,6 @@
                             const char* password,  
                             bool bReadFromSocket) ;
 
-<<<<<<< HEAD
-    /**
-     * Disable TURN.  Disabling TURN will stop all keep alives and cause 
-     * getRelayIp to fail.  
-     */
-    virtual void disableTurn() ;
-
-
-    /**
-     * When a stun packet is received this socket can either call read again
-     * to obtain the next packet or return with zero bytes read.  By default
-     * the socket will transparently call Read again and will block until a
-     * non-stun packet is read. Calling this method will effect the next 
-     * read -- in other words it will not unblock an active read.
-     *
-     * @param bEnable True to enable transparent stun reads and block until
-     *        a non-stun packet is received (default) or False to return 
-     *        with zero bytes read if a stun packet is received.
-     */ 
-    virtual void enableTransparentReads(bool bEnable) ;
-
-
-    /**
-     * Add an alternate destination to this OsNatConnectionSocket.  Alternate 
-     * destinations are tested by sending stun packets.  If a stun response is
-     * received and the priority is greater than what has already been selected
-     * then that address is used.
-     * 
-     * @param szAddress IP address of the alternate destination
-     * @param iPort port number of the alternate destination
-     * @param priority priority of the alternate where a higher number 
-     *        indicates a higher priority.
-     */
-    virtual void addAlternateDestination(const char* szAddress, int iPort, int priority) ;
-
-    /**
-     * Prepares a destination under TURN usage.
-     */
-    virtual void readyDestination(const char* szAddress, int iPort) ;
-
-    /**
-     * Sets as notification event that is signaled upon the next successful 
-     * stun response or on failure (did not receive a stun response within 
-     * (STUN_ABORT_THRESHOLD * STUN_TIMEOUT_RESPONSE_MS).  If a notification
-     * event was previous set either by calling this method or via the 
-     * constructor, it will be overridden.  If the initial STUN success/failure
-     * state has already been determined, this method is undefined.
-     *
-     * @param pNotification Notification event signaled on success or failure.
-     */ 
-    virtual void setNotifier(OsNotification* pNotification) ;
-
-    virtual UtlBoolean addCrLfKeepAlive(const char* szRemoteIp,
-                                        const int   remotePort, 
-                                        const int   keepAliveSecs,
-                                        OsNatKeepaliveListener* pListener) ;
-
-    virtual UtlBoolean removeCrLfKeepAlive(const char* szRemoteIp, 
-                                          const int   remotePort) ;
-
-    virtual UtlBoolean addStunKeepAlive(const char* szRemoteIp, 
-                                        const int   remotePort, 
-                                        const int   keepAliveSecs,
-                                        OsNatKeepaliveListener* pListener) ;
-
-    virtual UtlBoolean removeStunKeepAlive(const char* szRemoteIp, 
-                                          const int   remotePort) ;
-=======
->>>>>>> c76e972f
 
 /* ============================ ACCESSORS ================================= */
 
@@ -278,59 +202,14 @@
      *
      * @returns Pointer to a newly allocated buffer.  Must be freed by caller.
      */
-<<<<<<< HEAD
-   virtual UtlBoolean getRelayIp(UtlString* ip, int* port) ;
-
-   /**
-    * TODO: DOCS
-    */
-   virtual UtlBoolean getBestDestinationAddress(UtlString& address, int& iPort) ;
-
-   /**
-    * TODO: DOCS
-    */
-   virtual UtlBoolean applyDestinationAddress(const char* szAddress, int iPort) ;
-
-
-   /**
-    * Applies framing to buffers sent over streaming connections
-    * to a TURN server.
-    * Framing prepends with a header like so:
-    *
-    *   0                   1                   2                   3
-    *   0 1 2 3 4 5 6 7 8 9 0 1 2 3 4 5 6 7 8 9 0 1 2 3 4 5 6 7 8 9 0 1
-    *  +-+-+-+-+-+-+-+-+-+-+-+-+-+-+-+-+-+-+-+-+-+-+-+-+-+-+-+-+-+-+-+-+
-    *  |     Type      |  Reserved = 0 |            Length             |
-    *  +-+-+-+-+-+-+-+-+-+-+-+-+-+-+-+-+-+-+-+-+-+-+-+-+-+-+-+-+-+-+-+-+
-    *
-    * 
-    * @param type Type of framed buffer - STUN or DATA
-    * @param buffer Buffer to be framed.
-    * @param bufferLenght Length of the buffer to be framed.
-    * @param framedBufferLength Output parameter for the length of the 
-    *        framed buffer.
-    *
-    * @returns Pointer to a newly allocated buffer.  Must be freed by caller.
-    */
-   const char* frameBuffer(TURN_FRAMING_TYPE type,
-                            const char* buffer,
-                            const int bufferLength,
-                            int& framedBufferLen);
-   virtual void destroy();
-=======
     const char* frameBuffer(TURN_FRAMING_TYPE type,
                             const char* buffer,
                             const int bufferLength,
                             int& framedBufferLen);
->>>>>>> c76e972f
    
     virtual int clientConnect(const char* szServer, const int port);
     virtual bool isClientConnected(const char* szServer, const int port);
     virtual OsNatConnectionSocket* getClientConnection(const char* szServer, const int port);
-<<<<<<< HEAD
-
-=======
->>>>>>> c76e972f
 
 /* ============================ INQUIRY =================================== */
 
@@ -368,78 +247,13 @@
             
     void addClientConnection(const char* ipAddress, const int port, OsNatConnectionSocket* pClient);
 
-<<<<<<< HEAD
-
-    /**
-     * Report that a stun attempt succeeded.
-     */
-    void markTurnSuccess() ;
-
-
-    /**
-     * Reset the destination address for this OsNatConnectionSocket.  This
-     * method is called by the OsStunAgentTask when a better address is 
-     * found via STUN/ICE.
-     *
-     * @param address The new destination address
-     * @param port The new destination port
-     * @param priority Priority of the destination address
-     */
-    void evaluateDestinationAddress(const UtlString& address, int iPort, int priority) ;    
-    
-
-
-    virtual void handleFramedStream(   char* pData,
-                                       const int size,
-                                       const char* receivedIp,
-                                       const int port);
-                                                      
-    virtual bool handleUnframedBuffer(const TURN_FRAMING_TYPE type,
-                                        const char* buff,
-                                        const int buffSize,
-                                        const char* receivedIp,
-                                        const int port);                                                      
-    
-    bool mbTransparentReads ;        /**< Block until a non-stun/turn packet is read */
-    
-    /**
-     * This is the connection socket's analogous UDP socket.
-     * Used for STUN and other requests that require UDP.
-     */
-    OsNatDatagramSocket* mpDatagramSocket;    
-    
-    void addClientConnection(const char* ipAddress, const int port, OsNatConnectionSocket* pClient);
     UtlHashMap mClientConnectionSockets;    // map of client connection sockets
                                             // key = destination IP address
                                             // value = OsNatConnectionSocket pointer
 
-
-/* //////////////////////////// PRIVATE /////////////////////////////////// */
-private:
-
-    STUN_STATE mStunState ; /**< STUN status/state */
-    TURN_STATE mTurnState ; /**< TURN status/state */
-
-
-    /* Global Attributes */
-    OsNatAgentTask* mpNatAgent;      /**< Pointer to Nat agent task (handles refreshes) */
-    OsNotification* mpNotification ; /** Notify on initial stun success or failure */
-    bool            mbNotified ;     /** Have we notified the requestor? */
-
-    /* ICE Settings */
-    int miDestPriority ;        /**< Priority of destination address / port. */
-    UtlString mDestAddress;     /**< Destination address */
-    int miDestPort ;            /**< Destination port */      
-
-=======
-    UtlHashMap mClientConnectionSockets;    // map of client connection sockets
-                                            // key = destination IP address
-                                            // value = OsNatConnectionSocket pointer
-
 /* //////////////////////////// PRIVATE /////////////////////////////////// */
 private:
     /* Global Attributes */
->>>>>>> c76e972f
     char      mszFragment[(MAX_RTP_BYTES + 4)];
     int       mFragmentSize;
 };
