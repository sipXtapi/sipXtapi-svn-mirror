--- conflicted
+++ resolved
@@ -188,10 +188,7 @@
 }
 
 /* ============================ ACCESSORS ================================= */
-<<<<<<< HEAD
-=======
-
->>>>>>> c76e972f
+
 OsSocket::IpProtocolSocketType OsMulticastSocket::getIpProtocol() const
 {
     return(MULTICAST);
