//  
// Copyright (C) 2005-2008 SIPez LLC. 
// Licensed to SIPfoundry under a Contributor Agreement. 
//
// Copyright (C) 2004-2008 SIPfoundry Inc.
// Licensed by SIPfoundry under the LGPL license.
//
// Copyright (C) 2004-2006 Pingtel Corp.  All rights reserved.
// Licensed to SIPfoundry under a Contributor Agreement.
//
// $$
///////////////////////////////////////////////////////////////////////////////

#ifndef _INCLUDED_MPCODEC_H /* [ */
#define _INCLUDED_MPCODEC_H

#include <os/OsStatus.h>
#include <utl/UtlBool.h>
/*************************************************************************/

/* MCP/Codec interface: */

typedef enum {
    CODEC_DISABLE_SPKR=0,
    CODEC_ENABLE_SPKR1=(1<<0),
    CODEC_ENABLE_SPKR2=(1<<1),
    CODEC_ENABLE_SPKR3=(1<<2),
    CODEC_ENABLE_SPKR4=(1<<3),
    CODEC_ENABLE_SPKR5=(1<<4),
    CODEC_ENABLE_SPKR6=(1<<5)
<<<<<<< HEAD
};
=======
} MpCodecSpkrChoice;
>>>>>>> c76e972f

#define CODEC_ENABLE_HANDSET_SPKR         CODEC_ENABLE_SPKR1
#define CODEC_ENABLE_BASE_SPKR            CODEC_ENABLE_SPKR2
#define CODEC_ENABLE_HEADSET_SPKR         CODEC_ENABLE_SPKR3
#define CODEC_ENABLE_EXTERNAL_SPKR_MONO   CODEC_ENABLE_SPKR4
#define CODEC_ENABLE_EXTERNAL_SPKR_STEREO CODEC_ENABLE_SPKR5
#define CODEC_ENABLE_EXTERNAL_SPKR    (CODEC_ENABLE_SPKR4 | CODEC_ENABLE_SPKR5)
#define CODEC_ENABLE_RINGER_SPKR          CODEC_ENABLE_SPKR6

<<<<<<< HEAD
extern OsStatus MpCodec_setSpeakerMode(MpCodecSpkrChoice mask);

enum MpCodecMicChoice {
    CODEC_DISABLE_MIC=0,
    CODEC_ENABLE_MIC1=(1<<0),
    CODEC_ENABLE_MIC2=(1<<1),
    CODEC_ENABLE_MIC3=(1<<2)
};

#define CODEC_ENABLE_HANDSET_MIC CODEC_ENABLE_MIC1
#define CODEC_ENABLE_BASE_MIC CODEC_ENABLE_MIC2
#define CODEC_ENABLE_HEADSET_MIC CODEC_ENABLE_MIC3

extern OsStatus MpCodec_setMicMode(MpCodecMicChoice mask);
extern MpCodecMicChoice MpCodec_getMicMode(int quiet=1);

#define CODEC_SPKR1_OFF (1<<5)
#define CODEC_SPKR1_ON  (1<<4)
#define CODEC_SPKR2_OFF (1<<3)
#define CODEC_SPKR2_ON  (1<<2)
#define CODEC_SEL_MIC1  (1<<1)
#define CODEC_SEL_MIC2  (1<<0)

#define CODEC_SPKR2_SEL (1<<2)
#define CODEC_SPKR1_SEL (1<<1)
#define CODEC_MIC_SEL (1<<0)
extern void setCodecIO(int options);

=======
>>>>>>> c76e972f
#define START_GAIN 25
#define START_VOLUME 60
#define MIC_GAIN_MIN 0    ///< Minimal microphone gain. This gain will mute mic.
#define MIC_GAIN_MAX 100  ///< Maximal microphone gain.

extern OsStatus MpCodecOpen(int sampleRate, int gain, int volume);

extern UtlBoolean MpCodec_isBaseSpeakerOn(void); ///< the speakerphone speaker
extern UtlBoolean MpCodec_isHeadsetSpeakerOn(void); ///< the headset speaker
extern UtlBoolean MpCodec_isHandsetSpeakerOn(void); ///< the handset speaker

extern OsStatus MpCodec_getVolumeRange(
                      int& low,         ///< lowest value
                      int& high,        ///< highest value
                      int& nominal,     ///< low <= nominal <= high
                      int& stepsize,    ///< in .1 dB
                      int& mute,        ///< input value to mute
                      int& splash,      ///< value to use during startup
                      MpCodecSpkrChoice Choice);

extern int MpCodec_getInputMixerId(void);
extern int MpCodec_getGain(void);
extern int MpCodec_getVolume(void);
extern OsStatus MpCodec_setInputMixerId(unsigned int newmixerid);
extern OsStatus MpCodec_setGain(int newgain);
extern OsStatus MpCodec_setVolume(int newvolume);

#endif /* _INCLUDED_MPCODEC_H ] */<|MERGE_RESOLUTION|>--- conflicted
+++ resolved
@@ -28,11 +28,7 @@
     CODEC_ENABLE_SPKR4=(1<<3),
     CODEC_ENABLE_SPKR5=(1<<4),
     CODEC_ENABLE_SPKR6=(1<<5)
-<<<<<<< HEAD
-};
-=======
 } MpCodecSpkrChoice;
->>>>>>> c76e972f
 
 #define CODEC_ENABLE_HANDSET_SPKR         CODEC_ENABLE_SPKR1
 #define CODEC_ENABLE_BASE_SPKR            CODEC_ENABLE_SPKR2
@@ -42,37 +38,6 @@
 #define CODEC_ENABLE_EXTERNAL_SPKR    (CODEC_ENABLE_SPKR4 | CODEC_ENABLE_SPKR5)
 #define CODEC_ENABLE_RINGER_SPKR          CODEC_ENABLE_SPKR6
 
-<<<<<<< HEAD
-extern OsStatus MpCodec_setSpeakerMode(MpCodecSpkrChoice mask);
-
-enum MpCodecMicChoice {
-    CODEC_DISABLE_MIC=0,
-    CODEC_ENABLE_MIC1=(1<<0),
-    CODEC_ENABLE_MIC2=(1<<1),
-    CODEC_ENABLE_MIC3=(1<<2)
-};
-
-#define CODEC_ENABLE_HANDSET_MIC CODEC_ENABLE_MIC1
-#define CODEC_ENABLE_BASE_MIC CODEC_ENABLE_MIC2
-#define CODEC_ENABLE_HEADSET_MIC CODEC_ENABLE_MIC3
-
-extern OsStatus MpCodec_setMicMode(MpCodecMicChoice mask);
-extern MpCodecMicChoice MpCodec_getMicMode(int quiet=1);
-
-#define CODEC_SPKR1_OFF (1<<5)
-#define CODEC_SPKR1_ON  (1<<4)
-#define CODEC_SPKR2_OFF (1<<3)
-#define CODEC_SPKR2_ON  (1<<2)
-#define CODEC_SEL_MIC1  (1<<1)
-#define CODEC_SEL_MIC2  (1<<0)
-
-#define CODEC_SPKR2_SEL (1<<2)
-#define CODEC_SPKR1_SEL (1<<1)
-#define CODEC_MIC_SEL (1<<0)
-extern void setCodecIO(int options);
-
-=======
->>>>>>> c76e972f
 #define START_GAIN 25
 #define START_VOLUME 60
 #define MIC_GAIN_MIN 0    ///< Minimal microphone gain. This gain will mute mic.
