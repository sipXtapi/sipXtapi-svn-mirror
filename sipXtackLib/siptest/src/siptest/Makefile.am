--- conflicted
+++ resolved
@@ -1,4 +1,3 @@
-<<<<<<< HEAD
 ## Process this file with automake to produce Makefile.in
 
 INCLUDES = \
@@ -28,36 +27,4 @@
     SipSendCommand.cpp
 
 EXTRA_DIST = \
-    $(bin_SCRIPTS)
-=======
-## Process this file with automake to produce Makefile.in
-
-INCLUDES = \
-	-I$(top_srcdir)/include \
-	-I$(srcdir)/../../include
-
-bin_PROGRAMS = siptest
-
-bin_SCRIPTS = subscribe-dialog-test
-
-siptest_LDADD = $(top_builddir)/src/libsipXtack.la
-
-siptest_SOURCES =  \
-    AuthCommand.cpp \
-    Command.cpp \
-    CommandMsgProcessor.cpp \
-    CommandProcessor.cpp \
-    ExitCommand.cpp \
-    HelpCommand.cpp \
-    HistoryCommand.cpp \
-    HttpGetCommand.cpp \
-    RespondCommand.cpp \
-    RespondTemplate.cpp \
-    sipdrive.cpp \
-    SipLogCommand.cpp \
-    SipLSendCommand.cpp \
-    SipSendCommand.cpp
-
-EXTRA_DIST = \
-    $(bin_SCRIPTS)
->>>>>>> c76e972f
+    $(bin_SCRIPTS)