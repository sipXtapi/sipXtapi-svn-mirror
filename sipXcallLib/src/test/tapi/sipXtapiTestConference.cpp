--- conflicted
+++ resolved
@@ -18,9 +18,6 @@
 // Copyright (C) 2006 SIPez LLC.
 // Licensed to SIPfoundry under a Contributor Agreement.
 //
-// Copyright (C) 2006 SIPez LLC.
-// Licensed to SIPfoundry under a Contributor Agreement.
-//
 // Copyright (C) 2004-2006 SIPfoundry Inc.
 // Licensed by SIPfoundry under the LGPL license.
 //
@@ -106,11 +103,7 @@
         CPPUNIT_ASSERT(bRC) ;
         bRC = validatorCalling.waitForMediaEvent(MEDIA_REMOTE_START, MEDIA_CAUSE_NORMAL, MEDIA_TYPE_AUDIO, false);
         CPPUNIT_ASSERT(bRC) ;
-<<<<<<< HEAD
-        bRC = validatorCalling.waitForCallEvent(hLine, hCall1, CALLSTATE_REMOTE_ALERTING, CALLSTATE_CAUSE_NORMAL, false) ;
-=======
         bRC = validatorCalling.waitForCallEvent(hLine, hCall1, CALLSTATE_REMOTE_ALERTING, CALLSTATE_CAUSE_EARLY_MEDIA, false) ;
->>>>>>> c76e972f
         CPPUNIT_ASSERT(bRC) ;
         bRC = validatorCalling.waitForMediaEvent(MEDIA_REMOTE_ACTIVE, MEDIA_CAUSE_NORMAL, MEDIA_TYPE_AUDIO, false);
         CPPUNIT_ASSERT(bRC) ;
@@ -160,11 +153,7 @@
         CPPUNIT_ASSERT(bRC) ;
         bRC = validatorCalling.waitForMediaEvent(MEDIA_REMOTE_START, MEDIA_CAUSE_NORMAL, MEDIA_TYPE_AUDIO, false);
         CPPUNIT_ASSERT(bRC) ;
-<<<<<<< HEAD
-        bRC = validatorCalling.waitForCallEvent(hLine_Alt, hCall2, CALLSTATE_REMOTE_ALERTING, CALLSTATE_CAUSE_NORMAL, false) ;
-=======
         bRC = validatorCalling.waitForCallEvent(hLine_Alt, hCall2, CALLSTATE_REMOTE_ALERTING, CALLSTATE_CAUSE_EARLY_MEDIA, false) ;
->>>>>>> c76e972f
         CPPUNIT_ASSERT(bRC) ;
         bRC = validatorCalling.waitForMediaEvent(MEDIA_REMOTE_ACTIVE, MEDIA_CAUSE_NORMAL, MEDIA_TYPE_AUDIO, false);
         CPPUNIT_ASSERT(bRC) ;
@@ -333,11 +322,7 @@
         CPPUNIT_ASSERT(bRC) ;
         bRC = validatorCalling.waitForMediaEvent(MEDIA_REMOTE_START, MEDIA_CAUSE_NORMAL, MEDIA_TYPE_AUDIO, false);
         CPPUNIT_ASSERT(bRC) ;
-<<<<<<< HEAD
-        bRC = validatorCalling.waitForCallEvent(hLine, hCall1, CALLSTATE_REMOTE_ALERTING, CALLSTATE_CAUSE_NORMAL, false) ;
-=======
         bRC = validatorCalling.waitForCallEvent(hLine, hCall1, CALLSTATE_REMOTE_ALERTING, CALLSTATE_CAUSE_EARLY_MEDIA, false) ;
->>>>>>> c76e972f
         CPPUNIT_ASSERT(bRC) ;
         bRC = validatorCalling.waitForMediaEvent(MEDIA_REMOTE_ACTIVE, MEDIA_CAUSE_NORMAL, MEDIA_TYPE_AUDIO, false);
         CPPUNIT_ASSERT(bRC) ;
@@ -383,11 +368,7 @@
         CPPUNIT_ASSERT(bRC) ;
         bRC = validatorCalling.waitForMediaEvent(MEDIA_REMOTE_START, MEDIA_CAUSE_NORMAL, MEDIA_TYPE_AUDIO, false);
         CPPUNIT_ASSERT(bRC) ;
-<<<<<<< HEAD
-        bRC = validatorCalling.waitForCallEvent(hLine, hCall2, CALLSTATE_REMOTE_ALERTING, CALLSTATE_CAUSE_NORMAL, false) ;
-=======
         bRC = validatorCalling.waitForCallEvent(hLine, hCall2, CALLSTATE_REMOTE_ALERTING, CALLSTATE_CAUSE_EARLY_MEDIA, false) ;
->>>>>>> c76e972f
         CPPUNIT_ASSERT(bRC) ;
         bRC = validatorCalling.waitForMediaEvent(MEDIA_REMOTE_ACTIVE, MEDIA_CAUSE_NORMAL, MEDIA_TYPE_AUDIO, false);
         CPPUNIT_ASSERT(bRC) ;
@@ -404,19 +385,11 @@
         bRC = validatorCalled2.waitForCallEvent(g_hAutoAnswerCallbackLine2, g_hAutoAnswerCallbackCall2, CALLSTATE_ALERTING, CALLSTATE_CAUSE_NORMAL, true) ;
         CPPUNIT_ASSERT(bRC) ;
         bRC = validatorCalled2.waitForMediaEvent(MEDIA_REMOTE_START, MEDIA_CAUSE_NORMAL, MEDIA_TYPE_AUDIO, true);
-<<<<<<< HEAD
         CPPUNIT_ASSERT(bRC) ;
         bRC = validatorCalled2.waitForCallEvent(g_hAutoAnswerCallbackLine2, g_hAutoAnswerCallbackCall2, CALLSTATE_CONNECTED, CALLSTATE_CAUSE_NORMAL, false) ;
         CPPUNIT_ASSERT(bRC) ;
         bRC = validatorCalled2.waitForMediaEvent(MEDIA_LOCAL_START, MEDIA_CAUSE_NORMAL, MEDIA_TYPE_AUDIO, false);
         CPPUNIT_ASSERT(bRC) ;
-=======
-        CPPUNIT_ASSERT(bRC) ;
-        bRC = validatorCalled2.waitForCallEvent(g_hAutoAnswerCallbackLine2, g_hAutoAnswerCallbackCall2, CALLSTATE_CONNECTED, CALLSTATE_CAUSE_NORMAL, false) ;
-        CPPUNIT_ASSERT(bRC) ;
-        bRC = validatorCalled2.waitForMediaEvent(MEDIA_LOCAL_START, MEDIA_CAUSE_NORMAL, MEDIA_TYPE_AUDIO, false);
-        CPPUNIT_ASSERT(bRC) ;
->>>>>>> c76e972f
         bRC = validatorCalled2.waitForMediaEvent(MEDIA_REMOTE_ACTIVE, MEDIA_CAUSE_NORMAL, MEDIA_TYPE_AUDIO, false);
         CPPUNIT_ASSERT(bRC) ;
 
@@ -577,11 +550,7 @@
         CPPUNIT_ASSERT(bRC) ;
         bRC = validatorCalling.waitForMediaEvent(MEDIA_REMOTE_START, MEDIA_CAUSE_NORMAL, MEDIA_TYPE_AUDIO, false);
         CPPUNIT_ASSERT(bRC) ;
-<<<<<<< HEAD
-        bRC = validatorCalling.waitForCallEvent(hLine, hCall1, CALLSTATE_REMOTE_ALERTING, CALLSTATE_CAUSE_NORMAL, false) ;
-=======
         bRC = validatorCalling.waitForCallEvent(hLine, hCall1, CALLSTATE_REMOTE_ALERTING, CALLSTATE_CAUSE_EARLY_MEDIA, false) ;
->>>>>>> c76e972f
         CPPUNIT_ASSERT(bRC) ;
         bRC = validatorCalling.waitForMediaEvent(MEDIA_REMOTE_ACTIVE, MEDIA_CAUSE_NORMAL, MEDIA_TYPE_AUDIO, false);
         CPPUNIT_ASSERT(bRC) ;
@@ -598,19 +567,11 @@
         bRC = validatorCalled1.waitForCallEvent(g_hAutoAnswerCallbackLine, g_hAutoAnswerCallbackCall, CALLSTATE_ALERTING, CALLSTATE_CAUSE_NORMAL, true) ;
         CPPUNIT_ASSERT(bRC) ;
         bRC = validatorCalled1.waitForMediaEvent(MEDIA_REMOTE_START, MEDIA_CAUSE_NORMAL, MEDIA_TYPE_AUDIO, true);
-<<<<<<< HEAD
         CPPUNIT_ASSERT(bRC) ;
         bRC = validatorCalled1.waitForCallEvent(g_hAutoAnswerCallbackLine, g_hAutoAnswerCallbackCall, CALLSTATE_CONNECTED, CALLSTATE_CAUSE_NORMAL, false) ;
         CPPUNIT_ASSERT(bRC) ;
         bRC = validatorCalled1.waitForMediaEvent(MEDIA_LOCAL_START, MEDIA_CAUSE_NORMAL, MEDIA_TYPE_AUDIO, false);
         CPPUNIT_ASSERT(bRC) ;
-=======
-        CPPUNIT_ASSERT(bRC) ;
-        bRC = validatorCalled1.waitForCallEvent(g_hAutoAnswerCallbackLine, g_hAutoAnswerCallbackCall, CALLSTATE_CONNECTED, CALLSTATE_CAUSE_NORMAL, false) ;
-        CPPUNIT_ASSERT(bRC) ;
-        bRC = validatorCalled1.waitForMediaEvent(MEDIA_LOCAL_START, MEDIA_CAUSE_NORMAL, MEDIA_TYPE_AUDIO, false);
-        CPPUNIT_ASSERT(bRC) ;
->>>>>>> c76e972f
         bRC = validatorCalled1.waitForMediaEvent(MEDIA_REMOTE_ACTIVE, MEDIA_CAUSE_NORMAL, MEDIA_TYPE_AUDIO, false);
         CPPUNIT_ASSERT(bRC) ;
 
@@ -634,11 +595,7 @@
         CPPUNIT_ASSERT(bRC) ;
         bRC = validatorCalling.waitForMediaEvent(MEDIA_REMOTE_START, MEDIA_CAUSE_NORMAL, MEDIA_TYPE_AUDIO, false);
         CPPUNIT_ASSERT(bRC) ;
-<<<<<<< HEAD
-        bRC = validatorCalling.waitForCallEvent(hLine, hCall2, CALLSTATE_REMOTE_ALERTING, CALLSTATE_CAUSE_NORMAL, false) ;
-=======
         bRC = validatorCalling.waitForCallEvent(hLine, hCall2, CALLSTATE_REMOTE_ALERTING, CALLSTATE_CAUSE_EARLY_MEDIA, false) ;
->>>>>>> c76e972f
         CPPUNIT_ASSERT(bRC) ;
         bRC = validatorCalling.waitForMediaEvent(MEDIA_REMOTE_ACTIVE, MEDIA_CAUSE_NORMAL, MEDIA_TYPE_AUDIO, false);
         CPPUNIT_ASSERT(bRC) ;
@@ -822,23 +779,13 @@
         bRC = validatorCalling.waitForCallEvent(hLine, hCall1, CALLSTATE_REMOTE_OFFERING, CALLSTATE_CAUSE_NORMAL, true) ;
         CPPUNIT_ASSERT(bRC) ;
         bRC = validatorCalling.waitForMediaEvent(MEDIA_REMOTE_START, MEDIA_CAUSE_NORMAL, MEDIA_TYPE_AUDIO, false);
-<<<<<<< HEAD
-        CPPUNIT_ASSERT(bRC) ;
-        bRC = validatorCalling.waitForCallEvent(hLine, hCall1, CALLSTATE_REMOTE_ALERTING, CALLSTATE_CAUSE_NORMAL, false) ;
+        CPPUNIT_ASSERT(bRC) ;
+        bRC = validatorCalling.waitForCallEvent(hLine, hCall1, CALLSTATE_REMOTE_ALERTING, CALLSTATE_CAUSE_EARLY_MEDIA, false) ;
         CPPUNIT_ASSERT(bRC) ;
         bRC = validatorCalling.waitForMediaEvent(MEDIA_REMOTE_ACTIVE, MEDIA_CAUSE_NORMAL, MEDIA_TYPE_AUDIO, false);
         CPPUNIT_ASSERT(bRC) ;
         bRC = validatorCalling.waitForCallEvent(hLine, hCall1, CALLSTATE_CONNECTED, CALLSTATE_CAUSE_NORMAL, false) ;
         CPPUNIT_ASSERT(bRC) ;
-=======
-        CPPUNIT_ASSERT(bRC) ;
-        bRC = validatorCalling.waitForCallEvent(hLine, hCall1, CALLSTATE_REMOTE_ALERTING, CALLSTATE_CAUSE_EARLY_MEDIA, false) ;
-        CPPUNIT_ASSERT(bRC) ;
-        bRC = validatorCalling.waitForMediaEvent(MEDIA_REMOTE_ACTIVE, MEDIA_CAUSE_NORMAL, MEDIA_TYPE_AUDIO, false);
-        CPPUNIT_ASSERT(bRC) ;
-        bRC = validatorCalling.waitForCallEvent(hLine, hCall1, CALLSTATE_CONNECTED, CALLSTATE_CAUSE_NORMAL, false) ;
-        CPPUNIT_ASSERT(bRC) ;
->>>>>>> c76e972f
         bRC = validatorCalling.waitForMediaEvent(MEDIA_LOCAL_START, MEDIA_CAUSE_NORMAL, MEDIA_TYPE_AUDIO, false);
         CPPUNIT_ASSERT(bRC) ;
 
@@ -850,19 +797,11 @@
         bRC = validatorCalled1.waitForCallEvent(g_hAutoAnswerCallbackLine, g_hAutoAnswerCallbackCall, CALLSTATE_ALERTING, CALLSTATE_CAUSE_NORMAL, true) ;
         CPPUNIT_ASSERT(bRC) ;
         bRC = validatorCalled1.waitForMediaEvent(MEDIA_REMOTE_START, MEDIA_CAUSE_NORMAL, MEDIA_TYPE_AUDIO, true);
-<<<<<<< HEAD
         CPPUNIT_ASSERT(bRC) ;
         bRC = validatorCalled1.waitForCallEvent(g_hAutoAnswerCallbackLine, g_hAutoAnswerCallbackCall, CALLSTATE_CONNECTED, CALLSTATE_CAUSE_NORMAL, false) ;
         CPPUNIT_ASSERT(bRC) ;
         bRC = validatorCalled1.waitForMediaEvent(MEDIA_LOCAL_START, MEDIA_CAUSE_NORMAL, MEDIA_TYPE_AUDIO, false);
         CPPUNIT_ASSERT(bRC) ;
-=======
-        CPPUNIT_ASSERT(bRC) ;
-        bRC = validatorCalled1.waitForCallEvent(g_hAutoAnswerCallbackLine, g_hAutoAnswerCallbackCall, CALLSTATE_CONNECTED, CALLSTATE_CAUSE_NORMAL, false) ;
-        CPPUNIT_ASSERT(bRC) ;
-        bRC = validatorCalled1.waitForMediaEvent(MEDIA_LOCAL_START, MEDIA_CAUSE_NORMAL, MEDIA_TYPE_AUDIO, false);
-        CPPUNIT_ASSERT(bRC) ;
->>>>>>> c76e972f
         bRC = validatorCalled1.waitForMediaEvent(MEDIA_REMOTE_ACTIVE, MEDIA_CAUSE_NORMAL, MEDIA_TYPE_AUDIO, false);
         CPPUNIT_ASSERT(bRC) ;
 
@@ -886,11 +825,7 @@
         CPPUNIT_ASSERT(bRC) ;
         bRC = validatorCalling.waitForMediaEvent(MEDIA_REMOTE_START, MEDIA_CAUSE_NORMAL, MEDIA_TYPE_AUDIO, false);
         CPPUNIT_ASSERT(bRC) ;
-<<<<<<< HEAD
-        bRC = validatorCalling.waitForCallEvent(hLine, hCall2, CALLSTATE_REMOTE_ALERTING, CALLSTATE_CAUSE_NORMAL, false) ;
-=======
         bRC = validatorCalling.waitForCallEvent(hLine, hCall2, CALLSTATE_REMOTE_ALERTING, CALLSTATE_CAUSE_EARLY_MEDIA, false) ;
->>>>>>> c76e972f
         CPPUNIT_ASSERT(bRC) ;
         bRC = validatorCalling.waitForMediaEvent(MEDIA_REMOTE_ACTIVE, MEDIA_CAUSE_NORMAL, MEDIA_TYPE_AUDIO, false);
         CPPUNIT_ASSERT(bRC) ;
@@ -1072,11 +1007,7 @@
         CPPUNIT_ASSERT(bRC) ;
         bRC = validatorCalling.waitForMediaEvent(MEDIA_REMOTE_START, MEDIA_CAUSE_NORMAL, MEDIA_TYPE_AUDIO, false);
         CPPUNIT_ASSERT(bRC) ;
-<<<<<<< HEAD
-        bRC = validatorCalling.waitForCallEvent(hLine, hCall1, CALLSTATE_REMOTE_ALERTING, CALLSTATE_CAUSE_NORMAL, false) ;
-=======
         bRC = validatorCalling.waitForCallEvent(hLine, hCall1, CALLSTATE_REMOTE_ALERTING, CALLSTATE_CAUSE_EARLY_MEDIA, false) ;
->>>>>>> c76e972f
         CPPUNIT_ASSERT(bRC) ;
         bRC = validatorCalling.waitForMediaEvent(MEDIA_REMOTE_ACTIVE, MEDIA_CAUSE_NORMAL, MEDIA_TYPE_AUDIO, false);
         CPPUNIT_ASSERT(bRC) ;
@@ -1121,11 +1052,7 @@
         CPPUNIT_ASSERT(bRC) ;
         bRC = validatorCalling.waitForMediaEvent(MEDIA_REMOTE_START, MEDIA_CAUSE_NORMAL, MEDIA_TYPE_AUDIO, false);
         CPPUNIT_ASSERT(bRC) ;
-<<<<<<< HEAD
-        bRC = validatorCalling.waitForCallEvent(hLine, hCall2, CALLSTATE_REMOTE_ALERTING, CALLSTATE_CAUSE_NORMAL, false) ;
-=======
         bRC = validatorCalling.waitForCallEvent(hLine, hCall2, CALLSTATE_REMOTE_ALERTING, CALLSTATE_CAUSE_EARLY_MEDIA, false) ;
->>>>>>> c76e972f
         CPPUNIT_ASSERT(bRC) ;
         bRC = validatorCalling.waitForMediaEvent(MEDIA_REMOTE_ACTIVE, MEDIA_CAUSE_NORMAL, MEDIA_TYPE_AUDIO, false);
         CPPUNIT_ASSERT(bRC) ;
@@ -1142,19 +1069,11 @@
         bRC = validatorCalled2.waitForCallEvent(g_hAutoAnswerCallbackLine2, g_hAutoAnswerCallbackCall2, CALLSTATE_ALERTING, CALLSTATE_CAUSE_NORMAL, true) ;
         CPPUNIT_ASSERT(bRC) ;
         bRC = validatorCalled2.waitForMediaEvent(MEDIA_REMOTE_START, MEDIA_CAUSE_NORMAL, MEDIA_TYPE_AUDIO, true);
-<<<<<<< HEAD
         CPPUNIT_ASSERT(bRC) ;
         bRC = validatorCalled2.waitForCallEvent(g_hAutoAnswerCallbackLine2, g_hAutoAnswerCallbackCall2, CALLSTATE_CONNECTED, CALLSTATE_CAUSE_NORMAL, false) ;
         CPPUNIT_ASSERT(bRC) ;
         bRC = validatorCalled2.waitForMediaEvent(MEDIA_LOCAL_START, MEDIA_CAUSE_NORMAL, MEDIA_TYPE_AUDIO, false);
         CPPUNIT_ASSERT(bRC) ;
-=======
-        CPPUNIT_ASSERT(bRC) ;
-        bRC = validatorCalled2.waitForCallEvent(g_hAutoAnswerCallbackLine2, g_hAutoAnswerCallbackCall2, CALLSTATE_CONNECTED, CALLSTATE_CAUSE_NORMAL, false) ;
-        CPPUNIT_ASSERT(bRC) ;
-        bRC = validatorCalled2.waitForMediaEvent(MEDIA_LOCAL_START, MEDIA_CAUSE_NORMAL, MEDIA_TYPE_AUDIO, false);
-        CPPUNIT_ASSERT(bRC) ;
->>>>>>> c76e972f
         bRC = validatorCalled2.waitForMediaEvent(MEDIA_REMOTE_ACTIVE, MEDIA_CAUSE_NORMAL, MEDIA_TYPE_AUDIO, false);
         CPPUNIT_ASSERT(bRC) ;
 
@@ -1214,11 +1133,7 @@
         CPPUNIT_ASSERT(bRC) ;
         bRC = validatorCalling.waitForMediaEvent(MEDIA_REMOTE_START, MEDIA_CAUSE_NORMAL, MEDIA_TYPE_AUDIO, false);
         CPPUNIT_ASSERT(bRC) ;
-<<<<<<< HEAD
-        bRC = validatorCalling.waitForCallEvent(hLine, hCall1, CALLSTATE_REMOTE_ALERTING, CALLSTATE_CAUSE_NORMAL, false) ;
-=======
         bRC = validatorCalling.waitForCallEvent(hLine, hCall1, CALLSTATE_REMOTE_ALERTING, CALLSTATE_CAUSE_EARLY_MEDIA, false) ;
->>>>>>> c76e972f
         CPPUNIT_ASSERT(bRC) ;
         bRC = validatorCalling.waitForMediaEvent(MEDIA_REMOTE_ACTIVE, MEDIA_CAUSE_NORMAL, MEDIA_TYPE_AUDIO, false);
         CPPUNIT_ASSERT(bRC) ;
@@ -1378,11 +1293,7 @@
         CPPUNIT_ASSERT(bRC) ;
         bRC = validatorCalling.waitForMediaEvent(MEDIA_REMOTE_START, MEDIA_CAUSE_NORMAL, MEDIA_TYPE_AUDIO, false);
         CPPUNIT_ASSERT(bRC) ;
-<<<<<<< HEAD
-        bRC = validatorCalling.waitForCallEvent(hLine, hCall1, CALLSTATE_REMOTE_ALERTING, CALLSTATE_CAUSE_NORMAL, false) ;
-=======
         bRC = validatorCalling.waitForCallEvent(hLine, hCall1, CALLSTATE_REMOTE_ALERTING, CALLSTATE_CAUSE_EARLY_MEDIA, false) ;
->>>>>>> c76e972f
         CPPUNIT_ASSERT(bRC) ;
         bRC = validatorCalling.waitForMediaEvent(MEDIA_REMOTE_ACTIVE, MEDIA_CAUSE_NORMAL, MEDIA_TYPE_AUDIO, false);
         CPPUNIT_ASSERT(bRC) ;
@@ -1426,23 +1337,13 @@
         bRC = validatorCalling.waitForCallEvent(hLine, hCall2, CALLSTATE_REMOTE_OFFERING, CALLSTATE_CAUSE_NORMAL, true) ;
         CPPUNIT_ASSERT(bRC) ;
         bRC = validatorCalling.waitForMediaEvent(MEDIA_REMOTE_START, MEDIA_CAUSE_NORMAL, MEDIA_TYPE_AUDIO, false);
-<<<<<<< HEAD
-        CPPUNIT_ASSERT(bRC) ;
-        bRC = validatorCalling.waitForCallEvent(hLine, hCall2, CALLSTATE_REMOTE_ALERTING, CALLSTATE_CAUSE_NORMAL, false) ;
+        CPPUNIT_ASSERT(bRC) ;
+        bRC = validatorCalling.waitForCallEvent(hLine, hCall2, CALLSTATE_REMOTE_ALERTING, CALLSTATE_CAUSE_EARLY_MEDIA, false) ;
         CPPUNIT_ASSERT(bRC) ;
         bRC = validatorCalling.waitForMediaEvent(MEDIA_REMOTE_ACTIVE, MEDIA_CAUSE_NORMAL, MEDIA_TYPE_AUDIO, false);
         CPPUNIT_ASSERT(bRC) ;
         bRC = validatorCalling.waitForCallEvent(hLine, hCall2, CALLSTATE_CONNECTED, CALLSTATE_CAUSE_NORMAL, false) ;
         CPPUNIT_ASSERT(bRC) ;
-=======
-        CPPUNIT_ASSERT(bRC) ;
-        bRC = validatorCalling.waitForCallEvent(hLine, hCall2, CALLSTATE_REMOTE_ALERTING, CALLSTATE_CAUSE_EARLY_MEDIA, false) ;
-        CPPUNIT_ASSERT(bRC) ;
-        bRC = validatorCalling.waitForMediaEvent(MEDIA_REMOTE_ACTIVE, MEDIA_CAUSE_NORMAL, MEDIA_TYPE_AUDIO, false);
-        CPPUNIT_ASSERT(bRC) ;
-        bRC = validatorCalling.waitForCallEvent(hLine, hCall2, CALLSTATE_CONNECTED, CALLSTATE_CAUSE_NORMAL, false) ;
-        CPPUNIT_ASSERT(bRC) ;
->>>>>>> c76e972f
         bRC = validatorCalling.waitForMediaEvent(MEDIA_LOCAL_START, MEDIA_CAUSE_NORMAL, MEDIA_TYPE_AUDIO, false);
         CPPUNIT_ASSERT(bRC) ;
 
@@ -1488,12 +1389,9 @@
         CPPUNIT_ASSERT(bRC) ;
 
         // Validate Called Sides
-<<<<<<< HEAD
-=======
 //        bRC = validatorCalled1.waitForCallEvent(g_hAutoAnswerCallbackLine, g_hAutoAnswerCallbackCall, CALLSTATE_BRIDGED, CALLSTATE_CAUSE_NORMAL, false) ;
 //        CPPUNIT_ASSERT(bRC) ;
 
->>>>>>> c76e972f
         bRC = validatorCalled1.waitForMediaEvent(MEDIA_LOCAL_STOP, MEDIA_CAUSE_NORMAL, MEDIA_TYPE_AUDIO, true) ;
         CPPUNIT_ASSERT(bRC) ;
         bRC = validatorCalled1.waitForMediaEvent(MEDIA_REMOTE_STOP, MEDIA_CAUSE_NORMAL, MEDIA_TYPE_AUDIO, true) ;
@@ -1528,12 +1426,9 @@
         CPPUNIT_ASSERT(bRC) ;
 
         // Validate Called Sides        
-<<<<<<< HEAD
-=======
 //        bRC = validatorCalled2.waitForCallEvent(g_hAutoAnswerCallbackLine2, g_hAutoAnswerCallbackCall2, CALLSTATE_BRIDGED, CALLSTATE_CAUSE_NORMAL, false) ;
 //        CPPUNIT_ASSERT(bRC) ;
 
->>>>>>> c76e972f
         bRC = validatorCalled2.waitForMediaEvent(MEDIA_LOCAL_STOP, MEDIA_CAUSE_NORMAL, MEDIA_TYPE_AUDIO, true) ;
         CPPUNIT_ASSERT(bRC) ;
         bRC = validatorCalled2.waitForMediaEvent(MEDIA_REMOTE_STOP, MEDIA_CAUSE_NORMAL, MEDIA_TYPE_AUDIO, true) ;
