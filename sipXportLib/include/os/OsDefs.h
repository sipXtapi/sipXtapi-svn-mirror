--- conflicted
+++ resolved
@@ -1,9 +1,3 @@
-<<<<<<< HEAD
-/*// 
-// 
-// Copyright (C) 2005-2006 SIPez LLC.
-// Licensed to SIPfoundry under a Contributor Agreement.
-=======
 // Copyright 2008 AOL LLC.
 // Licensed to SIPfoundry under a Contributor Agreement.
 //
@@ -20,7 +14,6 @@
 // You should have received a copy of the GNU Lesser General Public
 // License along with this library; if not, write to the Free Software
 // Foundation, Inc., 51 Franklin Street, Fifth Floor, Boston, MA 02110-1301  USA. 
->>>>>>> c76e972f
 //
 // Copyright (C) 2005-2007 SIPez LLC.
 // Licensed to SIPfoundry under a Contributor Agreement.
@@ -33,7 +26,6 @@
 //
 // $$
 ///////////////////////////////////////////////////////////////////////////////
-*/
 
 /* NOTE THIS FILE MUST BE INCLUDABLE IN C CODE as well as C++ */
 /* USE C Style comments */
@@ -41,27 +33,14 @@
 #ifndef _OsDefs_h_
 #define _OsDefs_h_
 
-<<<<<<< HEAD
-#include "qsTypes.h"    // Should be removed -- move contents here.
-
-// SYSTEM INCLUDES
-=======
 /* SYSTEM INCLUDES */
 /* APPLICATION INCLUDES  */
 #include "qsTypes.h"    /* Should be removed -- move contents here. */
 
->>>>>>> c76e972f
 #ifdef _VXWORKS
 #  include "os/Vxw/OsVxwDefs.h"
 #endif /* _VXWORKS */
 #ifdef __pingtel_on_posix__
-<<<<<<< HEAD
-#include "os/linux/OsLinuxDefs.h"
-#endif /* __pingtel_on_posix__ */
-
-#if defined(_VXWORKS)
-#  define IS_INET_RETURN_OK( x )    (x == 0)  /* wdn - OK == 0 defined in vxWorks.h but has issues ??? */
-=======
 #  include "os/linux/OsLinuxDefs.h"
 #endif /* __pingtel_on_posix__ */
 
@@ -69,36 +48,12 @@
 #if defined(_VXWORKS)
    /* wdn - OK == 0 defined in vxWorks.h but has issues ??? */
 #  define IS_INET_RETURN_OK( x )    (x == 0)
->>>>>>> c76e972f
 #else
 #  define IS_INET_RETURN_OK( x )    (x > 0)
 #endif
 
 
 #ifdef WIN32
-<<<<<<< HEAD
-#define snprintf _snprintf
-#endif
-
-// Handle the case-insensitive string comparison functions, by making the Posix names
-// strcasecmp and strncasecmp available on all platforms.
-// (On newer Windows environments, str(n)casecmp are built-in, along with the older
-// str(n)icmp, but on older ones, they are not.)
-#ifdef WIN32
-    #ifdef WINCE
-        #define strcasecmp _stricmp
-        #define strncasecmp _strnicmp
-    #else
-        #define strcasecmp stricmp
-        #define strncasecmp strnicmp
-    #endif
-#endif
-
-/* APPLICATION INCLUDES  */
-/* MACROS                */
-/* EXTERNAL FUNCTIONS    */
-/* DEFINES               */
-=======
 #  define snprintf _snprintf
 #endif
 
@@ -139,7 +94,6 @@
 #ifndef sipx_min
 #  define sipx_min(x,y) (((x)<(y))?(x):(y))
 #endif
->>>>>>> c76e972f
 
 #ifdef __cplusplus
    extern "C" {
@@ -172,44 +126,11 @@
 void enableConsoleOutput(int bEnable) ;
 void osPrintf(const char* format , ...)
 #ifdef __GNUC__
-<<<<<<< HEAD
-            /* with the -Wformat switch, this enables format string checking */
-            __attribute__ ((format (printf, 1, 2)))
-
-=======
    /* with the -Wformat switch, this enables format string checking */
    __attribute__ ((format (printf, 1, 2)))
->>>>>>> c76e972f
 #endif
 ;
          
-<<<<<<< HEAD
-/* A special value for "port number" which means that no port is specified.
-*/
-#define PORT_NONE (-1)
-
-/* A special value for "port number" which means that some default port number
-** should be used.  The default may be defined by the situation, or
-** the OS may choose a port number.
-** For use when PORT_NONE is used to mean "open no port", and in socket-opening
-** calls.
-*/
-#define PORT_DEFAULT (-2)
-
-/* Macro to test a port number for validity as a real port (and not PORT_NONE
-** or PORT_DEFAULT).  Note that 0 is a valid port number for the protocol,
-** but the Berkeley sockets interface makes it impossible to specify it.
-** In addition, RTP treats port 0 as a special value.  Thus we forbid port 0.
-*/
-#define portIsValid(p) ((p) >= 1 && (p) <= 65535)
-
-/* EXTERNAL VARIABLES   */
-/* CONSTANTS            */
-/* STRUCTS              */
-/* TYPEDEFS             */
-/* FORWARD DECLARATIONS */
-
-=======
 /* A special value for "port number" which means that no port is specified. */
 #define PORT_NONE (-1)
 
@@ -231,7 +152,6 @@
  */
 #define portIsValid(p) ((p) >= 1 && (p) <= 65535)
 
->>>>>>> c76e972f
 #ifdef __cplusplus
    }
 #endif
@@ -244,15 +164,6 @@
 #include "time.h"
 
 #if defined(__sun) && defined(__SVR4)
-<<<<<<< HEAD
-#include <strings.h>
-#include <sys/sockio.h>
-#include <netdb.h>
-#ifdef __cplusplus
-extern "C"
-#endif
-extern int getdomainname(char *, int);
-=======
 #  include <strings.h>
 #  include <sys/sockio.h>
 #  include <netdb.h>
@@ -260,7 +171,6 @@
       extern "C"
 #  endif
    extern int getdomainname(char *, int);
->>>>>>> c76e972f
 #endif
 
 #endif  /* _OsDefs_h_ */