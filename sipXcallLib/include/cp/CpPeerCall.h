// Copyright 2008 AOL LLC.
// Licensed to SIPfoundry under a Contributor Agreement.
//
// This library is free software; you can redistribute it and/or
// modify it under the terms of the GNU Lesser General Public
// License as published by the Free Software Foundation; either
// version 2.1 of the License, or (at your option) any later version.
//
// This library is distributed in the hope that it will be useful,
// but WITHOUT ANY WARRANTY; without even the implied warranty of
// MERCHANTABILITY or FITNESS FOR A PARTICULAR PURPOSE.  See the GNU
// Lesser General Public License for more details.
//
// You should have received a copy of the GNU Lesser General Public
// License along with this library; if not, write to the Free Software
// Foundation, Inc., 51 Franklin Street, Fifth Floor, Boston, MA 02110-1301  USA. 
//
// Copyright (C) 2004-2006 SIPfoundry Inc.
// Licensed by SIPfoundry under the LGPL license.
//
// Copyright (C) 2004-2006 Pingtel Corp.  All rights reserved.
// Licensed to SIPfoundry under a Contributor Agreement.
//
// $$
///////////////////////////////////////////////////////////////////////////////


#ifndef _CpPeerCall_h_
#define _CpPeerCall_h_

// SYSTEM INCLUDES
//#include <...>

// APPLICATION INCLUDES
//#include <cp/PhoneApplication.h>
#include <cp/CpCall.h>
#include <cp/Connection.h>

#include <os/OsRWMutex.h>
#include <cp/CallManager.h>

#include "tapi/sipXtapiEvents.h"

// DEFINES
// MACROS
// EXTERNAL FUNCTIONS
// EXTERNAL VARIABLES
// CONSTANTS
// STRUCTS
// TYPEDEFS
// FORWARD DECLARATIONS
class Connection;
class SipUserAgent;

//:Class short description which may consist of multiple lines (note the ':')
// Class detailed description which may extend to multiple lines
class CpPeerCall  : public CpCall

{
    /* //////////////////////////// PUBLIC //////////////////////////////////// */
public:

    enum callDialingMode
    {
        UNKNOWN = 0,
        ADD_PARTY,
        BLIND_TRANSFER
    };

    /* ============================ CREATORS ================================== */

    CpPeerCall(UtlBoolean isEarlyMediaFor180Enabled = TRUE,
        CpCallManager* callManger = NULL,
        IMediaInterface* callMediaInterface = NULL,
        int callIndex = -1,
        const char* callId = NULL,
        SipUserAgent* sipUA = NULL,
        int sipSessionReinviteTimer = 0,
        const char* defaultCallExtension = NULL,
        int holdType = CallManager::NEAR_END_HOLD,
        int offeringDelayMilliSeconds = Connection::IMMEDIATE,
        int availableBehavior = Connection::RING,
        const char* forwardUnconditionalUrl = NULL,
        int busyBehavior = Connection::BUSY,
        const char* forwardOnBusyUrl = NULL,
        int forwardOnNoAnswerMilliSeconds = -1,
        const char* forwardOnNoAnswerUrl = NULL,
        int ringingExpireSeconds = CP_MAXIMUM_RINGING_EXPIRE_SECONDS /* = 180 */);
    //:Default constructor
    //! param: callManager - the call processing task manager
    //! param: sipUA - SIP user agent task
    //! param: defaultCallExtension - the local user name/phone extension
    //! param: holdType - NEAR_SIDE_HOLD hold is handled in the media layer to mute the media in both directions, FAR_SIDE_HOLD hold is handled at the call control protocol layer
    //! param: offeringDelayMilliSeconds - the period of time that the call stays in offering before proceeding to the next state (i.e. ALERTING). A value of -1 indicates a delay of forever.  Typically the user or an application acting on behalf of the user will take the call out of offering by accepting or regjecting the call.
    //! param: availableBehavior - defines the behavior of incoming calls after the offering delay times out and the phone (and resources) is available to take a call. This must be set to one of the lineAvailableBehaviors enumerations.
    //! param: forwardUnconditionalUrl - the URL to which the call is unconditionaly forwarded.  This argument is ignored if availableBehavior is not set to FORWARD_UNCONDITIONAL
    //! param: busyBehavior - defines the behavior of incoming calls after the offering delay times out and the phone (and resources) are busy. This must be set to one of the lineBusyBehaviors enumerations.
    //! param: forwardOnBusyUrl - the URL to which the call is forwarded when the phone is busy.  This argument is ignored if busyBehavior is not set to FORWARD_ON_BUSY
    //! param: forwardOnNoAnswerMilliSeconds - after a call rings (RING, RING_SILENT or FAKE_RING) for this period of time, forward the call to the URL in forwardOnNoAnswerUrl. A value of -1 indicates never.
    //! param: forwardOnNoAnswerUrl - the URL to which the call is fowarded on no answer after ringing.
    virtual
        ~CpPeerCall();
    //:Destructor

    /* ============================ MANIPULATORS ============================== */

    virtual void inFocus(int talking = 1);
    virtual void outOfFocus();

    //virtual void blindTransfer();

    //virtual void conferenceAddParty();

    Connection* addParty(const char* partyAddress,
		const char* callController,
        const char* originalCallConnectionAddress,
		const char* pNewCallId,
        SIPX_CONTACT_ID contactId = 0,
        const void* pDisplay = NULL,
        const void* pSecurity = NULL,
        const char* locationHeader = NULL,
        const int bandWidth = AUDIO_CODEC_BW_DEFAULT,
        UtlBoolean bOnHold = false,
		const char* originalCallId = NULL,
        SIPX_TRANSPORT_DATA* pTransport = NULL,
<<<<<<< HEAD
        const RTP_TRANSPORT rtpTransportOptions = RTP_TRANSPORT_UDP);
=======
        const RTP_TRANSPORT rtpTransportOptions = RTP_TRANSPORT_UDP,
        unsigned long flags = CPMI_FLAGS_DEFAULT,
        int callHandle=0);
>>>>>>> c76e972f

    Connection* stringDial(OsMsg& eventMessage, UtlString& dialString);


    /* ============================ ACCESSORS ================================= */

    virtual void printCall();

    virtual void toString(UtlString& status) ;

    virtual void getLocalAddress(char* address, int len);

    virtual void getLocalTerminalId(char* terminal, int len);

    void hangUp(const char* callId, const char* toTag,
        const char* fromTag);

    UtlBoolean getConnectionState(const char* callId,
        const char* toTag,
        const char* fromTag,
        int&        state,
        UtlBoolean   strictCompare);
    //:Get the connection for the connection identified by the designated
    //:callId, toTag, and fromTag.  If the connection cannot be found a
    //:UtlBoolean value of false is returned.


    /* ============================ INQUIRY =================================== */

    static UtlBoolean shouldCreateCall(SipUserAgent& sipUa,
        OsMsg& message,
        SdpCodecList& codecFactory);

    virtual UtlBoolean hasCallId(const char* callId);

    virtual enum handleWillingness willHandleMessage(const OsMsg& eventMessage);

    virtual UtlBoolean isQueued();

    virtual UtlBoolean isLocalTerminal(const char* terminalId);

    UtlBoolean isConnection(const char* callId, const char* toTag,
        const char* fromTag);

    virtual UtlBoolean canDisconnectConnection(Connection* pConnection);

    UtlBoolean isConnectionLocallyInitiatedRemoteHold(const char* callId, 
                                                      const char* toTag,
                                                      const char* fromTag) ;


    /* //////////////////////////// PROTECTED ///////////////////////////////// */
protected:
    virtual UtlBoolean handleCallMessage(OsMsg& eventMessage);
    virtual UtlBoolean handleNotifyMessage(OsEventMsg& eventMsg) ;
    void addTaoListenerToConnection(Connection* connection);
    void addToneListenersToConnection(Connection* connection);


    UtlBoolean handleRenegotiateCodecsConnection(OsMsg* pEventMessage);
    //: Handles the processing of a CallManager::CP_RENEGOTIATE_CODECS_CONNECTION
    //: message
    UtlBoolean handleRenegotiateCodecsAllConnections(OsMsg* pEventMessage);
    //: Handles the processing of a CallManager::CP_RENEGOTIATE_CODECS_ALL_CONNECTIONS
    //: message
    UtlBoolean handleSilentRemoteHold(OsMsg* pEventMessage);
    //: Handles the processing of a CallManager::CP_SILENT_REMOTE_HOLD
    //: message
    UtlBoolean handleGetCodecCPULimit(OsMsg& eventMessage);
    //: Handles the processing of a CallManager::CP_GET_CODEC_CPU_LIMIT
    //: message
    UtlBoolean handleSetCodecCPULimit(OsMsg& eventMessage);
    //: Handles the processing of a CallManager::CP_SET_CODEC_CPU_LIMIT
    //: message
    UtlBoolean handleGetCodecCPUCost(OsMsg& eventMessage);
    //: Handles the processing of a CallManager::CP_GET_CODEC_CPU_COST
    //: message

    UtlBoolean handleDialString(OsMsg* pEventMessage);
    //: Handles the processing of a CallManager::CP_DIAL_STRING message
    UtlBoolean handleDequeueCall(OsMsg* pEventMessage);
    //: Handles the processing of a CallManager::CP_DEQUEUED_CALL message
    UtlBoolean handleTransfer(OsMsg* pEventMessage);
    //: Handles the processing of a CallManager::CP_BLIND_TRANSFER and
    //: CallManager::CP_CONSULT_TRANSFER messages
    UtlBoolean handleTransferAddress(OsMsg* pEventMessage);
    //: Handles the processing of a CallManager::CP_CONSULT_TRANSFER_ADDRESS 
    //: message

    UtlBoolean handleTransferConnection(OsMsg* pEventMessage);
    //: Handles the processing of a CallManager::CP_TRANSFER_CONNECTION
    //: message
    UtlBoolean handleTransfereeConnection(OsMsg* pEventMessage);
    //: Handles the processing of a CallManager::CP_TRANSFEREE_CONNECTION
    //: message
    UtlBoolean handleSipMessage(OsMsg* pEventMessage);
    //: Handles the processing of a CallManager::CP_SIP_MESSAGE message
    UtlBoolean handleDropConnection(OsMsg* pEventMessage);
    //: Handles the processing of a CallManager::CP_DROP_CONNECTION message
    UtlBoolean handleForceDropConnection(OsMsg* pEventMessage);
    //: Handles the processing of a CallManager::CP_FORCE_DROP_CONNECTION
    //: message
    UtlBoolean handleGetAddresses(OsMsg* pEventMessage);
    //: Handles the processing of a CallManager::CP_GET_CALLED_ADDRESSES and
    //: CallManager::CP_GET_CALLING_ADDRESSES messages
    UtlBoolean handleAcceptConnection(OsMsg* pEventMessage);
    //: Handles the processing of a CallManager::CP_ACCEPT_CONNECTION
    //: message
    UtlBoolean handleRejectConnection(OsMsg* pEventMessage);
    //: Handles the processing of a CallManager::CP_REJECT_CONNECTION
    //: message
    UtlBoolean handleRedirectConnection(OsMsg* pEventMessage);
    //: Handles the processing of a CallManager::CP_REDIRECT_CONNECTION
    //: message
    UtlBoolean handleHoldTermConnection(OsMsg* pEventMessage);
    //: Handles the processing of a CallManager::CP_HOLD_TERM_CONNECTION
    //: message
    UtlBoolean handleHoldAllTermConnection(OsMsg* pEventMessage);
    //: Handles the processing of a CallManager::CP_HOLD_ALL_TERM_CONNECTIONS
    //: message
    UtlBoolean handleUnholdTermConnection(OsMsg* pEventMessage);
    //: Handles the processing of a CallManager::CP_UNHOLD_TERM_CONNECTION
    //: message
    UtlBoolean handleAddToneListener(OsMsg* pEventMessage);
    //: Handles the processing of a CallManager::CP_ADD_TONE_LISTENER
    //: message
    UtlBoolean handleRemoveToneListener(OsMsg* pEventMessage);
    //: Handles the processing of a CallManager::CP_REMOVE_TONE_LISTENER
    //: message
    UtlBoolean handleTransferConnectionStatus(OsMsg* pEventMessage);
    //: Handles the processing of a CallManager::CP_TRANSFER_CONNECTION_STATUS
    //: message
    UtlBoolean handleTransfereeConnectionStatus(OsMsg* pEventMessage);
    //: Handles the processing of a CallManager::CP_TRANSFEREE_CONNECTION_STATUS
    //: message
    UtlBoolean handleGetNumConnections(OsMsg* pEventMessage);
    //: Handles the processing of CallManager::CP_GET_NUM_CONNECTIONS
    //: and CallManager::CP_GET_NUM_TERM_CONNECTIONS messages
    UtlBoolean handleGetConnections(OsMsg* pEventMessage);
    //: Handles the processing of a CallManager::CP_GET_CONNECTIONS
    //: message
    UtlBoolean handleGetSession(OsMsg* pEventMessage);
    //: Handles the processing of a CallManager::CP_GET_SESSION
    //: message
    UtlBoolean handleGetCallState(OsMsg* pEventMessage);
    //: Handles the processing of a CallManager::CP_GET_CALLSTATE
    //: message
    UtlBoolean handleGetConnectionState(OsMsg* pEventMessage);
    //: Handles the processing of a CallManager::CP_GET_CONNECTIONSTATE
    //: message
    UtlBoolean handleGetNextCseq(OsMsg* pEventMessage);
    //: Handles the processing of a CallManager::CP_GET_NEXT_CSEQ
    //: message
    UtlBoolean handleGetTerminalConnectionState(OsMsg* pEventMessage);
    //: Handles the processing of a
    //: CallManager::CP_GET_TERMINALCONNECTIONSTATE message
    UtlBoolean handleIsLocalTerminalConnection(OsMsg* pEventMessage);
    //: Handles the processing of a CallManager::CP_IS_LOCAL_TERM_CONNECTION
    //: message
    UtlBoolean handleCancelTimer(OsMsg* pEventMessage);
    //: Handles the processing of a CallManager::CP_CANCEL_TIMER
    //: message
    UtlBoolean handleOfferingExpired(OsMsg* pEventMessage);
    //: Handles the processing of a CallManager::CP_OFFERING_EXPIRED
    //: message
    UtlBoolean handleRingingExpired(OsMsg* pEventMessage);
    //: Handles the processing of a CallManager::CP_RINGING_EXPIRED
    //: message
    UtlBoolean handleUnholdAllTermConnections(OsMsg* pEventMessage);
    //: Handles the processing of a
    //: CallManager::CP_UNHOLD_ALL_TERM_CONNECTIONS message
    UtlBoolean handleUnholdLocalTermConnection(OsMsg* pEventMessage);
    //: Handles the processing of a
    //: CallManager::CP_UNHOLD_LOCAL_TERM_CONNECTION  message
    UtlBoolean handleHoldLocalTermConnection(OsMsg* pEventMessage);
    //: Handles the processing of a CallManager::CP_HOLD_LOCAL_TERM_CONNECTION
    //: message
    UtlBoolean handleGetLocalContacts(OsMsg* pEventMessage);
    //: Handles the procesing of a CP_GET_LOCAL_CONTACTS message

    UtlBoolean handleSendInfo(OsMsg* pEventMessage);
    //: Handles the processing of a CP_INFO message, and sends an INFO message
    
    UtlBoolean handleGetMediaConnectionId(OsMsg* pEventMessage);
    //: Handles the processing of a CP_GET_MEDIA_CONNECTION_ID message

    UtlBoolean handleLimitCodecPreferences(OsMsg* pEventMessage);
    //: Handles the processing of the CP_LIMIT_CODEC_PREFERENCES message

    UtlBoolean handleGetMediaEnergyLevels(OsMsg* pEventMessage);
    //: Handles the processing of a CP_GET_MEDIA_ENERGY_LEVELS message

    UtlBoolean handleGetCallMediaEnergyLevels(OsMsg* pEventMessage);
    //: Handles the processing of a CP_GET_CALL_MEDIA_ENERGY_LEVELS message

    UtlBoolean handleGetMediaRtpSourceIDs(OsMsg* pEventMessage);
    //: Handles the processing of a CP_GET_MEDIA_RTP_SOURCE_IDS message

    UtlBoolean handleGetCanAddParty(OsMsg* pEventMessage);
    //: Handles the processing of a CP_GET_CAN_ADD_PARTY message
    
    UtlBoolean handleSplitConnection(OsMsg* pEventMessage) ;
    //: Handles the processing of a CP_SPLIT_CONNECTION message
    
    UtlBoolean handleJoinConnection(OsMsg* pEventMessage) ;
    //: Handles the processing of a CP_JOIN_CONNECTION message
    
    UtlBoolean handleTransferOtherPartyHold(OsMsg* pEventMessage) ;
    //: Handles the processing of a CP_TRANSFER_OTHER_PARTY_HOLD message

    UtlBoolean handleTransferOtherPartyJoin(OsMsg* pEventMessage) ;
    //: Handles the processing of a CP_TRANSFER_OTHER_PARTY_JOIN message

    UtlBoolean handleTransferOtherPartyUnhold(OsMsg* pEventMessage) ;
    //: Handles the processing of a CP_TRANSFER_OTHER_PARTY_UNHOLD message

    UtlBoolean handleGetUserAgent(OsMsg* pEventMessage);

    virtual UtlBoolean getConnectionState(const char* remoteAddress, int& state);

    virtual UtlBoolean getTermConnectionState(const char* address,
        const char* terminal,
        int& state);

    virtual void onHook();
    virtual void offHook();

    // Connection manipulators
    Connection* findHandlingConnection(OsMsg& eventMessage);
    Connection* findHandlingConnection(UtlString& remoteAddress);
    Connection* findHandlingConnection(const char* callId,
        const char* toTag,
        const char* fromTag,
        UtlBoolean  strictCompare);

    void addConnection(Connection* connection);
    void removeConnection(Connection* connection);
    Connection* findQueuedConnection();
    UtlBoolean isConnectionLive(int* localConnectionState = NULL);
    void dropIfDead();
    void dropDeadConnections();

    void handleGetTermConnections(OsMsg* pEventMessage);
    void handleSetOutboundLine(OsMsg* pEventMessage);

    void getLocalContactAddresses( SIPX_CONTACT_ADDRESS contacts[],
        size_t nMaxContacts,
        size_t& nActualContacts) ;


    /* //////////////////////////// PRIVATE /////////////////////////////////// */
private:

    //void doHold();
    //void doOffHold();

    int offeringDelay;
    int lineAvailableBehavior;
    UtlString forwardUnconditional;
    int lineBusyBehavior;
    UtlString forwardOnBusy;
    int noAnswerTimeout;
    UtlString forwardOnNoAnswer;
    SipUserAgent* sipUserAgent;
    //Connection* connection;
    //UtlString extension;
    int mSipSessionReinviteTimer;
    UtlDList mConnections;
    UtlDList mToneListeners;
    OsRWMutex mConnectionMutex;
    int mDialMode;
    UtlString mLocalAddress;
    UtlString mLocalTerminalId;
    UtlBoolean mIsEarlyMediaFor180;
    UtlBoolean mbRequestedDrop;      // Have we requested to be dropped by the CallManager
    SIPXTACK_SECURITY_ATTRIBUTES* mpSecurity;

    SIPX_CALLSTATE_EVENT eLastMajor ;
    SIPX_CALLSTATE_CAUSE eLastMinor ; 

    CpPeerCall(const CpPeerCall& rCpPeerCall);
    //:Copy constructor

    CpPeerCall& operator=(const CpPeerCall& rhs);
    //:Assignment operator

   UtlBoolean checkForTag(UtlString &address);

};

/* ============================ INLINE METHODS ============================ */

#endif  // _CpPeerCall_h_<|MERGE_RESOLUTION|>--- conflicted
+++ resolved
@@ -123,13 +123,9 @@
         UtlBoolean bOnHold = false,
 		const char* originalCallId = NULL,
         SIPX_TRANSPORT_DATA* pTransport = NULL,
-<<<<<<< HEAD
-        const RTP_TRANSPORT rtpTransportOptions = RTP_TRANSPORT_UDP);
-=======
         const RTP_TRANSPORT rtpTransportOptions = RTP_TRANSPORT_UDP,
         unsigned long flags = CPMI_FLAGS_DEFAULT,
         int callHandle=0);
->>>>>>> c76e972f
 
     Connection* stringDial(OsMsg& eventMessage, UtlString& dialString);
 
