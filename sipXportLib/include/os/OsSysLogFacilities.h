// Copyright 2008 AOL LLC.
// Licensed to SIPfoundry under a Contributor Agreement.
//
// This library is free software; you can redistribute it and/or
// modify it under the terms of the GNU Lesser General Public
// License as published by the Free Software Foundation; either
// version 2.1 of the License, or (at your option) any later version.
//
// This library is distributed in the hope that it will be useful,
// but WITHOUT ANY WARRANTY; without even the implied warranty of
// MERCHANTABILITY or FITNESS FOR A PARTICULAR PURPOSE.  See the GNU
// Lesser General Public License for more details.
//
// You should have received a copy of the GNU Lesser General Public
// License along with this library; if not, write to the Free Software
// Foundation, Inc., 51 Franklin Street, Fifth Floor, Boston, MA 02110-1301  USA. 
//
// Copyright (C) 2004-2006 SIPfoundry Inc.
// Licensed by SIPfoundry under the LGPL license.
//
// Copyright (C) 2004-2006 Pingtel Corp.  All rights reserved.
// Licensed to SIPfoundry under a Contributor Agreement.
//
// $$
///////////////////////////////////////////////////////////////////////////////

#ifndef _OsSysLogFacilities_h_
#define _OsSysLogFacilities_h_

// SYSTEM INCLUDES
// APPLICATION INCLUDES
// DEFINES
// MACROS
// EXTERNAL FUNCTIONS
// EXTERNAL VARIABLES
// CONSTANTS
// STRUCTS
// ENUMS

//
// *** READ THIS ***
//
// NOTE:  If adding a facility, please:
//        1) Insert it before the FAC_MAX_FACILITY.
//        2) Update OsSysLogFacilties.cpp to include the
//           string name.
//        3) Update the !enum comments below.
//
// *** READ THIS ***
//
//

enum tagOsSysLogFacility
{
   FAC_PERF=0,             // performance related
   FAC_KERNEL,             // kernel/os related
   FAC_AUTH,               // authentication/security related
   FAC_NET,                // networking related
   FAC_RTP,                // RTP/RTCP related
   FAC_PHONESET,           // phoneset related
   FAC_HTTP,               // http sever related
   FAC_SIP,                // sip related
   FAC_CP,                 // call processing related
   FAC_MP,                 // media processing related
   FAC_TAO,                // TAO related
   FAC_JNI,                // JNI Layer related
   FAC_JAVA,               // Java related
   FAC_LOG,                // OsSysLog related
   FAC_WATCHDOG,           // WatchDog related
   FAC_SIP_OUTGOING,       // Outgoing SIP messages
   FAC_SIP_INCOMING,       // Incoming SIP messages
   FAC_SIP_INCOMING_PARSED,// Incoming SIP messages after being parsed
   FAC_MEDIASERVER_CGI,    // Mediaserver CGIs
   FAC_MEDIASERVER_VXI,    // Mediaserver VXI engine
   FAC_ACD,                // ACD related
   FAC_PARK,               // Park Server related
   FAC_APACHE_AUTH,        // Apache Authentication Module
   FAC_UPGRADE,            // Update/Upgrade related
   FAC_LINE_MGR,           // SIP line manager related
   FAC_REFRESH_MGR,        // SIP refresh manager related
   FAC_PROCESSCGI,         // Process Management CGI (process.cgi)
   FAC_STREAMING,          // Stream Media related message
   FAC_REPLICATION_CGI,    // replication cgi( replicates databases across components )
   FAC_DB,                 // Database related (sipdb)
   FAC_PROCESSMGR,         // OsProcessMgr
   FAC_PROCESS,            // process related
   FAC_SIPXTAPI,           // sipXtapi related
   FAC_AUDIO,              // audio related
   FAC_CONFERENCE,         // Conference bridge
   FAC_ODBC,               // ODBC related
   FAC_CDR,                // CDR generating related
<<<<<<< HEAD
=======
   FAC_RLS,                // Resource list server
>>>>>>> c76e972f
   FAC_VOICEENGINE,        // GIPS VoiceEngine-specific logging
   FAC_VIDEOENGINE,        // GIPS VideoEngine-specific logging
   FAC_APP,                // Generic application facility
   FAC_SIP_CUSTOM,         // Custom transport messages 
<<<<<<< HEAD
=======
   FAC_SIPXTAPI_EVENT,     // sipXtapi event streams
   FAC_ARS,                // ARS log events
   FAC_NAT,                // Generic NAT messages
>>>>>>> c76e972f
   FAC_MAX_FACILITY        // Last Facility (used to for length)

   //
   // *** READ THIS ***
   //
   // NOTE:  If adding a facility, please:
   //        1) Insert it before the FAC_MAX_FACILITY.
   //        2) Update OsSysLogFacilties.cpp to include the
   //           string name.
   //        3) Update the !enum comments below.
   //
   // *** READ THIS ***
   //
   //
} ;
  //: Defines the various facilities available for platforms.
  //
  //
  //!enumcode: FAC_PERF - performance related
  //!enumcode: FAC_KERNEL - kernel/os related
  //!enumcode: FAC_AUTH - authentication/security related
  //!enumcode: FAC_NET - networking related
  //!enumcode: FAC_RTP - RTP/RTCP related
  //!enumcode: FAC_PHONESET - phoneset related
  //!enumcode: FAC_HTTP - http sever related
  //!enumcode: FAC_SIP - sip related
  //!enumcode: FAC_CP - call processing related
  //!enumcode: FAC_TAO - TAO related
  //!enumcode: FAC_JNI - JNI Layer related
  //!enumcode: FAC_JAVA - Java related
  //!enumcode: FAC_LOG - OsSysLog related
  //!enumcode: FAC_SIP_OUTGOING - Outgoing SIP messages
  //!enumcode: FAC_SIP_INCOMING - Incoming SIP messages
  //!enumcode: FAC_SIP_INCOMING_PARSED - Incoming SIP messages after being parsed
  //!enumcode: FAC_MEDIASERVER_CGI - Mediaserver CGIs
  //!enumcode: FAC_MEDIASERVER_VXI - Mediaserver VXI engine
  //!enumcode: FAC_ACD - ACD related
  //!enumcode: FAC_PARK - Park Server related
  //!enumcode: FAC_APACHE_AUTH - Apache Authentication Module
  //!enumcode: FAC_UPGRADE - Update/Upgrade related
  //!enumcode: FAC_PROCESSCGI - Process Management CGI (process.cgi)
  //!enumcode: FAC_DB - Database related (sipdb)
  //!enumcode: FAC_REPLICATION_CGI - replication cgi( replicates databases across components )
  //!enumcode: FAC_PROCESSMGR - os processmanager related
  //!enumcode: FAC_PROCESS - process related
  //!enumcode: FAC_SIPXTAPI - sipXtapi related
  //!enumcode: FAC_AUDIO - audio related
  //!enumcode: FAC_CONFERENCE - Conference bridge
  //!enumcode: FAC_ODBC - ODBC related
  //!enumcode: FAC_CDR - CDR generating related
  //!enumcode: FAC_RLS - Resource list server
  //!enumcode: FAC_VOICEENGINE - GIPS VoiceEngine related
  //!enumcode: FAC_VIDEOENGINE - GIPS VideoEngine related
  //!enumcode: FAC_APP - Generic application messages
  //!enumcode: FAC_SIP_CUSTOM - custom transport message (in/out)
<<<<<<< HEAD

=======
>>>>>>> c76e972f

// TYPEDEFS
typedef enum tagOsSysLogFacility OsSysLogFacility ;

// FORWARD DECLARATIONS

#endif  /* _OsSysLogFacilities_h_ ] */<|MERGE_RESOLUTION|>--- conflicted
+++ resolved
@@ -89,20 +89,14 @@
    FAC_CONFERENCE,         // Conference bridge
    FAC_ODBC,               // ODBC related
    FAC_CDR,                // CDR generating related
-<<<<<<< HEAD
-=======
    FAC_RLS,                // Resource list server
->>>>>>> c76e972f
    FAC_VOICEENGINE,        // GIPS VoiceEngine-specific logging
    FAC_VIDEOENGINE,        // GIPS VideoEngine-specific logging
    FAC_APP,                // Generic application facility
    FAC_SIP_CUSTOM,         // Custom transport messages 
-<<<<<<< HEAD
-=======
    FAC_SIPXTAPI_EVENT,     // sipXtapi event streams
    FAC_ARS,                // ARS log events
    FAC_NAT,                // Generic NAT messages
->>>>>>> c76e972f
    FAC_MAX_FACILITY        // Last Facility (used to for length)
 
    //
@@ -158,10 +152,6 @@
   //!enumcode: FAC_VIDEOENGINE - GIPS VideoEngine related
   //!enumcode: FAC_APP - Generic application messages
   //!enumcode: FAC_SIP_CUSTOM - custom transport message (in/out)
-<<<<<<< HEAD
-
-=======
->>>>>>> c76e972f
 
 // TYPEDEFS
 typedef enum tagOsSysLogFacility OsSysLogFacility ;
