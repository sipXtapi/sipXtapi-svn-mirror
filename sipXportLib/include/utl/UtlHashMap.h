//  
// Copyright (C) 2008 SIPez LLC. 
// Licensed to SIPfoundry under a Contributor Agreement. 
//
// Copyright (C) 2004-2008 SIPfoundry Inc.
// Licensed by SIPfoundry under the LGPL license.
//
// Copyright (C) 2004-2006 Pingtel Corp.  All rights reserved.
// Licensed to SIPfoundry under a Contributor Agreement.
//
// $$
///////////////////////////////////////////////////////////////////////////////


#ifndef _UtlHashMap_h_
#define _UtlHashMap_h_

// SYSTEM INCLUDES
// APPLICATION INCLUDES
#include "utl/UtlDefs.h"
#include "utl/UtlContainer.h"

// DEFINES
// MACROS
#define NUM_HASHMAP_BUCKETS(bits) (1<<bits)

// EXTERNAL FUNCTIONS
// EXTERNAL VARIABLES
// CONSTANTS
// STRUCTS
// TYPEDEFS
// FORWARD DECLARATIONS
class UtlContainable;
class UtlPair;

/**
*  UtlHashMap is a container object that allows you to store keys and values.
*
*  Key must be unique (testing for equality using the UtlContainer::isEquals()
*  method).
*/
class UtlHashMap : public UtlContainer
{
/* //////////////////////////// PUBLIC //////////////////////////////////// */
public:
    static const UtlContainableType TYPE;

/* ============================ CREATORS ================================== */

      /// Default Constructor
    UtlHashMap();

      /// Destructor
    virtual ~UtlHashMap();

/* ============================ MANIPULATORS ============================== */

      /// Inserts a key and value pair into the hash map.
    UtlContainable* insertKeyAndValue(UtlContainable* key, UtlContainable* value);
<<<<<<< HEAD


    /**
     * Inserts the designated containable object into the list
     * with a NULL value (see note regarding use of NULL value
     * in insertKeyAndValue).
     * If there is an equal key in the UtlHashMap already,
     * the insert will fail.
     * 
     * @return the object if successful, otherwise NULL
     */
=======
      /**<
      *  If the inserted key is already in the table, this method 
      *  fails (returns NULL - note that this means if value is NULL,
      *  then you can't tell whether  there was an error or not).
      *  To replace the value for a given key, the old value must
      *  be Removed before the new value is inserted.
      *
      *  @return the key on success, otherwise NULL
      */


      /// @brief Inserts the designated containable object into the list
      /// with a NULL value.
>>>>>>> c76e972f
    UtlContainable* insert(UtlContainable* obj);
      /**<
      *  If there is an equal key in the UtlHashMap already,
      *  the insert will fail.
      *
      *  @see note regarding use of NULL value in insertKeyAndValue().
      *
      *  @return the object if successful, otherwise NULL
      */


      /// Remove the designated key and its associated value.
    UtlContainable* remove(UtlContainable* key);
      /**<
      *  @return the key or NULL if not found
      */


      /// Remove the designated key and its associated value.
    UtlContainable* removeReference(const UtlContainable* key);
      /**<
      *  @return the key or NULL if not found
      */
    
      /// Remove the designated key and its associated value.
    UtlContainable* removeKeyAndValue(const UtlContainable* key, UtlContainable*& value);
      /**<
      *  The pointer of value is returned as part of the call if successful.
      *
      *  @return the key or NULL if not found
      */


<<<<<<< HEAD
    /**
     * Removes the designated key and its associated value from the map
     * and frees the key and the value (if not NULL) by calling delete.
     */ 
=======
      /// @brief Removes the designated key and its associated value from the map
      /// and frees the key and the value (if not NULL) by calling delete.
>>>>>>> c76e972f
    virtual UtlBoolean destroy(UtlContainable* key);    


      /// Removes all elements from the hash map and deletes each element.
    virtual void destroyAll();


      /// Removes all elements from the hash map without deleting the elements
    virtual void removeAll();

/* ============================ ACCESSORS ================================= */

      /// Return the value for a given key or NULL if not found.
    UtlContainable* findValue(const UtlContainable* key) const;


      /// Return the designated key if found otherwise NULL.
    virtual UtlContainable* find(const UtlContainable* key) const;

/* ============================ INQUIRY =================================== */

      /// Return the total number of keys in the hash map
    size_t entries() const;


      /// Return true if the hash map is empty (entries() == 0), otherwise false.
    UtlBoolean isEmpty() const;


      /// Return true if the hash map includes an entry with the specified key.
    UtlBoolean contains(const UtlContainable* key) const;
  

      /// Get the ContainableType for the hash bag as a contained object.
    virtual UtlContainableType getContainableType() const;

      /// @brief Make a copy of all of the items BY POINTER in (*this) instance
      /// into the given map.
    void copyInto(UtlHashMap& map) const;
      /**<
      *  It does not clear the given map. IF USING destroyAll call, be sure
      *  to call this on only ONE map instance.
      */

      /// The current number of buckets in the hash.
    size_t numberOfBuckets() const
       {
          return NUM_HASHMAP_BUCKETS(mBucketBits);
       }
    

/* //////////////////////////// PROTECTED ///////////////////////////////// */
protected:
    friend class UtlHashMapIterator;

    static const UtlContainable* INTERNAL_NULL;

      /// If the Hash is too full, add additional buckets.
    inline
    void resizeIfNeededAndSafe();
      /**<
      * Assumes that the caller is holding the mContainerLock.
      *
      * This calls resize to actually do the resize if it is safe.
      */
    
    size_t    mElements;   ///< number of UtlContainable objects in this UtlHashMap
    size_t    mBucketBits; ///< number of bits used to index the buckets
    UtlChain* mpBucket;    ///< an array of 2**n UtlChain elements, each used as a list header.
    
/* //////////////////////////// PRIVATE /////////////////////////////////// */
private:

      /// Allocate additional buckets and redistribute existing contents.
    void resize();
      /**<
      *  This should only be called through resizeIfNeededAndSafe.
      */          

      /// Search for a given key value and return the the UtlPair and bucket for it.
    bool lookup(const UtlContainable* key,
                UtlChain*&      bucket,
                UtlPair*&       pair) const;
      /**<
      *  @param[in]  key - The key to locate.
      *  @param[out] bucket - The bucket list header in which it belongs.
      *              This is set regardless of whether or not the
      *              key was found in the table.
      *  @param[out] pair - If the key was found, the UtlPair for the entry.
      *              If the key was not found, this is NULL
      *  @return true if the key was found, and false if not.
      */
    
      /// Insert a pair into a bucket.
    void insert(UtlPair*        pair,
                UtlChain*       bucket);
      /**<
      *  @param[in] pair - The UtlPair for the entry - data, value, and hash
      *             are already set.
      *  @param[in] bucket - The bucket list header where the entry belongs.
      */

      /// Calculate the bucket number for a given hash.
    size_t bucketNumber(unsigned hash) const;
    
      /// No copy constructor is provided.
    UtlHashMap(UtlHashMap&);

      /// Use copyInto instead
    UtlHashMap& operator=(const UtlHashMap&);
    
      /// Called before removing any entry from the UtlHashMap
    void notifyIteratorsOfRemove(const UtlPair* pair);
};

void UtlHashMap::resizeIfNeededAndSafe()
{
   // IF mean bucket 3 or more AND there are no iterators.
   // Resizing moves elements to new buckets, which could cause an iterator
   // to miss some and to return others more than once.
   if (   ( mElements / NUM_HASHMAP_BUCKETS(mBucketBits) >= 3 ) 
       && ( mIteratorList.isUnLinked() ))
   {
      resize();
   }
}

#endif    // _UtlHashMap_h_<|MERGE_RESOLUTION|>--- conflicted
+++ resolved
@@ -57,19 +57,6 @@
 
       /// Inserts a key and value pair into the hash map.
     UtlContainable* insertKeyAndValue(UtlContainable* key, UtlContainable* value);
-<<<<<<< HEAD
-
-
-    /**
-     * Inserts the designated containable object into the list
-     * with a NULL value (see note regarding use of NULL value
-     * in insertKeyAndValue).
-     * If there is an equal key in the UtlHashMap already,
-     * the insert will fail.
-     * 
-     * @return the object if successful, otherwise NULL
-     */
-=======
       /**<
       *  If the inserted key is already in the table, this method 
       *  fails (returns NULL - note that this means if value is NULL,
@@ -83,7 +70,6 @@
 
       /// @brief Inserts the designated containable object into the list
       /// with a NULL value.
->>>>>>> c76e972f
     UtlContainable* insert(UtlContainable* obj);
       /**<
       *  If there is an equal key in the UtlHashMap already,
@@ -117,15 +103,8 @@
       */
 
 
-<<<<<<< HEAD
-    /**
-     * Removes the designated key and its associated value from the map
-     * and frees the key and the value (if not NULL) by calling delete.
-     */ 
-=======
       /// @brief Removes the designated key and its associated value from the map
       /// and frees the key and the value (if not NULL) by calling delete.
->>>>>>> c76e972f
     virtual UtlBoolean destroy(UtlContainable* key);    
 
 
