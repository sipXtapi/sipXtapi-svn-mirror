//
// Copyright (C) 2004-2006 SIPfoundry Inc.
// Licensed by SIPfoundry under the LGPL license.
//
// Copyright (C) 2004-2006 Pingtel Corp.  All rights reserved.
// Licensed to SIPfoundry under a Contributor Agreement.
//
// $$
///////////////////////////////////////////////////////////////////////////////


#ifndef _OsTimerTask_h_
#define _OsTimerTask_h_

// SYSTEM INCLUDES

// APPLICATION INCLUDES
#include "os/OsDefs.h"
#include "os/OsBSem.h"
#include "os/OsMsgQ.h"
#include "os/OsServerTask.h"

// DEFINES
// MACROS
// EXTERNAL FUNCTIONS
// EXTERNAL VARIABLES
// CONSTANTS
// STRUCTS
// TYPEDEFS

// FORWARD DECLARATIONS
class OsTimer;
class OsTimerMsg;

//:Timer service request manager (runs as a separate task)
// This task is responsible for managing timer service requests. Timer
// requests are received via a message queue.

class OsTimerTask : public OsServerTask
{
/* //////////////////////////// PUBLIC //////////////////////////////////// */
public:

/* ============================ CREATORS ================================== */

   static OsTimerTask* getTimerTask(void);
     //:Return a pointer to the timer task, creating it if necessary

   static void destroyTimerTask(void);
     //: Destroy the singleton instance of the sys timer
     // Should only be called when timers are not being started or stopped.
     // All current timers are stopped.

   virtual
   ~OsTimerTask();
     //:Destructor
     // Should not be called directly.  Use destroyTimerTask().

/* ============================ MANIPULATORS ============================== */

/* ============================ ACCESSORS ================================= */

/* ============================ INQUIRY =================================== */

/* //////////////////////////// PROTECTED ///////////////////////////////// */
protected:

   /// Constructor (called only indirectly via getTimerTask())
   OsTimerTask();
   /**< We identify this as a protected (rather than a private) method so
    *   that gcc doesn't complain that the class only defines a private
    *   constructor and has no friends.
    */

/* //////////////////////////// PRIVATE /////////////////////////////////// */
private:
   static const int TIMER_MAX_REQUEST_MSGS;   // Maximum number of request messages
 
   /// The entry point for the task
   virtual int run(void* pArg);
   /**< We replace OsServerTask::run() so that it will simultaneously wait
    *   for an incoming message or for the next timer to fire.
    */

   /// Handle a timer service request.
   virtual UtlBoolean handleMessage(OsMsg& rMsg);
   ///< Return TRUE if the request was handled, otherwise FALSE.

<<<<<<< HEAD
   /// Fire a timer because it has expired.
=======
   /** Fire a timer because it has expired.
    *  Calls the if notification routine, if the timer hasn't been stopped
    *  already.
    *  If the timer is periodic and hasn't been stopped, reinserts it into
    *  the queue.
    *  Advances the timer's state if it is one-shot or has been stopped.
    */
>>>>>>> c76e972f
   virtual void fireTimer(OsTimer* timer);

   /// Pointer to the single instance of the OsTimerTask class.
   static volatile OsTimerTask* spInstance;
   ///< Declare as volatile because it is set and tested concurrently.

   /// Semaphore used to protect manipulations of spInstance.
   static OsBSem *sLock;

   /// The queue of timer requests, ordered by increasing firing time.
   OsTimer* mTimerQueue;

   /// Insert a timer into the timer queue.
   void insertTimer(OsTimer* timer);

   /// Remove a timer from the timer queue.
   void removeTimer(OsTimer* timer);

   /// Copy constructor (not implemented for this class)
   OsTimerTask(const OsTimerTask& rOsTimerTask);

   /// Assignment operator (not implemented for this class)
   OsTimerTask& operator=(const OsTimerTask& rhs);

};

/* ============================ INLINE METHODS ============================ */

#endif  // _OsTimerTask_h_<|MERGE_RESOLUTION|>--- conflicted
+++ resolved
@@ -86,9 +86,6 @@
    virtual UtlBoolean handleMessage(OsMsg& rMsg);
    ///< Return TRUE if the request was handled, otherwise FALSE.
 
-<<<<<<< HEAD
-   /// Fire a timer because it has expired.
-=======
    /** Fire a timer because it has expired.
     *  Calls the if notification routine, if the timer hasn't been stopped
     *  already.
@@ -96,7 +93,6 @@
     *  the queue.
     *  Advances the timer's state if it is one-shot or has been stopped.
     */
->>>>>>> c76e972f
    virtual void fireTimer(OsTimer* timer);
 
    /// Pointer to the single instance of the OsTimerTask class.
