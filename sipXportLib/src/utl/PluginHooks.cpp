//
// Copyright (C) 2004-2006 SIPfoundry Inc.
// Licensed by SIPfoundry under the LGPL license.
//
// Copyright (C) 2004-2006 Pingtel Corp.  All rights reserved.
// Licensed to SIPfoundry under a Contributor Agreement.
//
// $$
///////////////////////////////////////////////////////////////////////////////

// SYSTEM INCLUDES

// APPLICATION INCLUDES
#include "os/OsSysLog.h"
#include "os/OsConfigDb.h"
#include "os/OsSharedLibMgr.h"
#include "utl/UtlString.h"
#include "utl/UtlSList.h"

#include "utl/Plugin.h"
#include "utl/PluginHooks.h"

// DEFINES
// MACROS
// EXTERNAL FUNCTIONS
// EXTERNAL VARIABLES
// CONSTANTS
#define HOOK_LIB_PREFIX "_HOOK_LIBRARY."

// STRUCTS
// TYPEDEFS

// FORWARD DECLARATIONS
// GLOBAL VARIABLES

/// ConfiguredHook is the container used to hold each Plugin.
/**
*  ConfiguredHook inherits from UtlString so that it will be a
*  UtlContainable and will be identifiable by its configured prefix name.
*/
class ConfiguredHook : public UtlString
{
public:

     // Load the library for a hook and use its factory to get a new instance.
   ConfiguredHook(const UtlString& hookPrefix,
                  const UtlString& hookFactoryName,
                  const UtlString& libName
                  )
      : UtlString(hookPrefix)
      , hook(NULL)
      {
         OsSharedLibMgrBase* sharedLibMgr = OsSharedLibMgr::getOsSharedLibMgr();

         if (sharedLibMgr)
         {
            Plugin::Factory factory;
            
            if (OS_SUCCESS == sharedLibMgr->getSharedLibSymbol(libName.data(),
                                                               hookFactoryName,
                                                               (void*&)factory
                                                               ))
            {
               // Use the factory to get an instance of the hook
               // and tell the new instance its own name.
               hook = factory(hookPrefix); 

               OsSysLog::add(FAC_KERNEL, PRI_DEBUG,
                             "PluginHooks ConfiguredHook:: created instance '%s' from '%s'",
                             data(), libName.data()
                             );
            }
            else
            {
               OsSysLog::add(FAC_KERNEL, PRI_ERR,
                             "PluginHooks ConfiguredHook:: factory '%s' not found in library '%s' for instance '%s'",
                             hookFactoryName.data(), libName.data(), data()
                             );
            }
         }
         else
         {
            OsSysLog::add(FAC_KERNEL, PRI_CRIT,
                          "PluginHooks ConfiguredHook:: failed to getOsSharedLibMgr"
                          );
         }
      }

   ~ConfiguredHook()
      {
         // Don't try to unload any libraries.
         // It does not worth the complexity of reference counting if
         // the same library could be configured more than once with
         // different hook names and parameters.
      }
   
     /// Get the name of this hook.
   void name(UtlString* hookName) const
      {
         if (hookName)
         {
            hookName->remove(0);
            hookName->append(*this);
         }
      }

     /// Get the actual hook object.
   Plugin* plugin() const
      {
         return hook;
      }

     /// Construct the subhash for the hook and configure it.
   void readConfig(const UtlString& prefix, OsConfigDb& configDb)
      {
         if (hook)
         {
            OsConfigDb myConfig;
            UtlString myConfigName;

            // build up "<prefix>.<instance>." key for configuration subhash
            myConfigName.append(prefix);
            myConfigName.append('.');
            myConfigName.append(*this);
            myConfigName.append('.');
            
            if (OS_SUCCESS == configDb.getSubHash(myConfigName, myConfig))
            {
               OsSysLog::add(FAC_KERNEL, PRI_DEBUG,
                             "ConfiguredHook:: configuring instance '%s' using prefix '%s'",
                             data(), myConfigName.data()
                             );
               hook->readConfig(myConfig);
            }
            else
            {
               OsSysLog::add(FAC_KERNEL, PRI_CRIT,
<<<<<<< HEAD
                             "PluginHooks no configuration found for instance '%s'",
=======
                             "ConfiguredHook:: no configuration found for instance '%s'",
>>>>>>> c76e972f
                             data()
                             );
            }
         }
      };

private:

   Plugin* hook; ///< the actual hook instance
};


PluginHooks::PluginHooks(const char* hookFactoryName,
                         const char* hookPrefix
                         )
: mFactory(hookFactoryName)
, mPrefix(hookPrefix)
{
}

PluginHooks::~PluginHooks()
{
   mConfiguredHooks.destroyAll();
}

void PluginHooks::readConfig(OsConfigDb& configDb)
{
   OsSysLog::add(FAC_KERNEL, PRI_DEBUG,
                 "PluginHooks::readConfig mFactory = '%s', mPrefix = '%s'",
                 mFactory.data(), mPrefix.data());

   // Move any existing hooks from the current configured list to
   // a temporary holding list.
   UtlSList existingHooks;
   UtlContainable* existingHook;
   
   UtlSortedListIterator nextHook(mConfiguredHooks);
   while ((existingHook = nextHook()))
   {
      existingHooks.append(mConfiguredHooks.removeReference(existingHook));
   }
   // the mConfiguredHooks list is now empty
   
   // Walk the current configuration,
   //   any existing hook is moved back to the mConfiguredHooks list,
   //   newly configured hooks are added,
   //   each configured hook is called to read its own configuration.
   UtlString  hookPrefix(mPrefix);
   hookPrefix.append(HOOK_LIB_PREFIX);
   
   OsConfigDb allHooks;
   
   OsSysLog::add(FAC_KERNEL, PRI_DEBUG,
                 "PluginHooks::readConfig looking up hooks '%s'",
                 hookPrefix.data()
                 );
   if (OS_SUCCESS == configDb.getSubHash(hookPrefix, allHooks)) // any hooks configured for prefix?
   {
      UtlString lastHook;
      UtlString hookName;
      UtlString hookLibrary;

      // walk each hook and attempt to load and configure it 
      for ( lastHook = "";
            OS_SUCCESS == allHooks.getNext(lastHook, hookName, hookLibrary);
            lastHook = hookName
           )
      {
         ConfiguredHook* thisHook;
         
         if (NULL == (thisHook = dynamic_cast<ConfiguredHook*>(existingHooks.remove(&hookName))))
         {
            // not an existing hook, so create a new one
            OsSysLog::add(FAC_KERNEL, PRI_DEBUG,
                          "PluginHooks: loading instance '%s'", hookName.data()
                          );
            thisHook = new ConfiguredHook(hookName, mFactory, hookLibrary);
         }

         // put the hook onto the list of active hooks
         mConfiguredHooks.insert(thisHook);

         // (re)configure the hook
         thisHook->readConfig(mPrefix, configDb);
      }
   }
   else
   {
      OsSysLog::add(FAC_KERNEL, PRI_INFO,
                    "PluginHooks: no '%s' hooks configured", mPrefix.data()
                    );
   }

   // discard any hooks that are no longer in the configuration
   existingHooks.destroyAll();
}

size_t PluginHooks::entries() const
{
   return mConfiguredHooks.entries();
}

<<<<<<< HEAD
PluginIterator::PluginIterator( const PluginHooks& pluginHooks ) :
   mConfiguredHooksIterator(pluginHooks.mConfiguredHooks)
=======
PluginIterator::PluginIterator(const PluginHooks& pluginHooks)
: mConfiguredHooksIterator(pluginHooks.mConfiguredHooks)
{
}

PluginIterator::~PluginIterator()
>>>>>>> c76e972f
{
}

Plugin* PluginIterator::next(UtlString* name)
{
   Plugin* nextPlugin = NULL;
   
   // make sure that name is cleared if passed in case this is the last hook
   if (name)
   {
      name->remove(0);
   }
   
   // step the parent iterator on the mConfiguredHooks list
   ConfiguredHook* nextHook =
         static_cast<ConfiguredHook*>(mConfiguredHooksIterator());
   if (nextHook)
   {
      nextHook->name(name); // return the name, if it's been asked for
      nextPlugin = nextHook->plugin();
   }

   return nextPlugin;
}<|MERGE_RESOLUTION|>--- conflicted
+++ resolved
@@ -135,11 +135,7 @@
             else
             {
                OsSysLog::add(FAC_KERNEL, PRI_CRIT,
-<<<<<<< HEAD
-                             "PluginHooks no configuration found for instance '%s'",
-=======
                              "ConfiguredHook:: no configuration found for instance '%s'",
->>>>>>> c76e972f
                              data()
                              );
             }
@@ -242,17 +238,12 @@
    return mConfiguredHooks.entries();
 }
 
-<<<<<<< HEAD
-PluginIterator::PluginIterator( const PluginHooks& pluginHooks ) :
-   mConfiguredHooksIterator(pluginHooks.mConfiguredHooks)
-=======
 PluginIterator::PluginIterator(const PluginHooks& pluginHooks)
 : mConfiguredHooksIterator(pluginHooks.mConfiguredHooks)
 {
 }
 
 PluginIterator::~PluginIterator()
->>>>>>> c76e972f
 {
 }
 
