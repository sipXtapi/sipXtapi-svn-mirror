--- conflicted
+++ resolved
@@ -1,38 +1,3 @@
-<<<<<<< HEAD
-INCLUDES = -I$(top_srcdir)/include
-
-## All tests under this GNU variable should run relatively quickly
-## and of course require no setup
-TESTS = testsuite
-
-check_PROGRAMS = testsuite
-
-testsuite_LDADD = \
-    @SIPXUNIT_LIBS@ \
-    @SIPXMEDIA_MP_LIBS@ \
-    ../../libsipXcall.la
-
-testsuite_SOURCES = \
-  callbacks.cpp \
-  EventRecorder.cpp \
-  EventValidator.cpp \
-  sipXtapiTest.cpp \
-  sipXtapiTestCall.cpp \
-  sipXtapiTestConference.cpp \
-  sipXtapiTestConferenceAdv.cpp \
-  sipXtapiTestConfig.cpp \
-  sipXtapiTestLine.cpp \
-  sipXtapiTestTransfer.cpp \
-  TestExternalTransport.cpp \
-  TestRegistrar.cpp \
-  TestRegistryCollection.cpp \
-  TestRegistryData.cpp \
-  TestStunServerTask.cpp \
-  sipXtapiTestSubscribe.cpp \
-  ../jnibutton.cpp
-
-DISTCLEANFILES = Makefile.in
-=======
 INCLUDES = -I$(top_srcdir)/include
 
 ## All tests under this GNU variable should run relatively quickly
@@ -67,5 +32,4 @@
   sipXtapiTestSubscribe.cpp \
   ../jnibutton.cpp
 
-DISTCLEANFILES = Makefile.in
->>>>>>> c76e972f
+DISTCLEANFILES = Makefile.in