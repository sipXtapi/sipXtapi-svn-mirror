//  
// Copyright (C) 2006-2008 SIPez LLC. 
// Licensed to SIPfoundry under a Contributor Agreement. 
//
// Copyright (C) 2004-2008 SIPfoundry Inc.
// Licensed by SIPfoundry under the LGPL license.
//
// Copyright (C) 2004-2006 Pingtel Corp.  All rights reserved.
// Licensed to SIPfoundry under a Contributor Agreement.
//
// $$
///////////////////////////////////////////////////////////////////////////////

#ifndef _MprDecode_h_ /* [ */
#define _MprDecode_h_

// SYSTEM INCLUDES
// APPLICATION INCLUDES
#include "mp/MpMisc.h"
#include "mp/MpRtpBuf.h"
#include "mp/MpAudioResource.h"
#include "mp/MpFlowGraphMsg.h"
#include "mp/MpResourceMsg.h"
#include "mp/MpDecoderPayloadMap.h"
#include "sdp/SdpCodec.h"
#include "os/OsBSem.h"

// DEFINES
// MACROS
// EXTERNAL FUNCTIONS
// EXTERNAL VARIABLES
// CONSTANTS
// STRUCTS
// TYPEDEFS

// FORWARD DECLARATIONS
class MpRtpInputAudioConnection;
class MpDecoderBase;
class MprRecorder;
class MpJitterBuffer;
class MprDejitter;
class MpPlcBase;

/// The "Decode" media processing resource
class MprDecode : public MpAudioResource
{
/* //////////////////////////// PUBLIC //////////////////////////////////// */
public:

   friend class MpRtpInputAudioConnection;

/* ============================ CREATORS ================================== */
///@name Creators
//@{

     /// Constructor
   MprDecode(const UtlString &rName,
             MpConnectionID connectionId,
             const UtlString &plcName = "");

     /// Destructor
   virtual
   ~MprDecode();

//@}

/* ============================ MANIPULATORS ============================== */
///@name Manipulators
//@{

   OsStatus selectCodecs(SdpCodec* codecs[], int numCodecs);

   OsStatus selectCodec(SdpCodec& rCodec);

   OsStatus deselectCodec();

     /// Change PLC algorithm to one with given name. THIS METHOD DOES NOT WORK!
   static OsStatus setPlc(const UtlString& namedResource,
                          OsMsgQ& fgQ,
                          const UtlString& plcName = "");
     /**<
     *  Sends an MPRM_SET_PLC message to the named MprDecode resource
     *  within the flowgraph who's queue is supplied. When the message 
     *  is received, the above resource will change PLC algorithm to
     *  chosen one.
     *
     *  THIS METHOD DOES NOT WORK CURRENTLY, BECAUSE MprDecode IS NOT
     *  IN FLOWGRAPH! USE MpRtpInputAudioConnection::setPlc() instead for now.
     *
     *  @param[in] namedResource - the name of the resource to send a message to.
     *  @param[in] fgQ - the queue of the flowgraph containing the resource which
     *             the message is to be received by.
     *  @param[in] plcName - name of PLC algorithm to use.
     *             See MpJitterBuffer::setPlc() for more details.
     *  @returns the result of attempting to queue the message to this resource.
     */

   void setMyDejitter(MprDejitter* newDJ);

     /// Add incoming RTP packet to the decoding queue
   OsStatus pushPacket(const MpRtpBufPtr &pRtp);
     /**<
     *  @return OS_SUCCESS on success
     *  @return OS_LIMIT_REACHED if too many codecs used in incoming RTP packets
     */

//@}

/* ============================ ACCESSORS ================================= */
///@name Accessors
//@{

//@}

/* ============================ INQUIRY =================================== */
///@name Inquiry
//@{

//@}

/* //////////////////////////// PROTECTED ///////////////////////////////// */
protected:

     /// Handle the FLOWGRAPH_SET_DTMF_NOTIFY message.
   UtlBoolean handleSetDtmfNotify(OsNotification* n);
     /**<
     *  @returns <b>TRUE</b>
     */

/* //////////////////////////// PRIVATE /////////////////////////////////// */
private:
   typedef enum
   {
      SELECT_CODECS = MpFlowGraphMsg::RESOURCE_SPECIFIC_START,
      DESELECT_CODECS
<<<<<<< HEAD
   };

   enum { MAX_RTP_FRAMES = 25};

   unsigned int mNextPullTimerCount;
   int          mWaitTimeInFrames;
   unsigned int sTimerCountIncrement;
   int          mMissedFrames;
   int saveDebug;

   #define MAX_PAYLOAD_TYPES 128
   MpBufPtr mSavedRtp[MAX_PAYLOAD_TYPES];

   MprDejitter* mpMyDJ;
=======
   } AddlMsgTypes;

   typedef enum
   {
      MPRM_SET_PLC = MpResourceMsg::MPRM_EXTERNAL_MESSAGE_START
   } AddlResMsgTypes;
>>>>>>> c76e972f

   enum {
      MAX_RTP_FRAMES = 25,
      MAX_PAYLOAD_TYPES = 128,
      NUM_TRACKED_PACKETS = 128
   };

   MpJitterBuffer* mpJB;            ///< Pointer to JitterBuffer instance
   UtlBoolean mIsJBInitialized;     ///< Is JB initialized or not?
   OsNotification* mpDtmfNotication;

   MprDejitter* mpMyDJ;             ///< Dejitter instance, used by this decoder.
   UtlBoolean mIsStreamInitialized; ///< Have we received at least one packet?
   RtpSeq mLastPlayedSeq;           ///< Sequence number of last played RTP packet.

   MpPlcBase   *mpPlc;              ///< PLC instance.
   MpAudioBufPtr mTempPlcFrame;     ///< This audio frame pointer is used to
                                    ///< reduce number of frames allocations/
                                    ///< deallocations by keeping unused
                                    ///< frame between calls to doPlc().
   UtlBoolean mIsPlcInitialized;    ///< Is JB initialized or not?
   int mCurFrameNum;                ///< Number of current frame.
                                    ///< Used to interact with PLC.

   /// List of the codecs to be used to decode media.
   /**
   *  Pointer to array of length mNumCurrentCodecs of MpDecoderBase*'s
   *  which represent the codecs, or NULL if mNumCurrentCodecs == 0.
   */
   MpDecoderBase** mpCurrentCodecs;
   int             mNumCurrentCodecs; ///< Length of mpCurrentCodecs array.

   /// Similar list of all codecs that have ever been listed on mpCurrentCodecs.
   MpDecoderBase** mpPrevCodecs;
   int             mNumPrevCodecs; ///< Length of mpPrevCodecs array.

   MpDecoderPayloadMap mDecoderMap; ///< Mapping of payload types to decoder instances.

<<<<<<< HEAD
   enum {
      MAX_MARKER_NOTICES = 5, // max messages per MARKER_WAIT_FRAMES interval
      MARKER_WAIT_FRAMES = (1*60*60*100) // 1 hour at 100 frames/second
   };

   enum {
      NUM_TRACKED_PACKETS = 128
   };
=======
   MpConnectionID  mConnectionId;   ///< ID of the parent Connection.
>>>>>>> c76e972f

   virtual UtlBoolean doProcessFrame(MpBufPtr inBufs[],
                                     MpBufPtr outBufs[],
                                     int inBufsSize,
                                     int outBufsSize,
                                     UtlBoolean isEnabled,
                                     int samplesPerFrame,
                                     int samplesPerSecond);

     /// Decode RTP packet if it belongs to signaling codec.
   UtlBoolean tryDecodeAsSignalling(const MpRtpBufPtr &rtp);
     /**<
     *  @retval TRUE - packet was decoded as signaling
     *  @retval FALSE - packet is not signaling
     */

   void doPlc(MpAudioBufPtr &pFrame);

     /// Handle old style messages for this resource.
   virtual UtlBoolean handleMessage(MpFlowGraphMsg& rMsg);

     /// Handle new style messages for this resource.
   virtual UtlBoolean handleMessage(MpResourceMsg& rMsg);

     /// Replace mpCurrentCodecs with pCodecs.
   UtlBoolean handleSelectCodecs(SdpCodec* pCodecs[], int numCodecs);
     /**<
     *  Copy the codecs in mpCurrentCodecs onto mpPrevCodecs and deletes pCodecs.
     */

     /// @brief Remove all codecs from mpCurrentCodecs, transferring them to
     /// mpPrevCodecs.
   UtlBoolean handleDeselectCodecs(UtlBoolean shouldLock = TRUE);

     /// Remove one codec from mpConnection's payload type decoder table.
   UtlBoolean handleDeselectCodec(MpDecoderBase* pDecoder);
     /**<
     *  @note Caller must hold mLock.
     */

     /// Change PLC algorithm to one provided.
   UtlBoolean handleSetPlc(const UtlString &plcName);

     /// Copy constructor (not implemented for this class)
   MprDecode(const MprDecode& rMprDecode);

     /// Assignment operator (not implemented for this class)
   MprDecode& operator=(const MprDecode& rhs);
<<<<<<< HEAD
     //:Assignment operator (not implemented for this class)

   MprDejitter* getMyDejitter(void);

   void pushIntoCodecBuffer(MpBufPtr rtp, int packetLen);
=======
>>>>>>> c76e972f

};

/* ============================ INLINE METHODS ============================ */

#endif  /* _MprDecode_h_ ] */<|MERGE_RESOLUTION|>--- conflicted
+++ resolved
@@ -133,29 +133,12 @@
    {
       SELECT_CODECS = MpFlowGraphMsg::RESOURCE_SPECIFIC_START,
       DESELECT_CODECS
-<<<<<<< HEAD
-   };
-
-   enum { MAX_RTP_FRAMES = 25};
-
-   unsigned int mNextPullTimerCount;
-   int          mWaitTimeInFrames;
-   unsigned int sTimerCountIncrement;
-   int          mMissedFrames;
-   int saveDebug;
-
-   #define MAX_PAYLOAD_TYPES 128
-   MpBufPtr mSavedRtp[MAX_PAYLOAD_TYPES];
-
-   MprDejitter* mpMyDJ;
-=======
    } AddlMsgTypes;
 
    typedef enum
    {
       MPRM_SET_PLC = MpResourceMsg::MPRM_EXTERNAL_MESSAGE_START
    } AddlResMsgTypes;
->>>>>>> c76e972f
 
    enum {
       MAX_RTP_FRAMES = 25,
@@ -194,18 +177,7 @@
 
    MpDecoderPayloadMap mDecoderMap; ///< Mapping of payload types to decoder instances.
 
-<<<<<<< HEAD
-   enum {
-      MAX_MARKER_NOTICES = 5, // max messages per MARKER_WAIT_FRAMES interval
-      MARKER_WAIT_FRAMES = (1*60*60*100) // 1 hour at 100 frames/second
-   };
-
-   enum {
-      NUM_TRACKED_PACKETS = 128
-   };
-=======
    MpConnectionID  mConnectionId;   ///< ID of the parent Connection.
->>>>>>> c76e972f
 
    virtual UtlBoolean doProcessFrame(MpBufPtr inBufs[],
                                      MpBufPtr outBufs[],
@@ -254,14 +226,6 @@
 
      /// Assignment operator (not implemented for this class)
    MprDecode& operator=(const MprDecode& rhs);
-<<<<<<< HEAD
-     //:Assignment operator (not implemented for this class)
-
-   MprDejitter* getMyDejitter(void);
-
-   void pushIntoCodecBuffer(MpBufPtr rtp, int packetLen);
-=======
->>>>>>> c76e972f
 
 };
 
