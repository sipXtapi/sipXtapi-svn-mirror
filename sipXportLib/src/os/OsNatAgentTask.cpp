--- conflicted
+++ resolved
@@ -34,7 +34,7 @@
 #include "os/TurnMessage.h"
 #include "os/StunMessage.h"
 #include "os/StunUtils.h"
-#include "os/OsTimer.h"
+
 #include "os/OsMutex.h"
 #include "os/OsLock.h"
 #include "os/OsEvent.h"
@@ -301,9 +301,6 @@
                             sendToPort = rMsg.getReceivedPort() ;
                         }
 
-<<<<<<< HEAD
-                        sendMessage(&respMsg, pSocket, sendToAddress, sendToPort, STUN_DISCOVERY_PACKET) ;
-=======
                         // Check if this came over our relay
                         if (rMsg.getRelayPort() != 0 && rMsg.getRelayIp().length() > 0)
                         {
@@ -371,7 +368,6 @@
                                         priority);
                             }
                         }
->>>>>>> c76e972f
                     }
                 }
                 break ;
@@ -614,11 +610,6 @@
                     }
                 }
                 break ;
-            case MSG_TURN_ACTIVE_DESTINATION_RESPONSE:
-                break ;
-            case MSG_TURN_ACTIVE_DESTINATION_ERROR_RESPONSE:
-                break ;
-
             default:
                 // Unknown message type
                 assert(false) ;
@@ -768,56 +759,6 @@
                 }
                 else
                 {
-<<<<<<< HEAD
-                    markTurnFailure(pContext) ;
-                }
-                break ;
-            case FAILED:
-                // Nothing to do
-                break ;
-        }
-    }
-}
-
-#define STR_CRLF  "\r\n\0"
-UtlBoolean OsNatAgentTask::handleCrLfKeepAlive(NAT_AGENT_CONTEXT* pContext) 
-{
-    UtlBoolean bRC = false ;
-   
-    // just calling the socketWrite function, which does not do timestamping
-    if (pContext->pSocket->socketWrite(STR_CRLF, 3, pContext->serverAddress, 
-            pContext->serverPort, CRLF_KEEPALIVE_PACKET) == 3)
-    {
-        bRC = true ;
-    }
-    else
-    {
-        if (pContext->pKeepaliveListener)
-        {
-            pContext->pKeepaliveListener->OnKeepaliveFailure(
-                        populateKeepaliveEvent(pContext)); 
-        }
-    }
-
-    return bRC ;
-}
-
-
-UtlBoolean OsNatAgentTask::handleStunKeepAlive(NAT_AGENT_CONTEXT* pContext) 
-{
-    UtlBoolean bRC = false ;
-
-    if (sendStunRequest(pContext))
-    {
-        bRC = true ;
-    }
-    else
-    {
-        if (pContext->pKeepaliveListener)
-        {
-            pContext->pKeepaliveListener->OnKeepaliveFailure(
-                    populateKeepaliveEvent(pContext)); 
-=======
                     // Unable to Send; let timeouts handle the cleanup
                 }            
             }
@@ -826,7 +767,6 @@
                 // Unable to allocate context
                 assert(false) ;
             }
->>>>>>> c76e972f
         }
     }
     return bSuccess ;
@@ -864,12 +804,7 @@
             OsSocket::getHostIpByName(stunServer, &serverAddress) && 
             OsSocket::isIp4Address(serverAddress))
     {
-<<<<<<< HEAD
-        NAT_AGENT_CONTEXT* pContext = new NAT_AGENT_CONTEXT ;
-        //memset(pContext, 0, sizeof(NAT_AGENT_CONTEXT));        
-=======
         OsNatAgentContext* pContext = new OsNatAgentContext(this) ;
->>>>>>> c76e972f
         if (pContext)
         {
             pContext->type = STUN_DISCOVERY ;
@@ -912,57 +847,8 @@
     }
     else
     {
-<<<<<<< HEAD
-        NAT_AGENT_CONTEXT* pContext = new NAT_AGENT_CONTEXT ;
-        //memset(pContext, 0, sizeof(NAT_AGENT_CONTEXT));
-        if (pContext)
-        {
-            pContext->type = STUN_DISCOVERY ;
-            pContext->status = SENDING ;
-            pContext->serverAddress = serverAddress ;
-            pContext->serverPort = stunPort ;
-            pContext->options = stunOptions ;
-            memset(&pContext->transactionId, 0, sizeof(STUN_TRANSACTION_ID)) ;            
-            pContext->nOldTransactions = 0 ;
-            for (int i=0; i<MAX_OLD_TRANSACTIONS; i++)
-            {
-                memset(&pContext->oldTransactionsIds[i], 0, sizeof(STUN_TRANSACTION_ID)) ;            
-            }                
-            pContext->pSocket = pSocket ;
-            pContext->pTimer = getTimer() ;
-            pContext->keepAliveSecs = keepAliveSecs;
-            pContext->abortCount = NAT_INITIAL_ABORT_COUNT ;
-            pContext->refreshErrors = 0 ;
-            pContext->port = PORT_NONE ;
-            pContext->priority = 0 ;
-            pContext->pKeepaliveListener = NULL ;
-
-            mContextMap.insertKeyAndValue(new UtlVoidPtr(pContext), new UtlVoidPtr(pSocket)) ;
-
-            if (sendStunRequest(pContext))
-            {
-                OsTime errorAt(0, NAT_RESPONSE_TIMEOUT_MS * OsTime::USECS_PER_MSEC) ;
-                OsQueuedEvent* pEvent = (OsQueuedEvent*) pContext->pTimer->getNotifier() ;
-                pEvent->setUserData((int) pContext) ;
-
-                pContext->pTimer->periodicEvery(errorAt, errorAt) ;
-                bSuccess = true ;
-            }
-            else
-            {
-                // Unable to Send
-                destroyBinding(pContext) ;
-            }            
-        }
-        else
-        {
-            // Unable to allocate context
-            assert(false) ;
-        }
-=======
         if (pSocket)
             pSocket->markStunFailure() ;
->>>>>>> c76e972f
     }
 
     return bSuccess ;
@@ -1019,16 +905,9 @@
     if (    pSocket && portIsValid(turnPort) && (turnServer.length() > 0) &&
             OsSocket::getHostIpByName(turnServer, &serverAddress) && 
             OsSocket::isIp4Address(serverAddress))
-<<<<<<< HEAD
-
-    {       
-        NAT_AGENT_CONTEXT* pContext = new NAT_AGENT_CONTEXT ;
-        //memset(pContext, 0, sizeof(NAT_AGENT_CONTEXT));        
-=======
     {
         // Create/Init Context
         OsNatAgentTurnContext* pContext = new OsNatAgentTurnContext(this) ;
->>>>>>> c76e972f
         if (pContext)
         {
             pContext->type = TURN_ALLOCATION ;
@@ -1155,16 +1034,12 @@
         if (!pTurnBinding->password.isNull()) 
             msgSend.setPassword(pTurnBinding->password) ;
 
-<<<<<<< HEAD
-        bRC = sendMessage(&msgSend, pSocket, pBinding->serverAddress, pBinding->serverPort, TURN_PACKET) ;
-=======
         bRC = sendMessage(&msgSend, pTurnBinding->pSocket, pTurnBinding->serverAddress, pTurnBinding->serverPort, TURN_PACKET) ;
         armErrorTimer(pContext) ;
     }
     else
     {
         assert(FALSE) ;
->>>>>>> c76e972f
     }
 
     return bRC ;
@@ -1258,9 +1133,6 @@
         if (!pTurnBinding->password.isNull()) 
             msgSend.setPassword(pTurnBinding->password) ;
 
-<<<<<<< HEAD
-        bRC = sendMessage(&msgSend, pSocket, pBinding->serverAddress, pBinding->serverPort, TURN_PACKET) ;
-=======
         bRC = sendMessage(&msgSend, pTurnBinding->pSocket, pTurnBinding->serverAddress, pTurnBinding->serverPort, TURN_PACKET) ;
 
         // Setup resend-timer for no-response
@@ -1270,7 +1142,6 @@
     else
     {
         assert(FALSE) ;
->>>>>>> c76e972f
     }
 
     return bRC ;
@@ -1315,24 +1186,12 @@
                     msgSend.setType(MSG_TURN_ALLOCATE_REQUEST) ;
                     msgSend.setRequestXorOnly() ;
                     msgSend.setLifetime(0) ;
-                    if (!pBinding->username.isNull()) 
-                    {
-                        msgSend.setUsername(pBinding->username) ;    
-                    }
-    
-                    if (!pBinding->password.isNull()) 
-                    {
-                        msgSend.setPassword(pBinding->password) ;
-                    }  
-
-<<<<<<< HEAD
-=======
+
                     if (!pBinding->username.isNull()) 
                         msgSend.setUsername(pBinding->username) ;        
                     if (!pBinding->password.isNull()) 
                         msgSend.setPassword(pBinding->password) ;
 
->>>>>>> c76e972f
                     sendMessage(&msgSend, pSocket, pBinding->serverAddress, pBinding->serverPort, TURN_PACKET) ;
                 }
                 break ;            
@@ -1370,12 +1229,7 @@
                 remotePort,
                 keepAliveSecs) ;
 
-<<<<<<< HEAD
-        NAT_AGENT_CONTEXT* pContext = new NAT_AGENT_CONTEXT ;
-        //memset(pContext, 0, sizeof(NAT_AGENT_CONTEXT));        
-=======
         OsNatAgentContext* pContext = new OsNatAgentContext(this) ;
->>>>>>> c76e972f
         if (pContext)
         {
             pContext->type = CRLF_KEEPALIVE ;
@@ -1490,12 +1344,7 @@
                 remotePort,
                 keepAliveSecs) ;     
 
-<<<<<<< HEAD
-        NAT_AGENT_CONTEXT* pContext = new NAT_AGENT_CONTEXT ;
-        //memset(pContext, 0, sizeof(NAT_AGENT_CONTEXT));        
-=======
         OsNatAgentContext* pContext = new OsNatAgentContext(this) ;
->>>>>>> c76e972f
         if (pContext)
         {
             pContext->type = STUN_KEEPALIVE ;
@@ -2102,32 +1951,19 @@
 /* //////////////////////////// PROTECTED ///////////////////////////////// */
 
 
-<<<<<<< HEAD
-UtlBoolean OsNatAgentTask::sendMessage(StunMessage* pMsg, 
-                                       IStunSocket* pSocket, 
-                                       const UtlString& toAddress, 
-                                       unsigned short toPort,
-                                       PacketType packetType)
-=======
 UtlBoolean OsNatAgentTask::sendTurnSendRequest(IOsNatSocket* pSocket,
                                                const char*   szFinalAddress,
                                                int           iFinalPort,
                                                const char*   pPayload,
                                                int           nPayload) 
->>>>>>> c76e972f
 {
 
     UtlBoolean bRC = false ;
     OsLock lock(mMapsLock) ;
 
-<<<<<<< HEAD
-//    pMsg->setServer("sipXtapi (www.sipfoundry.org)") ;
-    if (pMsg->encode(cEncoded, sizeof(cEncoded), length))
-=======
     OsNatAgentTurnContext* pBinding = (OsNatAgentTurnContext*) 
             getBinding(pSocket, TURN_ALLOCATION) ;
     if (pBinding)
->>>>>>> c76e972f
     {
         UtlString localHostIp ;
         pSocket->getSocket()->getLocalHostIp(&localHostIp) ;
@@ -2198,17 +2034,10 @@
 #endif
         }
 
-<<<<<<< HEAD
-        // The IStunSocket keeps track of 
-        // the last read/write times, but we need to write to the socket
-        // without updating the timestamp.  Added a new function to the
-        // IStunSocket interface that should be implemented as
-=======
         // The IOsNatSocket keeps track of 
         // the last read/write times, but we need to write to the socket
         // without updating the timestamp.  Added a new function to the
         // IOsNatSocket interface that should be implemented as
->>>>>>> c76e972f
         // just a write to the socket, without timestamping.
         if (pSocket->socketWrite(cEncoded, (int) length, toAddress, toPort, packetType) > 0)
         {
@@ -2554,7 +2383,6 @@
 {
     UtlBoolean bSuccess = false ;
     StunMessage msgSend ;
-    bool bStunProbe = (pBinding->type == STUN_PROBE);
 
     if (bNewTransaction)   
     {
@@ -2608,23 +2436,8 @@
         {
             bSuccess = true ;
         }
-<<<<<<< HEAD
-    }
-
-    memcpy(&pBinding->oldTransactionsIds[index], 
-            &pBinding->transactionId, sizeof(STUN_TRANSACTION_ID)) ;    
-
-    // Get new transaction Id
-    msgSend.getTransactionId(&pBinding->transactionId) ;
-
-    // Send message
-    if (sendMessage(&msgSend, pBinding->pSocket, pBinding->serverAddress, pBinding->serverPort, STUN_PROBE_PACKET))
-    {
-        bSuccess = true ;
-=======
         // Setup resend-timer for no-response
         armErrorTimer(pBinding) ;
->>>>>>> c76e972f
     }
 
     return bSuccess ;
@@ -2656,12 +2469,7 @@
         msgSend.setUsername(pBinding->username) ;    
     if (!pBinding->password.isNull()) 
         msgSend.setPassword(pBinding->password) ;
-<<<<<<< HEAD
-    }  
-    
-=======
        
->>>>>>> c76e972f
     if (sendMessage(&msgSend, pBinding->pSocket, pBinding->serverAddress, pBinding->serverPort, TURN_PACKET))
     {
         bSuccess = true ;
