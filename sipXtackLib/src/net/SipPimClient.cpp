//
// Copyright (C) 2005 SIPez LLC.
// Licensed to SIPfoundry under a Contributor Agreement.
// 
// Copyright (C) 2004 SIPfoundry Inc.
// Licensed by SIPfoundry under the LGPL license.
//
// Copyright (C) 2004-2006 Pingtel Corp.  All rights reserved.
// Licensed to SIPfoundry under a Contributor Agreement.
//
// $$
///////////////////////////////////////////////////////////////////////////////


// Author: Daniel Petrie
//         dpetrie AT SIPez DOT com
//////////////////////////////////////////////////////////////////////////////

// SYSTEM INCLUDES

// APPLICATION INCLUDES
#include <net/SipPimClient.h>
#include <net/HttpBody.h>
#include <net/SmimeBody.h>
#include <net/SipMessage.h>
#include <net/SipUserAgent.h>
#include <net/NetMd5Codec.h>
#include <os/OsDateTime.h>

// EXTERNAL FUNCTIONS
// EXTERNAL VARIABLES
// CONSTANTS
// STATIC VARIABLE INITIALIZATIONS

/* //////////////////////////// PUBLIC //////////////////////////////////// */

/* ============================ CREATORS ================================== */

// Constructor
SipPimClient::SipPimClient(SipUserAgent& userAgent, Url& presentityAor):
mpTextHandlerFunction(NULL),
mpTextHandlerUserData(NULL)
{
    mCallIdIndex = 0;

    presentityAor.toString(mFromField);
    mPresentityAor = presentityAor;
    mpUserAgent = &userAgent;

    // Register to get incoming MESSAGE requests
    OsMsgQ* myQueue = getMessageQueue();
    userAgent.addMessageObserver(*myQueue, 
                                SIP_MESSAGE_METHOD, 
                                TRUE, // requests
                                FALSE, // responces
                                TRUE, // incoming
                                FALSE); // outgoing

}

// Copy constructor
SipPimClient::SipPimClient(const SipPimClient& rSipPimClient):
mpTextHandlerFunction(NULL)
{
}

// Destructor
SipPimClient::~SipPimClient()
{
   mpUserAgent->removeMessageObserver(*getMessageQueue());
}

/* ============================ MANIPULATORS ============================== */

void SipPimClient::setLocalKeyCert(const char* localPkcs12DerKeyCert,
                                   int localPkcs12DerKeyCertLength,
                                   const char* sPkcs12Password)
{
    mPkcs12KeyCertContainer.remove(0);
    if(localPkcs12DerKeyCert && *localPkcs12DerKeyCert &&
        localPkcs12DerKeyCertLength > 0)
    {
        mPkcs12KeyCertContainer.append(localPkcs12DerKeyCert, localPkcs12DerKeyCertLength);
    }

    if(sPkcs12Password && *sPkcs12Password)
    {
        mPkcs12Password = sPkcs12Password;
    }
    else
    {
        sPkcs12Password = "";
    }
}


// Assignment operator
SipPimClient&
SipPimClient::operator=(const SipPimClient& rhs)
{
   if (this == &rhs)            // handle the assignment to self case
      return *this;

   return *this;
}

//! Send a pager style instant message to the given destination
UtlBoolean SipPimClient::sendPagerMessage(Url& destinationAor, 
                                          const char* messageText, const char* subject,
                                          int& responseCode,
                                          UtlString& responseCodeText)
{
    UtlBoolean returnCode = FALSE;
    responseCode = -1;
    responseCodeText.remove(0);

    if(messageText && *messageText)
    {
        // Construct the text body
        HttpBody* textBody = new HttpBody(messageText,
                                          strlen(messageText),
                                          CONTENT_TYPE_TEXT_PLAIN);

        // Construct the MESSAGE request
        UtlString toAddress = destinationAor.toString();
        UtlString requestUri;
        destinationAor.getUri(requestUri);
        UtlString callId;
        getNextCallId(callId);
        SipMessage messageRequest;
        messageRequest.setRequestData(SIP_MESSAGE_METHOD, requestUri,
                         mFromField, toAddress,
                         callId,
                         1, // sequenceNumber
                         NULL); // contactUrl


        if (NULL != subject && 0 != strlen(subject))
            messageRequest.setHeaderValue("Subject", subject);

        // Attache the body
        messageRequest.setBody(textBody);
        messageRequest.setContentType(CONTENT_TYPE_TEXT_PLAIN);

        // Set the queue to which the response will be deposited
        // for this specific request.
        OsMsgQ responseQueue;
        messageRequest.setResponseListenerQueue(&responseQueue);

        // Send the request 
        returnCode = mpUserAgent->send(messageRequest);

        // wait for the response
        OsMsg* qMessage = NULL;
        // For now we will block forever.  Theoretically this should
        // always get a response (e.g. worst case a 408 timed out).
        // If we do not wait forever, we need to be sure to wait the
        // the maximum transaction timeout period so that the qMessage
        // exists when the SipUserAgent queues the response.

        // counter to make sure we don't get stuck in the following
        // loop forever
        int loopCounter = 0;

        do 
        {
            responseQueue.receive(qMessage);

            // If we got a response, get the response status code and text
            if(qMessage)
            {
                int msgType = qMessage->getMsgType();
                int msgSubType = qMessage->getMsgSubType();

                // SIP message
                if(msgType == OsMsg::PHONE_APP && msgSubType == SipMessage::NET_SIP_MESSAGE)
                {
                    const SipMessage* messageResponse = ((SipMessageEvent*)qMessage)->getMessage();

                    if(messageResponse && messageResponse->isResponse())
                    {
                        responseCode = messageResponse->getResponseStatusCode();
                        messageResponse->getResponseStatusText(&responseCodeText);
                    }
                }
            }
        } while (responseCode == 407 && ++loopCounter < 2);
    }

    return(returnCode);
}

void SipPimClient::setIncomingImTextHandler(MessageCallback textHandler, void* userData)
{
    mpTextHandlerFunction = textHandler;
    mpTextHandlerUserData = userData;
}


//! Update the presence state of the presentity indicate 
UtlBoolean SipPimClient::updatePresenceState(SipxRpidStates newState)
{
    UtlBoolean returnCode = FALSE;
    return(returnCode);
}

UtlBoolean SipPimClient::handleMessage(OsMsg& eventMessage)
{
    int msgType = eventMessage.getMsgType();
    int msgSubType = eventMessage.getMsgSubType();

    // SIP message
    if(msgType == OsMsg::PHONE_APP &&
       msgSubType == SipMessage::NET_SIP_MESSAGE)
    {
        const SipMessage* sipMessage = ((SipMessageEvent&)eventMessage).getMessage();

        // If this is a MESSAGE request
        UtlString method;
        if(sipMessage) sipMessage->getRequestMethod(&method);
        method.toUpper();
        UtlBoolean responseSent = FALSE;
        if(sipMessage &&
            method.compareTo(SIP_MESSAGE_METHOD) == 0 &&
            !sipMessage->isResponse())
        {
            const HttpBody* messageBody = sipMessage->getBody();
            UtlString contentType = messageBody->getContentType();


            // We have a text body and a callback handler function
            if(messageBody && 
               mpTextHandlerFunction &&
               contentType.index(CONTENT_TYPE_TEXT_PLAIN, 0, UtlString::ignoreCase) == 0)
            {
                const char* bodyBytes;
                int bodyLength;
                messageBody->getBytes(&bodyBytes, &bodyLength);
                UtlString fromField;
                sipMessage->getFromField(&fromField);

                const char* subj = sipMessage->getHeaderValue(0, "Subject");
                if (NULL == subj)
                    subj = "";

                // Send back a 200 response
                SipMessage response;
                response.setResponseData(sipMessage, SIP_OK_CODE, SIP_OK_TEXT);
                mpUserAgent->send(response);
                responseSent = TRUE;
<<<<<<< HEAD
=======

                // Invoke the call back with the info
                mpTextHandlerFunction(mpTextHandlerUserData, fromField, bodyBytes, bodyLength, subj, *sipMessage);

            }
#ifdef SMIME
            // S/MIME
            else if(messageBody && 
               mpTextHandlerFunction &&
               contentType.index(CONTENT_SMIME_PKCS7, 0, UtlString::ignoreCase) == 0 &&
               mPkcs12KeyCertContainer.length() > 0)
            {
                SmimeBody* smimeBody = (SmimeBody*) messageBody;
                UtlBoolean decryptedOk =
                    smimeBody->decrypt(mPkcs12KeyCertContainer.data(),
                                       mPkcs12KeyCertContainer.length(),
                                       mPkcs12Password);
                const HttpBody* decryptedBody = NULL;
                UtlString decryptedContentType;
                if(decryptedOk)
                {
                    decryptedBody =
                        smimeBody->getDecyptedBody();

                    if(decryptedBody)
                    {
                        decryptedContentType = 
                            decryptedBody->getContentType();
                        if(decryptedContentType.index(CONTENT_TYPE_TEXT_PLAIN, UtlString::ignoreCase) == 0)
                        {
                            const char* bodyBytes;
                            int bodyLength;
                            messageBody->getBytes(&bodyBytes, &bodyLength);
                            UtlString fromField;
                            sipMessage->getFromField(&fromField);

                            // Send back a 200 response
                            SipMessage response;
                            response.setResponseData(sipMessage, SIP_OK_CODE, SIP_OK_TEXT);
                            mpUserAgent->send(response);
                            responseSent = TRUE;

>>>>>>> c76e972f

                // Invoke the call back with the info
                mpTextHandlerFunction(fromField, bodyBytes, bodyLength, 
                    *sipMessage);
                        }
                    }

            }
#ifdef SMIME
            // S/MIME
            else if(messageBody && 
               mpTextHandlerFunction &&
               contentType.index(CONTENT_SMIME_PKCS7, 0, UtlString::ignoreCase) == 0 &&
               mPkcs12KeyCertContainer.length() > 0)
            {
                SmimeBody* smimeBody = (SmimeBody*) messageBody;
                UtlBoolean decryptedOk =
                    smimeBody->decrypt(mPkcs12KeyCertContainer.data(),
                                       mPkcs12KeyCertContainer.length(),
                                       mPkcs12Password);
                const HttpBody* decryptedBody = NULL;
                UtlString decryptedContentType;
                if(decryptedOk)
                {
                    decryptedBody =
                        smimeBody->getDecyptedBody();

                    if(decryptedBody)
                    {
                        decryptedContentType = 
                            decryptedBody->getContentType();
                        if(decryptedContentType.index(CONTENT_TYPE_TEXT_PLAIN, UtlString::ignoreCase) == 0)
                        {
                            const char* bodyBytes;
                            int bodyLength;
                            messageBody->getBytes(&bodyBytes, &bodyLength);
                            UtlString fromField;
                            sipMessage->getFromField(&fromField);

                            // Send back a 200 response
                            SipMessage response;
                            response.setResponseData(sipMessage, SIP_OK_CODE, SIP_OK_TEXT);
                            mpUserAgent->send(response);
                            responseSent = TRUE;


                // Invoke the call back with the info
                mpTextHandlerFunction(fromField, bodyBytes, bodyLength, 
                    *sipMessage);
                        }
                    }

            }
            else
            {
                    UtlString localUri = mPresentityAor.toString();

                    OsSysLog::add(FAC_SIP, PRI_WARNING,
                        "Unable to decrypt S/MIME MESSAGE Remote: %s Local: %s",
                        mFromField.data(),
                        localUri.data());
                }
                
            }
#endif
            if(!responseSent)
            {
                // Send an error as we do not accept the content type
                SipMessage badContentResponse;
                badContentResponse.setResponseData(sipMessage, 
                                                    SIP_BAD_MEDIA_CODE, 
                                                    SIP_BAD_MEDIA_TEXT);
                mpUserAgent->send(badContentResponse);
            }

        }
    }
    return(TRUE);
}

/* ============================ ACCESSORS ================================= */

/* ============================ INQUIRY =================================== */



/* //////////////////////////// PROTECTED ///////////////////////////////// */

void SipPimClient::getNextCallId(UtlString& callId)
{
    UtlString callIdSeed;
    mpUserAgent->getContactUri(&callIdSeed);

    char num[20];

    int epochTime = OsDateTime::getSecsSinceEpoch();
    sprintf(num, "%d", epochTime);
    callIdSeed.append(num);

    mCallIdIndex++;
    sprintf(num, "%d", mCallIdIndex);
    callIdSeed.append(num);

    callIdSeed.append(mFromField);

    NetMd5Codec::encode(callIdSeed, callId);
    callId.append("-pimc");
    callId.append(num);


}

/* //////////////////////////// PRIVATE /////////////////////////////////// */

/* ============================ TESTING =================================== */

/* ============================ FUNCTIONS ================================= */<|MERGE_RESOLUTION|>--- conflicted
+++ resolved
@@ -248,8 +248,6 @@
                 response.setResponseData(sipMessage, SIP_OK_CODE, SIP_OK_TEXT);
                 mpUserAgent->send(response);
                 responseSent = TRUE;
-<<<<<<< HEAD
-=======
 
                 // Invoke the call back with the info
                 mpTextHandlerFunction(mpTextHandlerUserData, fromField, bodyBytes, bodyLength, subj, *sipMessage);
@@ -292,52 +290,6 @@
                             mpUserAgent->send(response);
                             responseSent = TRUE;
 
->>>>>>> c76e972f
-
-                // Invoke the call back with the info
-                mpTextHandlerFunction(fromField, bodyBytes, bodyLength, 
-                    *sipMessage);
-                        }
-                    }
-
-            }
-#ifdef SMIME
-            // S/MIME
-            else if(messageBody && 
-               mpTextHandlerFunction &&
-               contentType.index(CONTENT_SMIME_PKCS7, 0, UtlString::ignoreCase) == 0 &&
-               mPkcs12KeyCertContainer.length() > 0)
-            {
-                SmimeBody* smimeBody = (SmimeBody*) messageBody;
-                UtlBoolean decryptedOk =
-                    smimeBody->decrypt(mPkcs12KeyCertContainer.data(),
-                                       mPkcs12KeyCertContainer.length(),
-                                       mPkcs12Password);
-                const HttpBody* decryptedBody = NULL;
-                UtlString decryptedContentType;
-                if(decryptedOk)
-                {
-                    decryptedBody =
-                        smimeBody->getDecyptedBody();
-
-                    if(decryptedBody)
-                    {
-                        decryptedContentType = 
-                            decryptedBody->getContentType();
-                        if(decryptedContentType.index(CONTENT_TYPE_TEXT_PLAIN, UtlString::ignoreCase) == 0)
-                        {
-                            const char* bodyBytes;
-                            int bodyLength;
-                            messageBody->getBytes(&bodyBytes, &bodyLength);
-                            UtlString fromField;
-                            sipMessage->getFromField(&fromField);
-
-                            // Send back a 200 response
-                            SipMessage response;
-                            response.setResponseData(sipMessage, SIP_OK_CODE, SIP_OK_TEXT);
-                            mpUserAgent->send(response);
-                            responseSent = TRUE;
-
 
                 // Invoke the call back with the info
                 mpTextHandlerFunction(fromField, bodyBytes, bodyLength, 
