--- conflicted
+++ resolved
@@ -61,64 +61,6 @@
 
      /// Read what hooks are configured, and instantiate and configure each hook.
    void readConfig( OsConfigDb& configDb );
-<<<<<<< HEAD
-   /**<
-    * This method actually reads the program configuration from the configDb passed in.
-    * Each entry that has the prefix followed by "_HOOK_LIBRARY" configures a plugin library.
-    * @code
-    * [prefix]_HOOK_LIBRARY.[instance] : [path to libexamplereghook.so]
-    * @endcode
-    * for the example code above, it would look for entries like:
-    * @code
-    * ACTION_EVENT_HOOK_LIBRARY.RecordAction : /usr/local/lib/sipxpbx/librecordaction.so
-    * ACTION_EVENT_HOOK_LIBRARY.CopyAction   : /usr/local/lib/sipxpbx/libcopyaction.so
-    * @endcode
-    * The readConfig method:
-    * - dynamically loads each library 
-    * - for each value of [instance]
-    *   - calls the factory method provided by the hook to instantiate a hook object,
-    *     passing its instance name to it (so that it can be used in logging).
-    *   - passes the new hook object a configuration subhash of its configuration
-    *     entries (if any).
-    *
-    * Configuration entries for each hook instance are made with entries like:
-    * @code
-    * [prefix].[instance].FOO : foovalue
-    * [prefix].[instance].BAR : barvalue
-    * @endcode
-    * Each instance has its own set of configuration entries:
-    * @code
-    * ACTION_EVENT.RecordAction.FOO : foovalue1
-    * ACTION_EVENT.RecordAction.BAR : barvalue1
-    * ACTION_EVENT.CopyAction.FOO : foovalue2
-    * ACTION_EVENT.CopyAction.BAR : barvalue2
-    * @endcode
-    *
-    * The readConfig method in the hook (which must inherit from Plugin) is passed
-    * its own subhash of the configuration data, stripping everything through the '.'
-    * following the instance name, so in the example above, the CopyAction hook would
-    * be passed the equivalent of this configuration:
-    * @code
-    * FOO : foovalue2
-    * BAR : barvalue2
-    * @endcode
-    *
-    * readConfig can be called more than once.
-    * - New plugin instances are instantiated as described above.
-    * - Existing plugin instances that are no longer in the configuration
-    *   are deleted (their destructor is invoked).
-    * - Existing plugin instances that are still in the configuration
-    *   are reconfigured (their Plugin::readConfig method is called).
-    *
-    */
-
-   /**
-    * Return the total number of plugins within.
-    */
-   size_t entries() const;
-
-  protected:
-=======
      /**<
      *  This method actually reads the program configuration from the configDb
      *  passed in. Each entry that has the prefix followed by "_HOOK_LIBRARY"
@@ -175,7 +117,6 @@
    size_t entries() const;
 
 protected:
->>>>>>> c76e972f
    friend class PluginIterator;
 
    UtlString      mFactory;         ///< The factory routine name for this hook class
