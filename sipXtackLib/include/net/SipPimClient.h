--- conflicted
+++ resolved
@@ -179,16 +179,6 @@
     Url mPresentityAor;
     UtlString mFromField;
     SipUserAgent* mpUserAgent;
-<<<<<<< HEAD
-    UtlString mPkcs12KeyCertContainer;
-    UtlString mPkcs12Password;
-    UtlString mDerRemoteCertificate;
-
-    void (*mpTextHandlerFunction)(const UtlString& fromAddress,
-                                 const char* textMessage,
-                                 int textLength,
-                                 const SipMessage& messageRequest);
-=======
 
     MessageCallback mpTextHandlerFunction;
     void* mpTextHandlerUserData;
@@ -196,7 +186,6 @@
     UtlString mPkcs12KeyCertContainer;
     UtlString mPkcs12Password;
     UtlString mDerRemoteCertificate;
->>>>>>> c76e972f
 
 };
 
