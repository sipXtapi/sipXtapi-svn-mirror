--- conflicted
+++ resolved
@@ -14,9 +14,6 @@
 // You should have received a copy of the GNU Lesser General Public
 // License along with this library; if not, write to the Free Software
 // Foundation, Inc., 51 Franklin Street, Fifth Floor, Boston, MA 02110-1301  USA. 
-//
-// Copyright (C) 2006 SIPez LLC.
-// Licensed to SIPfoundry under a Contributor Agreement.
 //
 // Copyright (C) 2006 Robert J. Andreasen, Jr.
 // Licensed to SIPfoundry under a Contributor Agreement.
@@ -64,29 +61,7 @@
     : StunMessage(pRequest, bLegacyMode)
 {
     mszTurnData = NULL ;
-
-    mLifetime = 0 ;
-    mbLifetimeValid = false ;
-    mBandwidth = 0 ;
-    mbBandwidthValid = false ;
-    memset(&mDestinationAddress, 0, sizeof(STUN_ATTRIBUTE_ADDRESS)) ;
-    mbDestinationAddressValid = false ;
-    memset(&mTurnRemoteAddress, 0, sizeof(STUN_ATTRIBUTE_ADDRESS)) ;
-    mbTurnRemoteAddressValid = false ;
-    if (mszTurnData)
-    {
-        free(mszTurnData) ;
-    }
-    mszTurnData = NULL ;
-    mnTurnData = 0 ;
-    mbTurnDataValid = false ;
-    memset(&mRelayAddress, 0, sizeof(STUN_ATTRIBUTE_ADDRESS)) ;
-    mbRelayAddressValid = false ;
-    mTransport = 0 ;
-    mbTransportValid = false ;
-    memset(&mRequestedIp, 0, sizeof(STUN_ATTRIBUTE_ADDRESS)) ;
-    mbRequestedIpValid = false ;
-    setIncludeMessageIntegrity(true) ;
+    reset() ;
 }
 
 // Destructor
@@ -412,6 +387,8 @@
             sizeof(STUN_ATTRIBUTE_HEADER) + sizeof(unsigned long)))
     {
         STUN_MESSAGE_HEADER header ;
+        STUN_ATTRIBUTE_HEADER attrHeader ;
+        unsigned long magicCookie ;
         char* pTraverse = (char*) pBuf ;
 
         // Copy header
@@ -440,10 +417,6 @@
                 case MSG_TURN_CLOSE_BINDING_ERROR_RESPONSE:
 
                     // Validate Magic Cookie
-/*
-			        STUN_ATTRIBUTE_HEADER attrHeader ;
-			        unsigned long magicCookie ;
-
                     pTraverse += sizeof(STUN_MESSAGE_HEADER) ;
                     memcpy(&attrHeader, pTraverse, sizeof(STUN_ATTRIBUTE_HEADER)) ;
                     attrHeader.type = ntohs(attrHeader.type) ;
@@ -455,19 +428,13 @@
                     if (    (attrHeader.type == ATTR_TURN_MAGIC_COOKIE) &&
                             (attrHeader.length == sizeof(unsigned long)) &&
                             (magicCookie == ATTR_MAGIC_COOKIE)  )
-                    {                    
-*/
+                    {                                        
                         bValid = true ;
 
                         if (pbDataIndication)
                             *pbDataIndication = (header.type == 
                                     MSG_TURN_DATA_INDICATION) ;
-<<<<<<< HEAD
-/*
-=======
->>>>>>> c76e972f
                     }
-*/                  
                     break ;
                 default:
                     break ;
@@ -500,6 +467,7 @@
         case MSG_TURN_ACTIVE_DESTINATION_ERROR_RESPONSE:
         case MSG_TURN_CONNECTION_STATUS_INDICATION:
         case MSG_TURN_CLOSE_BINDING_ERROR_RESPONSE:
+            break ;
             bRequestOrNonErrorResponse = false ;
             break ;
         default:
@@ -551,11 +519,7 @@
                 if (mszTurnData)
                 {
                     bValid = parseRawAttribute(pBuf, pHeader->length, mszTurnData, pHeader->length) ;
-<<<<<<< HEAD
-                    mbTurnDataValid = (pHeader->length > 0);
-=======
                     mbTurnDataValid = pHeader->length ;
->>>>>>> c76e972f
                     mnTurnData = pHeader->length ;
                     if (!bValid)
                     {
@@ -570,9 +534,6 @@
             bValid = parseAddressAttribute(pBuf, pHeader->length, &mRelayAddress) ;
             mbRelayAddressValid = bValid ;
             break ;
-        case ATTR_TURN_REQUESTED_PORT:
-            bValid = true ;
-            break ;
         case ATTR_TURN_REQUESTED_TRANSPORT:
             bValid = parseLongAttribute(pBuf, pHeader->length, &mTransport) ;
             mbTransportValid = bValid ;            
