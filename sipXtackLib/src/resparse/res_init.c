/*
 * Copyright (c) 1985, 1989, 1993
 *    The Regents of the University of California.  All rights reserved.
 *
 * Redistribution and use in source and binary forms, with or without
 * modification, are permitted provided that the following conditions
 * are met:
 * 1. Redistributions of source code must retain the above copyright
 *    notice, this list of conditions and the following disclaimer.
 * 2. Redistributions in binary form must reproduce the above copyright
 *    notice, this list of conditions and the following disclaimer in the
 *    documentation and/or other materials provided with the distribution.
 * 3. All advertising materials mentioning features or use of this software
 *    must display the following acknowledgement:
 *      This product includes software developed by the University of
 *      California, Berkeley and its contributors.
 * 4. Neither the name of the University nor the names of its contributors
 *    may be used to endorse or promote products derived from this software
 *    without specific prior written permission.
 *
 * THIS SOFTWARE IS PROVIDED BY THE REGENTS AND CONTRIBUTORS ``AS IS'' AND
 * ANY EXPRESS OR IMPLIED WARRANTIES, INCLUDING, BUT NOT LIMITED TO, THE
 * IMPLIED WARRANTIES OF MERCHANTABILITY AND FITNESS FOR A PARTICULAR PURPOSE
 * ARE DISCLAIMED.  IN NO EVENT SHALL THE REGENTS OR CONTRIBUTORS BE LIABLE
 * FOR ANY DIRECT, INDIRECT, INCIDENTAL, SPECIAL, EXEMPLARY, OR CONSEQUENTIAL
 * DAMAGES (INCLUDING, BUT NOT LIMITED TO, PROCUREMENT OF SUBSTITUTE GOODS
 * OR SERVICES; LOSS OF USE, DATA, OR PROFITS; OR BUSINESS INTERRUPTION)
 * HOWEVER CAUSED AND ON ANY THEORY OF LIABILITY, WHETHER IN CONTRACT, STRICT
 * LIABILITY, OR TORT (INCLUDING NEGLIGENCE OR OTHERWISE) ARISING IN ANY WAY
 * OUT OF THE USE OF THIS SOFTWARE, EVEN IF ADVISED OF THE POSSIBILITY OF
 * SUCH DAMAGE.
 */

/*
 * Portions Copyright (c) 1993 by Digital Equipment Corporation.
 *
 * Permission to use, copy, modify, and distribute this software for any
 * purpose with or without fee is hereby granted, provided that the above
 * copyright notice and this permission notice appear in all copies, and that
 * the name of Digital Equipment Corporation not be used in advertising or
 * publicity pertaining to distribution of the document or software without
 * specific, written prior permission.
 *
 * THE SOFTWARE IS PROVIDED "AS IS" AND DIGITAL EQUIPMENT CORP. DISCLAIMS ALL
 * WARRANTIES WITH REGARD TO THIS SOFTWARE, INCLUDING ALL IMPLIED WARRANTIES
 * OF MERCHANTABILITY AND FITNESS.   IN NO EVENT SHALL DIGITAL EQUIPMENT
 * CORPORATION BE LIABLE FOR ANY SPECIAL, DIRECT, INDIRECT, OR CONSEQUENTIAL
 * DAMAGES OR ANY DAMAGES WHATSOEVER RESULTING FROM LOSS OF USE, DATA OR
 * PROFITS, WHETHER IN AN ACTION OF CONTRACT, NEGLIGENCE OR OTHER TORTIOUS
 * ACTION, ARISING OUT OF OR IN CONNECTION WITH THE USE OR PERFORMANCE OF THIS
 * SOFTWARE.
 */

/*
 * Portions Copyright (c) 1996 by Internet Software Consortium.
 *
 * Permission to use, copy, modify, and distribute this software for any
 * purpose with or without fee is hereby granted, provided that the above
 * copyright notice and this permission notice appear in all copies.
 *
 * THE SOFTWARE IS PROVIDED "AS IS" AND INTERNET SOFTWARE CONSORTIUM DISCLAIMS
 * ALL WARRANTIES WITH REGARD TO THIS SOFTWARE INCLUDING ALL IMPLIED WARRANTIES
 * OF MERCHANTABILITY AND FITNESS. IN NO EVENT SHALL INTERNET SOFTWARE
 * CONSORTIUM BE LIABLE FOR ANY SPECIAL, DIRECT, INDIRECT, OR CONSEQUENTIAL
 * DAMAGES OR ANY DAMAGES WHATSOEVER RESULTING FROM LOSS OF USE, DATA OR
 * PROFITS, WHETHER IN AN ACTION OF CONTRACT, NEGLIGENCE OR OTHER TORTIOUS
 * ACTION, ARISING OUT OF OR IN CONNECTION WITH THE USE OR PERFORMANCE OF THIS
 * SOFTWARE.
 */

#ifndef __pingtel_on_posix__
#if defined(LIBC_SCCS) && !defined(lint)
static char sccsid[] = "@(#)res_init.c  8.1 (Berkeley) 6/7/93";
static char orig_rcsid[] = "From: Id: res_init.c,v 8.7 1996/11/18 09:10:04 vixie Exp $";
static char rcsid[] = "";
#endif /* LIBC_SCCS and not lint */

#ifdef WINCE
#   include <types.h>
#else
#   include <sys/types.h>
#endif

#include <time.h>

/* Reordered includes and separated into win/vx --GAT */
#if defined(_WIN32)
#       include <resparse/wnt/sys/param.h>
#       include <winsock2.h>
#       include <resparse/wnt/netinet/in.h>
#       include <resparse/wnt/arpa/inet.h>
#       include <resparse/wnt/arpa/nameser.h>
#       include <resparse/wnt/resolv/resolv.h>
#ifndef WINCE
#       include <process.h>
#endif
#       include "resparse/wnt/inet_aton.h"
#       include "os/wnt/getWindowsDNSServers.h"
//#     include <iphlpapi.h>
#elif defined(_VXWORKS)
#       include <sys/socket.h>
#       include <hostLib.h>
#       include <netinet/in.h>
#       include <arpa/inet.h>
#       include <sys/times.h>
/* Use local lnameser.h for info missing from VxWorks version --GAT */
/* lnameser.h is a subset of resparse/wnt/arpa/nameser.h                */
#       include <resolv/nameser.h>
#       include <resparse/vxw/arpa/lnameser.h>
/* Use local lresolv.h for info missing from VxWorks version --GAT */
/* lresolv.h is a subset of resparse/wnt/resolv/resolv.h               */
#       include <resolv/resolv.h>
#       include <resparse/vxw/resolv/lresolv.h>
#       include <unistd.h>
#       include <taskLib.h> /* Needed for taskIdSelf --GAT */
#       include <inetLib.h> /* Needed for inet_aton --GAT */
#endif
#include <ctype.h>
#include <stdio.h>
#include <stdlib.h>
#include <string.h>
#include "resparse/res_config.h"
#include <os/OsDefs.h>

/* defined in OsSocket */
extern unsigned long osSocketGetDefaultBindAddress();

#ifndef _VXWORKS /* [ */
static void res_setoptions __P((char *, char *));

#ifdef RESOLVSORT
static const char sort_mask[] = "/&";
#define ISSORTMASK(ch) (strchr(sort_mask, ch) != NULL)
#if defined(_WIN32)
        static u_int32 net_mask __P((struct in_addr));
#elif defined(_VXWORKS)
        static uint32_t net_mask __P((struct in_addr));
#endif
#endif
#endif /* _VXWORKS ] */

#if !defined(isascii) /* XXX - could be a function */
# define isascii(c) (!(c & 0200))
#endif

/*
 * Resolver state default settings.
 */

struct __res_state _sip_res /* Changed to avoiding clash with previoud defn*/
# if defined(__BIND_RES_TEXT)
        = { RES_TIMEOUT, }      /* Motorola, et al. */
# endif
        ;

int h_reserrno; /* moved from res_info.c to res_init.c */

u_int res_random_id()
{
        struct timeval now;

<<<<<<< HEAD
	now.tv_sec = time((time_t*) &now.tv_sec);
=======
	now.tv_sec = (long)time((time_t*) &now.tv_sec);
>>>>>>> c76e972f
    now.tv_usec = 0;
#if defined(_WIN32)
        return (0xffff & (now.tv_sec ^ now.tv_usec ^ _getpid()));
#elif defined(_VXWORKS)
        return (0xffff & (now.tv_sec ^ now.tv_usec ^ taskIdSelf()));
#endif
}

/*
 * Added default VxWorks version of res_init to return an error, since
 * resolvInit is currently being called by the kernal.  If that call is
 * ever removed, must modify the res_init function to work within VxWorks
 * to initialize the namesevers, domain, search and other parameters.
 * This default routine only supplied to prevent res_init, as currently
 * coded, from being used in VxWorks. --GAT
 */
#if defined(_VXWORKS)
int
res_init()
{
        printf("Should already be initialized by resolvInit in kernel.\n");
        return (-1);
}
#elif defined(_WIN32)
/*
 * Set up default settings.  If the configuration file exist, the values
 * there will have precedence.  Otherwise, the server address is set to
 * INADDR_ANY and the default domain name comes from the gethostname().
 *
 * An interrim version of this code (BIND 4.9, pre-4.4BSD) used 127.0.0.1
 * rather than INADDR_ANY ("0.0.0.0") as the default name server address
 * since it was noted that INADDR_ANY actually meant ``the first interface
 * you "ifconfig"'d at boot time'' and if this was a SLIP or PPP interface,
 * it had to be "up" in order for you to reach your own name server.  It
 * was later decided that since the recommended practice is to always
 * install local static routes through 127.0.0.1 for all your network
 * interfaces, that we could solve this problem without a code change.
 *
 * The configuration file should always be used, since it is the only way
 * to specify a default domain.  If you are running a server on your local
 * machine, you should say "nameserver 0.0.0.0" or "nameserver 127.0.0.1"
 * in the configuration file.
 *
 * Return 0 if completes successfully, -1 on error
 */
 
int res_init()
{
    char* szBuff = NULL;
    int ret = 0;
    unsigned long addr = osSocketGetDefaultBindAddress();
    struct in_addr naddr;
    
    naddr.S_un.S_addr = addr;
    szBuff = inet_ntoa(naddr);
    ret = res_init_ip(szBuff);
    
    return ret;
}

int res_init_ip(const char* localIp)
{
        char DNSServers[6][MAXIPLEN];
        int dnsSvrCnt;
        register FILE *fp;
        register char *cp, **pp;
        register int n;
        char buf[MAXDNAME];
        int nserv = 0;    /* number of nameserver records read from file */
        int haveenv = 0;
        int havesearch = 0;
#ifdef RESOLVSORT
        int nsort = 0;
        char *net;
#endif
#ifndef RFC1535
        int dots;
#endif
        static char szLocalIp[32] = "";
        char* szBuff = NULL;
        unsigned long defaultAddr = osSocketGetDefaultBindAddress();
        struct in_addr naddr;
    
        if (localIp == NULL || localIp[0] == 0)
        {
            // localIp Not specified - use default
            naddr.S_un.S_addr = defaultAddr;
            szBuff = inet_ntoa(naddr);
            strncpy(szLocalIp, szBuff, 32);
        }
        else
        {
            if (localIp && localIp[0] != 0 && strcmp(szLocalIp, localIp) == 0)
            {
                return 0; // no need to init again if the ip address is the same
                          // as the last call to this function.
            }
            strncpy(szLocalIp, localIp, 32);
        }
     
        /*
         * These three fields used to be statically initialized.  This made
         * it hard to use this code in a shared library.  It is necessary,
         * now that we're doing dynamic initialization here, that we preserve
         * the old semantics: if an application modifies one of these three
         * fields of _res before res_init() is called, res_init() will not
         * alter them.  Of course, if an application is setting them to
         * _zero_ before calling res_init(), hoping to override what used
         * to be the static default, we can't detect it and unexpected results
         * will follow.  Zero for any of these fields would make no sense,
         * so one can safely assume that the applications were already getting
         * unexpected results.
         *
         * _res.options is tricky since some apps were known to diddle the bits
         * before res_init() was first called. We can't replicate that semantic
         * with dynamic initialization (they may have turned bits off that are
         * set in RES_DEFAULT).  Our solution is to declare such applications
         * "broken".  They could fool us by setting RES_INIT but none do (yet).
         */
	if (!_sip_res.retrans)
		_sip_res.retrans = RES_TIMEOUT;
	if (!_sip_res.retry)
		_sip_res.retry = 4;
	if (!(_sip_res.options & RES_INIT))
		_sip_res.options = RES_DEFAULT;

        /*
         * This one used to initialize implicitly to zero, so unless the app
         * has set it to something in particular, we can randomize it now.
         */
	if (!_sip_res.id)
		_sip_res.id = res_random_id();

#ifdef USELOOPBACK
#if defined(_WIN32)  /* added win32 version for loopback --GAT */
   _sip_res.nsaddr.sin_addr.s_addr  = INADDR_LOOPBACK;
#elif defined(_VXWORKS)
	_sip_res.nsaddr.sin_addr = inet_makeaddr(IN_LOOPBACKNET, 1);
#endif
#else
	_sip_res.nsaddr.sin_addr.s_addr = osSocketGetDefaultBindAddress();
#endif
	_sip_res.nsaddr.sin_family = AF_INET;
	_sip_res.nsaddr.sin_port = htons(NAMESERVER_PORT);
	_sip_res.nscount = 1;
	_sip_res.ndots = 1;
	_sip_res.pfcode = 0;

        if (dnsSvrCnt = getWindowsDNSServers(DNSServers, 6, szLocalIp))
        {
                struct in_addr a;
        int nservIndex = 0;
        while((nservIndex < dnsSvrCnt) &&
              (nserv < MAXNS)) // do not insert more than
              // the list will hold
                {
			if (IS_INET_RETURN_OK( inet_aton(DNSServers[nservIndex], &a)) )
                        {
				_sip_res.nsaddr_list[nserv].sin_addr = a;
				_sip_res.nsaddr_list[nserv].sin_family = AF_INET;
				_sip_res.nsaddr_list[nserv].sin_port =
                                        htons(NAMESERVER_PORT);
                nserv++;
                        }
            else
            {
                osPrintf("invalid DNS Server %d of %d\n",
                    nserv, dnsSvrCnt);
            }
            nservIndex++;
                }
        }
        /* Allow user to override the local domain definition */
#if !defined(WINCE)
        if (/*issetugid() == 0 && */(cp = getenv("LOCALDOMAIN")) != NULL) {
		(void)strncpy(_sip_res.defdname, cp, sizeof(_sip_res.defdname) - 1);
		_sip_res.defdname[sizeof(_sip_res.defdname) - 1] = '\0';
                haveenv++;

                /*
                 * Set search list to be blank-separated strings
                 * from rest of env value.  Permits users of LOCALDOMAIN
                 * to still have a search list, and anyone to set the
                 * one that they want to use as an individual (even more
                 * important now that the rfc1535 stuff restricts searches)
                 */
		cp = _sip_res.defdname;
		pp = _sip_res.dnsrch;
                *pp++ = cp;
		for (n = 0; *cp && pp < _sip_res.dnsrch + MAXDNSRCH; cp++) {
                        if (*cp == '\n')        /* silly backwards compat */
                                break;
                        else if (*cp == ' ' || *cp == '\t') {
                                *cp = 0;
                                n = 1;
                        } else if (n) {
                                *pp++ = cp;
                                n = 0;
                                havesearch = 1;
                        }
                }
                /* null terminate last domain if there are excess */
                while (*cp != '\0' && *cp != ' ' && *cp != '\t' && *cp != '\n')
                        cp++;
                *cp = '\0';
                *pp++ = 0;
        }
#endif
#define MATCH(line, name) \
        (!strncmp(line, name, sizeof(name) - 1) && \
        (line[sizeof(name) - 1] == ' ' || \
         line[sizeof(name) - 1] == '\t'))

        if ((fp = fopen(_PATH_RESCONF, "r")) != NULL) {
            /* read the config file */
            while (fgets(buf, sizeof(buf), fp) != NULL) {
                /* skip comments */
                if (*buf == ';' || *buf == '#')
                        continue;
                /* read default domain name */
                if (MATCH(buf, "domain")) {
                    if (haveenv)        /* skip if have from environ */
                            continue;
                    cp = buf + sizeof("domain") - 1;
                    while (*cp == ' ' || *cp == '\t')
                            cp++;
                    if ((*cp == '\0') || (*cp == '\n'))
                            continue;
		    strncpy(_sip_res.defdname, cp, sizeof(_sip_res.defdname) - 1);
		    _sip_res.defdname[sizeof(_sip_res.defdname) - 1] = '\0';
		    if ((cp = strpbrk(_sip_res.defdname, " \t\n")) != NULL)
                            *cp = '\0';
                    havesearch = 0;
                    continue;
                }
                /* set search list */
                if (MATCH(buf, "search")) {
                    if (haveenv)        /* skip if have from environ */
                            continue;
                    cp = buf + sizeof("search") - 1;
                    while (*cp == ' ' || *cp == '\t')
                            cp++;
                    if ((*cp == '\0') || (*cp == '\n'))
                            continue;
		    strncpy(_sip_res.defdname, cp, sizeof(_sip_res.defdname) - 1);
		    _sip_res.defdname[sizeof(_sip_res.defdname) - 1] = '\0';
		    if ((cp = strchr(_sip_res.defdname, '\n')) != NULL)
                            *cp = '\0';
                    /*
                     * Set search list to be blank-separated strings
                     * on rest of line.
                     */
		    cp = _sip_res.defdname;
		    pp = _sip_res.dnsrch;
                    *pp++ = cp;
		    for (n = 0; *cp && pp < _sip_res.dnsrch + MAXDNSRCH; cp++) {
                            if (*cp == ' ' || *cp == '\t') {
                                    *cp = 0;
                                    n = 1;
                            } else if (n) {
                                    *pp++ = cp;
                                    n = 0;
                            }
                    }
                    /* null terminate last domain if there are excess */
                    while (*cp != '\0' && *cp != ' ' && *cp != '\t')
                            cp++;
                    *cp = '\0';
                    *pp++ = 0;
                    havesearch = 1;
                    continue;
                }
                /* read nameservers to query */
                if (MATCH(buf, "nameserver") && nserv < MAXNS) {
                    struct in_addr a;

                    cp = buf + sizeof("nameserver") - 1;
                    while (*cp == ' ' || *cp == '\t')
                        cp++;
		    if ((*cp != '\0') && (*cp != '\n') && IS_INET_RETURN_OK( inet_aton(cp, &a)) ) {
			_sip_res.nsaddr_list[nserv].sin_addr = a;
			_sip_res.nsaddr_list[nserv].sin_family = AF_INET;
			_sip_res.nsaddr_list[nserv].sin_port =
                                htons(NAMESERVER_PORT);
                        nserv++;
                    }
                    continue;
                }
#ifdef RESOLVSORT
                if (MATCH(buf, "sortlist")) {
                    struct in_addr a;

                    cp = buf + sizeof("sortlist") - 1;
                    while (nsort < MAXRESOLVSORT) {
                        while (*cp == ' ' || *cp == '\t')
                            cp++;
                        if (*cp == '\0' || *cp == '\n' || *cp == ';')
                            break;
                        net = cp;
                        while (*cp && !ISSORTMASK(*cp) && *cp != ';' &&
                               isascii(*cp) && !isspace(*cp))
                                cp++;
                        n = *cp;
                        *cp = 0;
			if (IS_INET_RETURN_OK( inet_aton(net, &a)) ){
			    _sip_res.sort_list[nsort].addr = a;
                            if (ISSORTMASK(n)) {
                                *cp++ = n;
                                net = cp;
                                while (*cp && *cp != ';' &&
                                        isascii(*cp) && !isspace(*cp))
                                    cp++;
                                n = *cp;
                                *cp = 0;
				if (IS_INET_RETURN_OK( inet_aton(net, &a)) ){
				    _sip_res.sort_list[nsort].mask = a.s_addr;
                                } else {
				    _sip_res.sort_list[nsort].mask = 
					net_mask(_sip_res.sort_list[nsort].addr);
                                }
                            } else {
				_sip_res.sort_list[nsort].mask = 
				    net_mask(_sip_res.sort_list[nsort].addr);
                            }
                            nsort++;
                        }
                        *cp = n;
                    }
                    continue;
                }
#endif
                if (MATCH(buf, "options")) {
                    res_setoptions(buf + sizeof("options") - 1, "conf");
                    continue;
                }
            }
            if (nserv > 1)
		_sip_res.nscount = nserv;
#ifdef RESOLVSORT
	    _sip_res.nsort = nsort;
#endif
            (void) fclose(fp);
        }
	if (_sip_res.defdname[0] == 0 &&
	    gethostname(buf, sizeof(_sip_res.defdname) - 1) == 0 &&
            (cp = strchr(buf, '.')) != NULL)
		strcpy(_sip_res.defdname, cp + 1);

        /* find components of local domain that might be searched */
        if (havesearch == 0) {
		pp = _sip_res.dnsrch;
		*pp++ = _sip_res.defdname;
                *pp = NULL;

#ifndef RFC1535
                dots = 0;
		for (cp = _sip_res.defdname; *cp; cp++)
                        dots += (*cp == '.');

		cp = _sip_res.defdname;
		while (pp < _sip_res.dnsrch + MAXDFLSRCH) {
                        if (dots < LOCALDOMAINPARTS)
                                break;
                        cp = strchr(cp, '.') + 1;    /* we know there is one */
                        *pp++ = cp;
                        dots--;
                }
                *pp = NULL;
#ifdef DEBUG
		if (_sip_res.options & RES_DEBUG) {
                        printf(";; res_init()... default dnsrch list:\n");
			for (pp = _sip_res.dnsrch; *pp; pp++)
                                printf(";;\t%s\n", *pp);
                        printf(";;\t..END..\n");
                }
#endif
#endif /* !RFC1535 */
        }

/*      if (issetugid())
		_sip_res.options |= RES_NOALIASES;
        else */
#ifndef WINCE
		if ((cp = getenv("RES_OPTIONS")) != NULL)
                res_setoptions(cp, "env");
#endif
	_sip_res.options |= RES_INIT;
        return (0);
}
#endif

#ifndef _VXWORKS /* [ */
static void
res_setoptions(options, source)
        char *options, *source;
{
        char *cp = options;
        int i;

#ifdef DEBUG
	if (_sip_res.options & RES_DEBUG)
                printf(";; res_setoptions(\"%s\", \"%s\")...\n",
                       options, source);
#endif
        while (*cp) {
                /* skip leading and inner runs of spaces */
                while (*cp == ' ' || *cp == '\t')
                        cp++;
                /* search for and process individual options */
                if (!strncmp(cp, "ndots:", sizeof("ndots:") - 1)) {
                        i = atoi(cp + sizeof("ndots:") - 1);
                        if (i <= RES_MAXNDOTS)
				_sip_res.ndots = i;
                        else
				_sip_res.ndots = RES_MAXNDOTS;
#ifdef DEBUG
			if (_sip_res.options & RES_DEBUG)
				printf(";;\tndots=%d\n", _sip_res.ndots);
#endif
                } else if (!strncmp(cp, "debug", sizeof("debug") - 1)) {
#ifdef DEBUG
			if (!(_sip_res.options & RES_DEBUG)) {
                                printf(";; res_setoptions(\"%s\", \"%s\")..\n",
                                       options, source);
				_sip_res.options |= RES_DEBUG;
                        }
                        printf(";;\tdebug\n");
#endif
                } else if (!strncmp(cp, "inet6", sizeof("inet6") - 1)) {
			_sip_res.options |= RES_USE_INET6;
                } else if (!strncmp(cp, "no_tld_query", sizeof("no_tld_query") - 1)) {
			_sip_res.options |= RES_NOTLDQUERY;
                } else {
                        /* XXX - print a warning here? */
                }
                /* skip to next run of spaces */
                while (*cp && *cp != ' ' && *cp != '\t')
                        cp++;
        }
}

#ifdef RESOLVSORT
/* XXX - should really support CIDR which means explicit masks always. */
#if defined(_WIN32)
static u_int32
#elif defined(_VXWORKS)
static uint32_t
#endif
net_mask(in)            /* XXX - should really use system's version of this */
        struct in_addr in;
{
#if defined(_WIN32)
        register u_int32 i = ntohl(in.s_addr);
#elif defined(_VXWORKS)
        register uint32_t i = ntohl(in.s_addr);
#endif

        if (IN_CLASSA(i))
                return (htonl(IN_CLASSA_NET));
        else if (IN_CLASSB(i))
                return (htonl(IN_CLASSB_NET));
        return (htonl(IN_CLASSC_NET));
}
#endif
#endif /* _VXWORKS ] */

/*
 * Weak aliases for applications that use certain private entry points,
 * and fail to include <resolv.h>.
 */
#undef res_init
#endif /* __pingtel_on_posix__ */<|MERGE_RESOLUTION|>--- conflicted
+++ resolved
@@ -159,11 +159,7 @@
 {
         struct timeval now;
 
-<<<<<<< HEAD
-	now.tv_sec = time((time_t*) &now.tv_sec);
-=======
 	now.tv_sec = (long)time((time_t*) &now.tv_sec);
->>>>>>> c76e972f
     now.tv_usec = 0;
 #if defined(_WIN32)
         return (0xffff & (now.tv_sec ^ now.tv_usec ^ _getpid()));
