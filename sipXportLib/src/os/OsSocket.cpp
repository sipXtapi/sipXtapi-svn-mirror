// Copyright 2008 AOL LLC.
// Licensed to SIPfoundry under a Contributor Agreement.
//
// This library is free software; you can redistribute it and/or
// modify it under the terms of the GNU Lesser General Public
// License as published by the Free Software Foundation; either
// version 2.1 of the License, or (at your option) any later version.
//
// This library is distributed in the hope that it will be useful,
// but WITHOUT ANY WARRANTY; without even the implied warranty of
// MERCHANTABILITY or FITNESS FOR A PARTICULAR PURPOSE.  See the GNU
// Lesser General Public License for more details.
//
// You should have received a copy of the GNU Lesser General Public
// License along with this library; if not, write to the Free Software
// Foundation, Inc., 51 Franklin Street, Fifth Floor, Boston, MA 02110-1301  USA. 
//
// Copyright (C) 2005-2006 SIPez LLC.
// Licensed to SIPfoundry under a Contributor Agreement.
//
// Copyright (C) 2005-2006 SIPez LLC.
// Licensed to SIPfoundry under a Contributor Agreement.
//
// Copyright (C) 2004-2006 SIPfoundry Inc.
// Licensed by SIPfoundry under the LGPL license.
//
// Copyright (C) 2004-2006 Pingtel Corp.  All rights reserved.
// Licensed to SIPfoundry under a Contributor Agreement.
//
// $$
///////////////////////////////////////////////////////////////////////////////

// SYSTEM INCLUDES
#include <assert.h>
#include <stdio.h>
#ifndef WINCE
#   include <fcntl.h>
#endif

//uncomment and recompile to make the socket layer fail after 20 calls.
//after that, every 10 calls
//#define FORCE_SOCKET_ERRORS

#if defined(_WIN32)
#   include <winsock2.h>
#elif defined(_VXWORKS)
#   include <hostLib.h>
#   include <inetLib.h>
#   include <netdb.h>
#   include <resolvLib.h>
#   include <selectLib.h>
#   include <ifLib.h>
#   include <sockLib.h>
#   include <unistd.h>
#elif defined(__pingtel_on_posix__)
#   include <sys/types.h>
#   include <sys/time.h>
#   include <sys/socket.h>
#   include <sys/poll.h>
#   include <netdb.h>
#   include <netinet/in.h>
#   include <arpa/inet.h>
#   include <pthread.h>
#   include <unistd.h>
#   include <errno.h>
    /* for some reason this isn't defined on Solaris... */
#   ifndef INADDR_NONE
#      define INADDR_NONE ((unsigned long) -1)
#   endif
#else
#error Unsupported target platform.
#endif

#ifdef __linux__
#include "os/linux/host_address.h"
#endif


#define DOMAIN_NAME_LENGTH 512
#define HOST_NAME_LENGTH 512


// APPLICATION INCLUDES
#include <os/OsSocket.h>
#include <os/OsSysLog.h>
#include <utl/UtlRscTrace.h>
#include <os/HostAdapterAddress.h>
#include <os/OsNotification.h>
#include <os/OsLock.h>

// EXTERNAL FUNCTIONS
#ifdef _VXWORKS
extern "C" int enetIsLinkActive(void);
#endif

/*---------------------------------------------------------------------------
** Define VxWorks ethernet, sem copied from NCP
**-------------------------------------------------------------------------*/
#if defined(_VXWORKS)

#define ECTRL_NAME    "cpmac"       
#define IF_UNIT_NAME  "cpmac0"      /* includes the Unit number ie "0" */ 

#endif


// EXTERNAL VARIABLES
// CONSTANTS
const UtlContainableType OsSocket::TYPE = "OsSocket";

// STATIC VARIABLE INITIALIZATIONS
UtlBoolean OsSocket::socketInitialized = FALSE;
UtlString  OsSocket::m_DomainName = "";
// this should be htonl(INADDR_ANY) but count on it being 0...
// seems that g++ won't compile it with optimization enabled for some reason.
unsigned long OsSocket::m_DefaultBindAddress = INADDR_ANY;

OsBSem OsSocket::mInitializeSem(OsBSem::Q_PRIORITY, OsBSem::FULL);


/* //////////////////////////// PUBLIC //////////////////////////////////// */

//static method for accessing the bind address from C source
unsigned long osSocketGetDefaultBindAddress()
{
    return OsSocket::getDefaultBindAddress();
}

/* ============================ CREATORS ================================== */

// Constructor
OsSocket::OsSocket()        
    : mReadNotificationLock(OsMutex::Q_FIFO)
{
    socketDescriptor = OS_INVALID_SOCKET_DESCRIPTOR;

    localHostPort = OS_INVALID_SOCKET_DESCRIPTOR;
    remoteHostPort = OS_INVALID_SOCKET_DESCRIPTOR;
    mIsConnected = FALSE;
    mpReadNotification = NULL;
}


// Copy constructor
/* Abstract class
OsSocket::OsSocket(const OsSocket& rOsSocket)
{
}
*/

// Destructor
OsSocket::~OsSocket()
{
        close();
}

/* ============================ MANIPULATORS ============================== */

// Assignment operator
/* Abstract class
OsSocket&
OsSocket::operator=(const OsSocket& rhs)
{
   if (this == &rhs)            // handle the assignment to self case
      return *this;

   return *this;
}
*/

int OsSocket::write(const char* buffer, int bufferLength)
{

#ifdef FORCE_SOCKET_ERRORS

   static int numForFailure = 30;
   static int count = 0;
   count++;

   if (count > numForFailure)
   {
      count = 0;
      numForFailure = 10;
      close();
      return 0;
   }
#endif // FORCE_SOCKET_ERRORS

   int bytesSent;

   int flags = 0;

#if defined(__linux__) || defined(sun)
   // We do not want send to throw signals if there is a
   // problem with the socket as this results in the process
   // getting aborted. We just want it to return an error.
   // (Under OS X, we use SO_NOSIGPIPE because this is not
   // supported... this is done in the constructors for
   // stream socket types as it is a one-time-only thing.)
   flags = MSG_NOSIGNAL;
#endif

#       if defined(_WIN32) || defined(__pingtel_on_posix__)
   bytesSent = send(socketDescriptor, buffer, bufferLength, flags);
   if (bytesSent != bufferLength)
   {
      OsSysLog::add(FAC_KERNEL, PRI_ERR, "OsSocket::write send returned %d, errno=%d\n", bytesSent, errno);
   }

   // 10038 WSAENOTSOCK not a valid socket descriptor

#       elif defined(_VXWORKS)
   bytesSent = send(socketDescriptor, (char*)buffer, bufferLength, 0);
#       else
#       error Unsupported target platform.
#       endif

   return(bytesSent);
}

int OsSocket::write(const char* buffer, int bufferLength, long waitMilliseconds)
{
        int numBytes = 0;
    if(isReadyToWrite(waitMilliseconds))
    {
        numBytes = write(buffer, bufferLength);
    }
        return(numBytes);
}

int OsSocket::read(char* buffer, int bufferLength)
{

#ifdef FORCE_SOCKET_ERRORS

   static int numForFailure = 30;
   static int count = 0;
   count++;

   if (count > numForFailure)
   {
      count = 0;
      numForFailure = 10;

      close();
      return 0;
   }
#endif //FORCE_SOCKET_ERRORS

   int flags = 0;

#if defined(__linux__) || defined(sun)
   // We do not want send to throw signals if there is a
   // problem with the socket as this results in the process
   // getting aborted. We just want it to return an error.
   // (Under OS X, we use SO_NOSIGPIPE because this is not
   // supported... this is done in the constructors for
   // stream socket types as it is a one-time-only thing.)
   flags = MSG_NOSIGNAL;
#endif

   int bytesRead = recv(socketDescriptor, buffer, bufferLength, flags);
#ifdef _WIN32   
   if ((bytesRead == 0) && (OsSocketGetERRNO() == 0))
   {
       // Under windows, recv returns 0 and the errno is zero if the
       // socket has been closed down.  We need to close it down for
       // our bookwork.  We also need to -1 to signal the upper 
       // layers (what unix returns).
       close() ;
       bytesRead = -1 ;
   }
#endif

   return bytesRead;
}

int OsSocket::read(char* buffer, int bufferLength,
                struct in_addr* fromAddress, int* fromPort)
{

#ifdef FORCE_SOCKET_ERRORS

   static int numForFailure = 30;
   static int count = 0;
   count++;

   if (count > numForFailure)
   {
      count = 0;
      numForFailure = 10;

      close();
      return 0;
   }

#endif //FORCE_SOCKET_ERRORS

   int error;
   struct sockaddr_in fromSockAddress;
   int fromLength = sizeof(fromSockAddress);

   if (NULL != fromPort) *fromPort = PORT_NONE;
   if (NULL != fromAddress) fromAddress->s_addr = 0;

   int flags = 0;

#if defined(__linux__) || defined(sun)
   // We do not want send to throw signals if there is a
   // problem with the socket as this results in the process
   // getting aborted. We just want it to return an error.
   // (Under OS X, we use SO_NOSIGPIPE because this is not
   // supported... this is done in the constructors for
   // stream socket types as it is a one-time-only thing.)
   flags = MSG_NOSIGNAL;
#endif

   int bytesRead = recvfrom(socketDescriptor, buffer, bufferLength,
                            flags,
                            (struct sockaddr*) &fromSockAddress,
#ifdef __pingtel_on_posix__
                            (socklen_t *)
#endif
                            &fromLength);
   if(bytesRead == -1)
   {
      error = OsSocketGetERRNO();
      // 10038 WSAENOTSOCK not a valid socket descriptor
      if(error)
      {
#ifdef _WIN32
         if (error != WSAECONNRESET)
         {
            close();
         }
#else
         close();
#endif
         // perror("OsSocket::read call to recvfrom failed\n");
         osPrintf("recvfrom call failed with error: %d\n", error);
      }

   }
   else
   {
      if (NULL != fromPort)
         *fromPort = ntohs(fromSockAddress.sin_port);
      if (NULL != fromAddress)
         *fromAddress = fromSockAddress.sin_addr;
   }

   return (bytesRead);
}

int OsSocket::read(char* buffer, int bufferLength,
                UtlString* fromAddress, int* fromPort)
{

#ifdef FORCE_SOCKET_ERRORS

   static int numForFailure = 30;
   static int count = 0;
   count++;

   if (count > numForFailure)
   {
      count = 0;
      numForFailure = 10;

      close();
      return 0;
   }
#endif //FORCE_SOCKET_ERRORS

   int bytesRead;
   struct in_addr fromSockAddress;

   if (NULL != fromAddress) fromAddress->remove(0);

   bytesRead = OsSocket::read(buffer, bufferLength, &fromSockAddress, fromPort);
   if(bytesRead != -1)
   {
      if (NULL != fromAddress)
         inet_ntoa_pt(fromSockAddress, *fromAddress);
   }

   return(bytesRead);
}

int OsSocket::read(char* buffer, int bufferLength, long waitMilliseconds)
{
    int numBytes = 0;
    if(isReadyToRead(waitMilliseconds))
    {
        numBytes = OsSocket::read(buffer, bufferLength);
    }

        return(numBytes);
}

UtlBoolean OsSocket::isReadyToReadEx(long waitMilliseconds,UtlBoolean &rSocketError) const
{
   int tempSocketDescr = OS_INVALID_SOCKET_DESCRIPTOR;
   rSocketError = FALSE;

#ifdef FORCE_SOCKET_ERRORS
   static int numForFailure = 30;
   static int count = 0;
   count++;

   if (count > numForFailure)
   {
      count = 0;
      numForFailure = 10;

      close();
      rSocketError = TRUE;
      return FALSE;
   }
#endif //FORCE_SOCKET_ERRORS

    int numReady = 0;

    //making a temp copy of the descriptor because it may change from another
    //thread.  And we wouldn't want to use a bad descriptor
    //in this next piece of code.
    tempSocketDescr = socketDescriptor;

    if(tempSocketDescr > OS_INVALID_SOCKET_DESCRIPTOR)
    {
#ifdef __pingtel_on_posix__ /* [ */
#define POLLSET(XX) ((pollState.revents & XX) != 0)

        int resCode;
        struct pollfd pollState;
        pollState.fd = tempSocketDescr;
        pollState.events = POLLIN | POLLPRI | POLLERR | POLLHUP | POLLNVAL;

        // In a POSIX system the system call might be interrupted...
        while(1)
        {
            pollState.revents = 0;
            resCode = poll(&pollState, 1, waitMilliseconds);

            if (   (resCode == -1 && errno == EINTR) // system call was interrupted
                && socketDescriptor > OS_INVALID_SOCKET_DESCRIPTOR // socket has not been closed
                )
            {
               usleep(100);
            }
            else
            {
               // Otherwise, break out of the loop.
               break;
            }
        }

        if(resCode < 0)
        {
            rSocketError = TRUE;
            numReady = -1;
            OsSysLog::add(FAC_KERNEL, PRI_DEBUG,
                "OsSocket::isReadyToRead poll returned %d (errno=%d) in socket: %x %p\n",
                resCode, errno, tempSocketDescr, this);
        }
        else if(resCode > 0 && pollState.revents && ! POLLSET(POLLIN))
        {
            numReady = -1;
            OsSysLog::add(FAC_KERNEL, PRI_DEBUG,
                          "OsSocket::isReadyToRead polllState.revents = %d: "
                          "POLLIN: %d POLLPRI: %d POLLERR: %d POLLHUP: %d POLLNVAL: %d\n",
                pollState.revents, POLLSET(POLLIN), POLLSET(POLLPRI), POLLSET(POLLERR), POLLSET(POLLHUP), POLLSET(POLLNVAL));
        }
        else if(resCode > 0 && POLLSET(POLLIN))
        {
#          if 0 // turn on to debug socket polling problems
           OsSysLog::add(FAC_KERNEL, PRI_DEBUG,
                         "OsSocket::isReadyToRead socket: %x READY POLLIN", tempSocketDescr);
#          endif
           numReady = 1;
        }
        else if(resCode == 0)
        {
            numReady = 0;
            if(waitMilliseconds < 0)
            {
#              if 0 // turn on to debug socket polling problems
               OsSysLog::add(FAC_KERNEL, PRI_DEBUG,
                             "OsSocket::isReadyToRead poll returned %d in socket: %x 0%p\n",
                             resCode, tempSocketDescr, this);
#              endif
            }
        }
        else
        {
           OsSysLog::add(FAC_KERNEL, PRI_DEBUG,
                         "OsSocket::isReadyToRead socket: %x READY %d", tempSocketDescr, resCode);
            numReady = resCode;
        }

#else /* __pingtel_on_posix__ ] [ */

        fd_set read_fdset;
        fd_set exc_fdset;
        int    resCode;
        struct timeval tv;
        struct timeval *pTv;

        if (waitMilliseconds < 0) {
            pTv = NULL;
        } else {
            if (0 == waitMilliseconds) {
                tv.tv_sec = 0;
                tv.tv_usec = 0;
            } else {
                tv.tv_sec = waitMilliseconds / 1000;
                tv.tv_usec = (waitMilliseconds % 1000) * 1000;
            }
            pTv = &tv;
        }

        FD_ZERO(&read_fdset);
        FD_ZERO(&exc_fdset);

        //making a temp copy of the descriptor because it may change from another
        //thread.  And we wouldn't want to use a bad descriptor
        //in this next piece of code.
        tempSocketDescr = socketDescriptor;
        if (tempSocketDescr > OS_INVALID_SOCKET_DESCRIPTOR)
        {
           FD_SET((unsigned int) tempSocketDescr, &read_fdset);
           FD_SET((unsigned int) tempSocketDescr, &exc_fdset);

           // if wait time is less than zero block indefinitely
           resCode = select(tempSocketDescr + 1, &read_fdset, NULL, &exc_fdset,
                            pTv);

           // if select returns an error, then numReady is set to -1
           // if there has been an exception on the socket, then numReady is set to -1
           // otherwise, numReady is set to the value returned by select()

           //test socketDescriptor to be sure it didn't become invalid
           //while in select
           if (resCode == -1 || socketDescriptor <= OS_INVALID_SOCKET_DESCRIPTOR)
           {
              numReady = -1;
              rSocketError = TRUE;
           }
           else if (resCode > 0 && FD_ISSET(tempSocketDescr, &exc_fdset))
              numReady = -1;
           else
              numReady = resCode;

           if(numReady < 0 || numReady > 1 || (numReady == 0 && waitMilliseconds < 0))
           {
               // perror("OsSocket::isReadyToRead()");
               OsSysLog::add(FAC_KERNEL, PRI_DEBUG, "OsSocket::isReadyToRead select returned %d in socket: %d 0%x\n",
                   resCode, tempSocketDescr, this);
           }
        } //if tempSocketDescr if ok
#endif /* __pingtel_on_posix__ ] */

    }

    return(numReady == 1);

}

UtlBoolean OsSocket::isReadyToRead(long waitMilliseconds) const
{
   UtlBoolean bSocketError = FALSE;

   return isReadyToReadEx(waitMilliseconds,bSocketError);
}

UtlBoolean OsSocket::isReadyToWrite(long waitMilliseconds) const
{
   int tempSocketDescr = OS_INVALID_SOCKET_DESCRIPTOR;

#ifdef FORCE_SOCKET_ERRORS

   static int numForFailure = 30;
   static int count = 0;
   count++;

   if (count > numForFailure)
   {
      count = 0;
      numForFailure = 10;

      close();
      return FALSE;
   }
#endif //FORCE_SOCKET_ERRORS

    int numReady = 0;
    if(socketDescriptor > OS_INVALID_SOCKET_DESCRIPTOR)
    {
        fd_set write_fdset;
        fd_set exc_fdset;
        int    resCode = 0;
        struct timeval tv;
        struct timeval *pTv;

        if (waitMilliseconds < 0) {
            pTv = NULL;
        } else {
            if (0 == waitMilliseconds) {
                tv.tv_sec = 0;
                tv.tv_usec = 0;
            } else {
                tv.tv_sec = waitMilliseconds / 1000;
                tv.tv_usec = (waitMilliseconds % 1000) * 1000;
            }
            pTv = &tv;
        }


// In a POSIX system the system call might be interrupted...
#ifdef __pingtel_on_posix__
        while(1)
        {
#endif

            FD_ZERO(&write_fdset);
            FD_ZERO(&exc_fdset);
            //making a temp copy of the descriptor because it may change from another
            //thread.  And we wouldn't want to use a bad descriptor
            //in this next piece of code.
            tempSocketDescr = socketDescriptor;
            if (tempSocketDescr > OS_INVALID_SOCKET_DESCRIPTOR)
            {
               FD_SET((unsigned int) tempSocketDescr, &write_fdset);
               FD_SET((unsigned int) tempSocketDescr, &exc_fdset);

               // if wait time is less than zero block indefinitely
               resCode = select(tempSocketDescr + 1, NULL, &write_fdset,
                                &exc_fdset, pTv);
            }

   #ifdef __pingtel_on_posix__
               // If the system call was interrupted, stay in the loop.
               // Otherwise, break out of the loop.
            if (resCode == -1 && errno == EINTR)
            {
               usleep(100);
            }
            else
            {
               break;
            }

        } //while (1)

         if(resCode < 0)
         {
               OsSysLog::add(FAC_KERNEL, PRI_DEBUG, "OsSocket::isReadyToWrite select returned %d (errno=%d) in socket: %d %p\n",
                  resCode, errno, tempSocketDescr, this);
         }
   #endif

         // if select returns an error, then numReady is set to -1
         // if there has been an exception on the socket, then numReady is set to -1
         // otherwise, numReady is set to the value returned by select()

         //test socketDescriptor to be sure it didn't become invalid
         //while in select
         if (resCode == -1 || socketDescriptor <= OS_INVALID_SOCKET_DESCRIPTOR)
             numReady = -1;
         else if (resCode > 0 && FD_ISSET(tempSocketDescr, &exc_fdset))
             numReady = -1;
         else
             numReady = resCode;

         if(numReady < 0 || numReady > 1 || (numReady == 0 && waitMilliseconds < 0))
         {
             // perror("OsSocket::isReadyToWrite()");
             OsSysLog::add(FAC_KERNEL, PRI_DEBUG, "OsSocket::isReadyToWrite select returned %d in socket: %d %p\n",
                 resCode, tempSocketDescr, this);
         }

    }     //socketDescriptor > OS_INVALID_SOCKET_DESCRIPTOR

    return(numReady == 1);
}

void OsSocket::close()
{
    // There seems to be a race condition in the unit tests where
    // close is called twice.  Trying to avoid adding a lock on the
    // socket itself as locking of the socket is supposed to be an
    // application problem.  For now close the window where a socket
    // descriptor can be closed twice in two threads at nearly the
    // same time as this seems to be a bad thing.
    int tempSocketDescriptor = socketDescriptor;
    socketDescriptor = OS_INVALID_SOCKET_DESCRIPTOR;
        if(tempSocketDescriptor > OS_INVALID_SOCKET_DESCRIPTOR)
        {
#ifdef TEST_PRINT
                osPrintf("Closing type: %d socket: %d\n", getIpProtocol(), tempSocketDescriptor);
#endif
#       if defined(_WIN32)
                closesocket(tempSocketDescriptor);
#       elif defined(_VXWORKS) || defined(__pingtel_on_posix__)

#          if defined(__pingtel_on_posix__)
              // This forces any selects which are blocked on
              // this socket to return
              shutdown(tempSocketDescriptor, SHUT_RDWR);
#           endif

                ::close(tempSocketDescriptor);
#       else
#       error Unsupported target platform.
#       endif
        }
}

const char* socketType_UNKNOWN = "UNKNOWN";
const char* socketType_TCP = "TCP";
const char* socketType_UDP = "UDP";
const char* socketType_MULTICAST = "MULTICAST";
const char* socketType_SSL = "TLS";
const char* socketType_custom = "CUSTOM";
const char* socketType_invalid = "INVALID";

const char* OsSocket::ipProtocolString(OsSocket::IpProtocolSocketType type)
{
   switch (type)
   {
   case OsSocket::UNKNOWN:
      return socketType_UNKNOWN;
      break;
   case OsSocket::TCP:      
      return socketType_TCP;
      break;
   case OsSocket::UDP:
      return socketType_UDP;
      break;
   case OsSocket::MULTICAST:
      return socketType_MULTICAST;
      break;
   case OsSocket::SSL_SOCKET:
      return socketType_SSL;
      break;
   case OsSocket::CUSTOM:
	   return socketType_custom;
   default:
<<<<<<< HEAD
=======
      if (type > OsSocket::CUSTOM)
      {
        return socketType_custom;
      }
>>>>>>> c76e972f
      return socketType_invalid;
   }
}


void OsSocket::makeNonblocking()
{
#if defined(_WIN32)
    unsigned long c_ONDELAY=1;
    ioctlsocket(socketDescriptor, FIONBIO, &c_ONDELAY);
#elif defined(_VXWORKS)
#elif defined(__pingtel_on_posix__)
    int flags = fcntl(socketDescriptor, F_GETFL);
    fcntl(socketDescriptor, F_SETFL,  flags | O_NDELAY);
#else
#    error Unsupported target platform.
#endif
}

void OsSocket::makeBlocking()
{
#if defined(_WIN32)
    unsigned long c_ONDELAY=0;
    ioctlsocket(socketDescriptor, FIONBIO, &c_ONDELAY);
#elif defined(_VXWORKS)
#elif defined(__pingtel_on_posix__)
    int flags = fcntl(socketDescriptor, F_GETFL);
    fcntl(socketDescriptor, F_SETFL, flags&~O_NDELAY);
#else
#    error Unsupported target platform.
#endif
}

UtlBoolean OsSocket::socketInit()
{
        UtlBoolean returnCode = TRUE;
        
        mInitializeSem.acquire();
        if(!socketInitialized)
        {
            socketInitialized = TRUE;
            mInitializeSem.release();
           // Windows specific startup
#ifdef _WIN32
                WORD wVersionRequested = MAKEWORD( 1, 1 );
                WSADATA wsaData;
                int error = WSAStartup(wVersionRequested, &wsaData);
                if(error)
                {
                        osPrintf("WSAStartup call failed with error: %d in OsServerSocket::OsServerSocket\n", error);
                        osPrintf("winsock version: %d.%d supported\n", LOBYTE( wsaData.wVersion ),
                                HIBYTE( wsaData.wVersion ));
                        returnCode = FALSE;
                }
#endif

                
        }
        else
        {
            mInitializeSem.release();
        }
        return(returnCode);
}


/////////////////////////////
//
// returns the corredct ipaddress in network byte order
//
//
/////////////////////////////////

unsigned long OsSocket::initDefaultAdapterID(UtlString &interface_id)
{
    mInitializeSem.acquire();
    UtlString address = "";
    unsigned long retip = htonl(INADDR_ANY);

#ifdef WIN32
    // Under windows it is possible for many network devices to be present.
    // in this case we will either return an empty string
    // or if the configuration parameter  PHONESET_BIND_MAC_ADDRESS is defined
    // we will look up the mac address against the windows adapters
    // and then return the correct ip address for that adapter
    int numAdapters = getAdaptersInfo();  //fills in the structure with the adapter info
    if (numAdapters < 2)
    {
        retip = htonl(INADDR_ANY);
    } 
    else
    {
        char ipaddress[20];
        char adapter_id[30];

        *ipaddress = '\0';
        *adapter_id = '\0';

        strcpy(adapter_id, interface_id.data());

        //if this fails, then we need to choose any address
        if (strlen(adapter_id) == 0 || 
                lookupIpAddressByMacAddress(adapter_id, ipaddress) == -1)
        {
            retip = htonl(INADDR_ANY);
        }
        else
        {
            address = ipaddress;
        }
    }

    //now convert if it has a string ip address
    if (address != "")
    {
        struct in_addr  ipAddr;
        ipAddr.s_addr = inet_addr (address.data());
        retip = ipAddr.s_addr;
    }

#endif

    mInitializeSem.release();
    return retip;
}

void OsSocket::setReadNotification(OsNotification* pNotification) 
{
    OsLock lock(mReadNotificationLock) ;
    mpReadNotification = pNotification ;
}


/* ============================ ACCESSORS ================================= */

// Returns the socket descriptor
// Warning: use of this method risks the creation of platform
// dependent code.
int OsSocket::getSocketDescriptor() const
{
        return(socketDescriptor);
}

void OsSocket::setDefaultBindAddress(const unsigned long bind_address)
{
    mInitializeSem.acquire();
#ifndef _DISABLE_MULTIPLE_INTERFACE_SUPPORT
    m_DefaultBindAddress = bind_address;
#else
    OsSysLog::add(FAC_NET, PRI_WARNING, "Multiple interface support disabled on this platform") ;
#endif
    mInitializeSem.release();
}

unsigned long OsSocket::getDefaultBindAddress()
{
    return(m_DefaultBindAddress);
}


//gets static member m_DomainName
void OsSocket::getDomainName(UtlString &domain_name)
{
    if (m_DomainName == NULL)
    {
#ifdef __pingtel_on_posix__
        char nameBuffer[DOMAIN_NAME_LENGTH];
        getdomainname(nameBuffer, DOMAIN_NAME_LENGTH - 1);
        m_DomainName = nameBuffer;
#endif  //__pingtel_on_posix__

#ifdef _VXWORKS
        RESOLV_PARAMS_S resolvParams;

        resolvParamsGet(&resolvParams);
        m_DomainName = resolvParams.domainName;
#endif  //VXWORKS

#ifdef WIN32
        char domain[DOMAIN_NAME_LENGTH];
        getWindowsDomainName (domain);
        m_DomainName = domain;
#endif  //WIN32

    }

    domain_name = m_DomainName;
}


void OsSocket::getHostName(UtlString* hostName)
{
        socketInit();
        char nameBuffer[HOST_NAME_LENGTH];
        gethostname(nameBuffer, HOST_NAME_LENGTH - 1);
        hostName->remove(0);
        hostName->append(nameBuffer);
}

void OsSocket::getHostIp(UtlString* hostAddress)
{
      socketInit();
      UtlString thisHost;

#ifdef _VXWORKS /* [ */

      char ipAddr[100];
      ipAddr[0] = '\0';
      hostAddress->remove(0);
      if(!ifAddrGet(IF_UNIT_NAME, ipAddr))
         hostAddress->append(ipAddr);

#elif defined(__pingtel_on_posix__) /* ] [ */

#ifdef __linux__
      char ipAddr[100];
      unsigned int ip_int = ntohl(getExternalHostAddressLinux());
      sprintf(ipAddr, "%d.%d.%d.%d", ip_int >> 24, (ip_int >> 16) & 255, (ip_int >> 8) & 255, ip_int & 255);
      hostAddress->remove(0);
      hostAddress->append(ipAddr);
#else
      getHostName(&thisHost);
      getHostIpByName(thisHost.data(), hostAddress);
#endif /* __linux__ */

#elif defined(_WIN32) /* ] [ */

      unsigned long address_val = OsSocket::getDefaultBindAddress();

      if (address_val == htonl(INADDR_ANY))
      {
        // get the first local address and
        // make it the default address
        const HostAdapterAddress* addresses[MAX_IP_ADDRESSES];
        int numAddresses = MAX_IP_ADDRESSES;
        memset(addresses, 0, sizeof(addresses));
        getAllLocalHostIps(addresses, numAddresses);
        assert(numAddresses > 0);
        
        if (numAddresses && hostAddress && addresses[0])
        {
            // Bind to the first address in the list.
            *hostAddress = (char*)addresses[0]->mAddress.data();
        }
        // Now free up the list.
        for (int i = 0; i < numAddresses; i++)
        delete addresses[i];       
      }
      else
      {
         struct in_addr in;
         char tmp[50];
         in.S_un.S_addr = address_val;
         strcpy(tmp,inet_ntoa(in));
         *hostAddress = tmp;
      }

#else /* ] [ */
#error Unsupported target platform.
#endif /* ] */

      thisHost.remove(0);
}

void OsSocket::getRemoteHostIp(struct in_addr* remoteHostAddress,
                               int* remotePort)
{
    struct sockaddr_in remoteAddr;
#ifdef __pingtel_on_posix__
    socklen_t len;
#else
    int len;
#endif

    len = sizeof(struct sockaddr_in);

    if (getpeername(socketDescriptor, (struct sockaddr *)&remoteAddr, &len)
          != 0)
    {
        memset(&remoteAddr, 0, len);
    }

    // *remoteHostAddress = remoteAddr.sin_addr;
    memcpy(remoteHostAddress, &(remoteAddr.sin_addr), sizeof(struct in_addr));

#ifdef TEST_PRINT
    {
        UtlString output_address;
        inet_ntoa_pt(remoteAddr.sin_addr, output_address);
        osPrintf("Remote name: %s\n", output_address.data());
    }
#endif

    if (NULL != remotePort)
    {
        *remotePort = ntohs(remoteAddr.sin_port);
    }
}

void OsSocket::getRemoteHostIp(UtlString* remoteHostAddress, int* remotePort)
{
    struct in_addr remoteAddr;

    getRemoteHostIp(&remoteAddr, remotePort);
    remoteHostAddress->remove(0);
    inet_ntoa_pt(remoteAddr, *remoteHostAddress);
}

void OsSocket::getRemoteHostName(UtlString* remoteHostNameString) const
{
        remoteHostNameString->remove(0);
        remoteHostNameString->append(remoteHostName);
}

int OsSocket::getRemoteHostPort() const
{
        return(remoteHostPort);
}

UtlBoolean OsSocket::getHostIpByName(const char* hostName, UtlString* hostAddress)
{
    UtlBoolean bSuccess = FALSE; 

    struct hostent* server;
    socketInit();

   // If this is aleady an IP address
   if (isIp4Address(hostName))
   {
      *hostAddress = hostName;
      bSuccess = TRUE ;
   }
   else if (strcmp(hostName, "localhost") == 0)
   {
      *hostAddress = "127.0.0.1";
      bSuccess = TRUE ;
   }
#ifdef _VXWORKS
   // $$$ (rschaaf)
   // ToDo: Extend the OS abstraction layer with a method to determine
   //       whether the network interface is available.
   else if (!enetIsLinkActive())
   {
      *hostAddress = "0.0.0.0";
      osPrintf("getHostIpByName failed for %s %s\n   %s\n",
               hostName, hostAddress->data(),
               "network is unavailable");
   }
#endif
   // if no default domain name and host name not fully qualified
   else if (!hasDefaultDnsDomain() && (strchr(hostName, '.') == NULL))
   {
      *hostAddress = "0.0.0.0";
   }
   else
   {
#if defined(_WIN32) || defined(__pingtel_on_posix__)
	   
        server = gethostbyname(hostName);
		

#elif defined(_VXWORKS)
	   char hostentBuf[512];
	   server = resolvGetHostByName((char*) hostName,
				                       hostentBuf, sizeof(hostentBuf));
#else
#error Unsupported target platform.
#endif //_VXWORKS


        if(server)
        {
            inet_ntoa_pt(*((in_addr*) (server->h_addr)), *hostAddress);
            bSuccess = TRUE ;
        }
        else
        {                                                
            //osPrintf("getHostIpByName DNS look up failed: %s %s\n", 
            //	      hostName, hostAddress->data());

            // if host name has valid ip, then use the name 
            if(INADDR_NONE != inet_addr(hostName))
            {
                *hostAddress = hostName;
            }
            else
            {
                *hostAddress = "0.0.0.0";
            }
        }
   }

   return bSuccess ;
}

void OsSocket::getLocalHostIp(UtlString* localHostAddress) const
{
    OsSocket::getHostIp(localHostAddress) ;
}



int OsSocket::getLocalHostPort() const
{
        return(localHostPort);
}

/* ============================ INQUIRY =================================== */

UtlBoolean OsSocket::isOk() const
{
        return(socketDescriptor != OS_INVALID_SOCKET_DESCRIPTOR);
}

UtlBoolean OsSocket::isConnected() const
{
    return(mIsConnected);
}

UtlBoolean OsSocket::isLocalHost(const char* hostAddress)
{
        UtlBoolean local;
        UtlString thisHost;
        UtlString thisHostAddr;
        getHostName(&thisHost);
        getHostIp(&thisHostAddr);

        if(strcmp(hostAddress, "127.0.0.1") == 0 ||
                strcmp(hostAddress, "localhost") == 0 ||
                strcmp(hostAddress, thisHost.data()) == 0 ||
                strcmp(hostAddress, thisHostAddr.data()) == 0)
        {
                local = TRUE;
        }
        else
        {
                local = FALSE;
        }
        thisHost.remove(0);
        thisHostAddr.remove(0);
        return(local);
}

UtlBoolean OsSocket::isIp4Address(const char* address)
{
    // nnn.nn.n.nnn
    //         ^==== dot3
    //       ^====== dot2
    //    ^========= dot1

    const char* dot1 = strchr(address, '.');
    UtlBoolean isIp4 = FALSE;
    if(dot1)
    {
        const char* dot2 = strchr(dot1 + 1, '.');
        if((dot2) && (dot2-dot1 > 1))
        {
            const char* dot3 = strchr(dot2 + 1, '.');
            if((dot3) && (dot3-dot2 > 1))
            {
                const char* dot4 = strchr(dot3 + 1, '.');
                if((dot4 == NULL) && strlen(dot3) > 1)
                {
                    if(INADDR_NONE != inet_addr(address))
                    {
                        isIp4 = TRUE;
                    }
                }
            }
        }
    }

    return(isIp4);
}

UtlBoolean OsSocket::isMcastAddr(const char* ipAddress)
{
    int a, b, c, d;
    if (!ipAddress || sscanf(ipAddress, "%d.%d.%d.%d", &a, &b, &c, &d) != 4)
        return FALSE;

    if (a >= 224 && a <= 239)
        return TRUE;
    else
        return FALSE;
}

UtlBoolean OsSocket::isSameHost(const char* host1, const char* host2)
{
        UtlBoolean same;
        UtlBoolean isSubDomain = FALSE;

        //osPrintf("OsSocket::isSameHost host1: %s host2: %s\n", host1, host2);
        if (!isIp4Address(host1) && !isIp4Address(host2))
        {
                if( (strstr(host1, host2) == host1 || // && need to compare w/  local domain name
                        strstr(host2, host1) == host2 ))
                {
                        // && need to compare w/  local domain name
                        isSubDomain = TRUE;
                }
        }

        if(strcmp(host1, host2) == 0 ||
                (isLocalHost(host1) && isLocalHost(host2)) ||
                isSubDomain )
        {
                same = TRUE;
        }
        else
        {
                // Avoid using gethostbyname if possible
                UtlString host1Addr;
                UtlString host2Addr;
                getHostIpByName(host1, &host1Addr);
                getHostIpByName(host2, &host2Addr);
                if(host1Addr.compareTo(host2Addr) == 0)
                {
                        same = TRUE;
                }
                else
                {
                        same = FALSE;
                }
                host1Addr.remove(0);
                host2Addr.remove(0);
        }
        return(same);
}

const UtlString& OsSocket::getLocalIp() const
{
    return mLocalIp;
}

// change the ip address into the dot ip address
void OsSocket::inet_ntoa_pt(struct in_addr input_address,
                            UtlString& output_address)
{
    output_address.remove(0);
#ifdef _VXWORKS
                char temp_addr[30];
                inet_ntoa_b(input_address, temp_addr);
                output_address.append(temp_addr);
#elif defined(_WIN32) || defined(__pingtel_on_posix__)
                output_address.append(inet_ntoa(input_address));
#else
#error Unsupported target platform.
#endif
}

//:Returns TRUE if the given IpProtocolSocketType is a framed message protocol
// (that is, every read returns exactly one message), and so the Content-Length
// header may be omitted.
UtlBoolean OsSocket::isFramed(IpProtocolSocketType type)
{
   UtlBoolean r;

   switch (type)
   {
   case TCP:
   case SSL_SOCKET:
<<<<<<< HEAD
      // UNKNOWN and all other values return TRUE for safety.
=======
      // UNKNOWN and all other values return FALSE for safety.
>>>>>>> c76e972f
   case UNKNOWN:
   case CUSTOM:
   default:
      r = FALSE;
      break;

   case UDP:
   case MULTICAST:
      r = TRUE;
      break;
   }

   return r;
}

<<<<<<< HEAD
=======
UtlContainableType OsSocket::getContainableType() const
{
   return OsSocket::TYPE;
}

bool OsSocket::getFirstReadTime(OsDateTime& time) 
{
    bool bRC = (miRecordTimes & ONDS_MARK_FIRST_READ) == 
            ONDS_MARK_FIRST_READ ;

    if (bRC)
    {
        time = mFirstRead ;
    }

    return bRC ;
}


bool OsSocket::getLastReadTime(OsDateTime& time)
{
    bool bRC = (miRecordTimes & ONDS_MARK_LAST_READ) == 
            ONDS_MARK_LAST_READ ;

    if (bRC)
    {
        time = mLastRead ;
    }

    return bRC ;
}


bool OsSocket::getFirstWriteTime(OsDateTime& time) 
{
    bool bRC = (miRecordTimes & ONDS_MARK_FIRST_WRITE) == 
            ONDS_MARK_FIRST_WRITE ;

    if (bRC)
    {
        time = mFirstWrite ;
    }

    return bRC ;
}

bool OsSocket::getLastWriteTime(OsDateTime& time) 
{
    bool bRC = (miRecordTimes & ONDS_MARK_LAST_WRITE) == 
            ONDS_MARK_LAST_WRITE ;

    if (bRC)
    {
        time = mLastWrite ;
    }

    return bRC ;
}

>>>>>>> c76e972f
/* //////////////////////////// PROTECTED ///////////////////////////////// */

void OsSocket::markReadTime()
{
    // Always mark last read
    miRecordTimes |= ONDS_MARK_LAST_READ ;
    OsDateTime::getCurTime(mLastRead) ;

    // Mark first read if not already set
    if ((miRecordTimes & ONDS_MARK_FIRST_READ) == 0)
    {
        miRecordTimes |= ONDS_MARK_FIRST_READ ;
        mFirstRead = mLastRead ;
    }

    OsLock lock(mReadNotificationLock) ;
    if (mpReadNotification)
    {
        mpReadNotification->signal((const intptr_t) this) ;
        mpReadNotification = NULL ;
    }    
}

void OsSocket::markWriteTime()
{
    // Always mark last write
    miRecordTimes |= ONDS_MARK_LAST_WRITE ;
    OsDateTime::getCurTime(mLastWrite) ;

    // Mark first write if not already set
    if ((miRecordTimes & ONDS_MARK_FIRST_WRITE) == 0)
    {
        miRecordTimes |= ONDS_MARK_FIRST_WRITE ;
        mFirstWrite = mLastWrite ;
    }
}

/* //////////////////////////// PRIVATE /////////////////////////////////// */

// Returns TRUE if this host has a default DNS domain
UtlBoolean OsSocket::hasDefaultDnsDomain()
{
#ifdef _VXWORKS
    RESOLV_PARAMS_S resolvParams;

    resolvParamsGet(&resolvParams);
    return (strlen(resolvParams.domainName) != 0);
#else
    // For now, on non-vxWorks platforms, assume that the host has a
    // default domain name.
    return TRUE;
#endif
}

/* ============================ FUNCTIONS ================================= */<|MERGE_RESOLUTION|>--- conflicted
+++ resolved
@@ -14,9 +14,6 @@
 // You should have received a copy of the GNU Lesser General Public
 // License along with this library; if not, write to the Free Software
 // Foundation, Inc., 51 Franklin Street, Fifth Floor, Boston, MA 02110-1301  USA. 
-//
-// Copyright (C) 2005-2006 SIPez LLC.
-// Licensed to SIPfoundry under a Contributor Agreement.
 //
 // Copyright (C) 2005-2006 SIPez LLC.
 // Licensed to SIPfoundry under a Contributor Agreement.
@@ -746,13 +743,10 @@
    case OsSocket::CUSTOM:
 	   return socketType_custom;
    default:
-<<<<<<< HEAD
-=======
       if (type > OsSocket::CUSTOM)
       {
         return socketType_custom;
       }
->>>>>>> c76e972f
       return socketType_invalid;
    }
 }
@@ -1315,11 +1309,7 @@
    {
    case TCP:
    case SSL_SOCKET:
-<<<<<<< HEAD
-      // UNKNOWN and all other values return TRUE for safety.
-=======
       // UNKNOWN and all other values return FALSE for safety.
->>>>>>> c76e972f
    case UNKNOWN:
    case CUSTOM:
    default:
@@ -1335,8 +1325,6 @@
    return r;
 }
 
-<<<<<<< HEAD
-=======
 UtlContainableType OsSocket::getContainableType() const
 {
    return OsSocket::TYPE;
@@ -1396,7 +1384,6 @@
     return bRC ;
 }
 
->>>>>>> c76e972f
 /* //////////////////////////// PROTECTED ///////////////////////////////// */
 
 void OsSocket::markReadTime()
