--- conflicted
+++ resolved
@@ -371,11 +371,7 @@
                                    IOsNatSocket* pSocket, 
                                    const UtlString& toAddress, 
                                    unsigned short toPort,
-<<<<<<< HEAD
-                                   PacketType packetType = UNKNOWN_PACKET) ;
-=======
                                    OS_NAT_PACKET_TYPE packetType = UNKNOWN_PACKET) ;
->>>>>>> c76e972f
 
     OsNatAgentContext* getBinding(IOsNatSocket* pSocket, NAT_AGENT_BINDING_TYPE type) ;
     OsNatAgentContext* getBinding(OsNatAgentContext* pContext) ;
