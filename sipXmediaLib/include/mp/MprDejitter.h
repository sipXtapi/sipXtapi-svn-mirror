--- conflicted
+++ resolved
@@ -21,13 +21,6 @@
 #include "mp/MpRtpBuf.h"
 
 // DEFINES
-<<<<<<< HEAD
-#define DEBUGGING_LATENCY
-#undef DEBUGGING_LATENCY
-#define MAX_CODECS 10
-
-=======
->>>>>>> c76e972f
 // MACROS
 // EXTERNAL FUNCTIONS
 // EXTERNAL VARIABLES
@@ -42,22 +35,10 @@
 /* //////////////////////////// PUBLIC //////////////////////////////////// */
 public:
 
-<<<<<<< HEAD
-#ifdef DEBUGGING_LATENCY /* [ */
-   enum { MAX_RTP_PACKETS = 64};  // MUST BE A POWER OF 2, AND SHOULD BE >3
-        // 20 Apr 2001 (HZM): Increased from 16 to 64 for debugging purposes.
-		// 15 Dec 2004: This isn't the actual amount of buffer used, just the size of the container
-#else /* DEBUGGING_LATENCY ] [ */
-   enum { MAX_RTP_PACKETS = 64};  // MUST BE A POWER OF 2, AND SHOULD BE >3
-#endif /* DEBUGGING_LATENCY ] */
-
-   enum { GET_ALL = 1 }; // get all packets, ignoring timestamps.  For NetEQ
-=======
    enum {
       MAX_RTP_PACKETS = 4,  ///< Could be any value, power of 2 is desired.
       MAX_CODECS = 10, ///< Maximum number of codecs in incoming RTP streams.
    };
->>>>>>> c76e972f
 
 /* ============================ CREATORS ================================== */
 ///@name Creators
@@ -72,17 +53,6 @@
 
 //@}
 
-<<<<<<< HEAD
-   MpBufPtr pullPacket(int PayloadType);
-     //:Submit all RTP packets to the Jitter Buffer.
-
-   int getAveBufferLength(int PayloadType);
-     //:Returns the average number of packets in the jitter buffer since the last call
-
-   OsStatus getPacketsInfo(int& nPackets,
-                           unsigned int& lowTimestamp);
-     //:Return status info on current backlog.
-=======
 /* ============================ MANIPULATORS ============================== */
 ///@name Manipulators
 //@{
@@ -139,7 +109,6 @@
 /* ============================ ACCESSORS ================================= */
 ///@name Accessors
 //@{
->>>>>>> c76e972f
 
      /// Return number of packets in buffer for given payload type.
    int getBufferLength(int payload);
@@ -158,46 +127,6 @@
 /* //////////////////////////// PRIVATE /////////////////////////////////// */
 private:
 
-<<<<<<< HEAD
-   MpBufPtr      mpPackets[MAX_CODECS][MAX_RTP_PACKETS];
-   int           mBufferLookup[256];   
-   OsBSem        mRtpLock;
-   int           mNumPackets[MAX_CODECS];
-   int           mNumDiscarded[MAX_CODECS];
-   int           mFrameCount[MAX_CODECS];
-   int           mPacketCount[MAX_CODECS];
-//#define DEFAULT_REORDER_BUFFER_LENGTH 3
-   // This length is the initial setting for how many buffers we require before
-   // we start to pass the buffers on to the remaining processing elements. 
-   // For G711, 3 buffers is 20msec * 3 = 80msec.
-   // Must be less than MAX_RTP_PACKETS (defined above)
-   int			 mBufferLength[MAX_CODECS];
-
-#ifdef DEJITTER_DEBUG /* [ */
-   // These are only used if DEJITTER_DEBUG is defined, but I am
-   // leaving them in all the time so that changing that definition
-   // does not require recompiling more things...
-   int           mPullCount;
-   int           mLatencyMax;
-   int           mLatencyMin;
-   int           mPrevNumPackets;
-   int           mPrevPullTime;
-#endif /* DEJITTER_DEBUG ] */
-  int mLastPulled[MAX_CODECS];
-  int mLastPushed[MAX_CODECS]; // As packets are added, we change this value to indicate where the
-     // buffer is wrapping
-  UtlBoolean bDataFlowing[MAX_CODECS];
-   /* end of Dejitter handling variables */
-
-   virtual UtlBoolean doProcessFrame(MpBufPtr inBufs[],
-                                    MpBufPtr outBufs[],
-                                    int inBufsSize,
-                                    int outBufsSize,
-                                    UtlBoolean isEnabled,
-                                    int samplesPerFrame=80,
-                                    int samplesPerSecond=8000);
-
-=======
    /// Storage for all stream related data.
    /**
    *  We're able to handle several RTP streams with one instance of dejitter.
@@ -273,7 +202,6 @@
    StreamData    mStreamData;
 
      /// Copy constructor (not implemented for this class)
->>>>>>> c76e972f
    MprDejitter(const MprDejitter& rMprDejitter);
 
      /// Assignment operator (not implemented for this class)
