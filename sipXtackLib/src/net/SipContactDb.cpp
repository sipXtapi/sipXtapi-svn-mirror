// Copyright 2008 AOL LLC.
// Licensed to SIPfoundry under a Contributor Agreement.
//
// This library is free software; you can redistribute it and/or
// modify it under the terms of the GNU Lesser General Public
// License as published by the Free Software Foundation; either
// version 2.1 of the License, or (at your option) any later version.
//
// This library is distributed in the hope that it will be useful,
// but WITHOUT ANY WARRANTY; without even the implied warranty of
// MERCHANTABILITY or FITNESS FOR A PARTICULAR PURPOSE.  See the GNU
// Lesser General Public License for more details.
//
// You should have received a copy of the GNU Lesser General Public
// License along with this library; if not, write to the Free Software
// Foundation, Inc., 51 Franklin Street, Fifth Floor, Boston, MA 02110-1301  USA. 
//
// Copyright (C) 2004-2006 SIPfoundry Inc.
// Licensed by SIPfoundry under the LGPL license.
//
// Copyright (C) 2004-2006 Pingtel Corp.  All rights reserved.
// Licensed to SIPfoundry under a Contributor Agreement.
//
// $$
///////////////////////////////////////////////////////////////////////////////

// SYSTEM INCLUDES

// APPLICATION INCLUDES
#include "net/SipContactDb.h"
#include "utl/UtlInt.h"
#include "utl/UtlVoidPtr.h"
#include "os/OsLock.h"
#include "os/OsDefs.h"
#include "utl/UtlHashMapIterator.h"

// EXTERNAL FUNCTIONS
// EXTERNAL VARIABLES
// CONSTANTS
// STATIC VARIABLE INITIALIZATIONS
// MACROS
<<<<<<< HEAD
#if defined(WIN32) && !defined(WINCE)
#  define strcasecmp stricmp
#  define strncasecmp strnicmp
#endif
=======
>>>>>>> c76e972f


/* //////////////////////////// PUBLIC //////////////////////////////////// */

/* ============================ CREATORS ================================== */

// Constructor
SipContactDb::SipContactDb() : 
    mNextContactId(1),
    mLock(OsMutex::Q_FIFO),
    mbTurnEnabled(FALSE)
{
    
}

// Destructor
SipContactDb::~SipContactDb()
{
    UtlHashMapIterator iterator(mContacts);
    
    UtlInt* pKey = NULL;
    while (pKey = (UtlInt*)iterator())
    {
        UtlVoidPtr* pValue = NULL;
        pValue = (UtlVoidPtr*)iterator.value();
        if (pValue)
        {
            delete pValue->getValue();
        }
    }
    mContacts.destroyAll();
}


/* ============================ MANIPULATORS ============================== */

const bool SipContactDb::addContact(SIPX_CONTACT_ADDRESS& contact)
{
    OsLock lock(mLock);
    bool bRet = false;
    
    assert (contact.id < 1);
    
    if (!isDuplicate(contact.cIpAddress, contact.iPort, contact.eContactType, contact.eTransportType))
    {
        assignContactId(contact);

        SIPX_CONTACT_ADDRESS* pContactCopy = new SIPX_CONTACT_ADDRESS(contact);
        mContacts.insertKeyAndValue(new UtlInt(pContactCopy->id), new UtlVoidPtr(pContactCopy));

        // If turn is enabled, duplicate the contact with a relay type
        if (mbTurnEnabled && contact.eContactType == CONTACT_LOCAL)
        {
            pContactCopy = new SIPX_CONTACT_ADDRESS(contact);
            pContactCopy->eContactType = CONTACT_RELAY ;
            pContactCopy->id = 0;
            addContact(*pContactCopy);
        }
        bRet = true;
    }
    else
    {
        // fill out the information in the contact,
        // to match what is already in the database
        contact = *(find(contact.cIpAddress, contact.iPort, contact.eContactType));
    }
    return bRet;
}

const bool SipContactDb::updateContact(SIPX_CONTACT_ADDRESS& contact)
{
    bool bFound = false ;
    OsLock lock(mLock);
    UtlHashMapIterator iterator(mContacts);
    UtlVoidPtr* pValue = NULL;
    SIPX_CONTACT_ADDRESS* pContact = NULL;
    UtlInt* pKey;
    UtlString replacedAddress ;
    int replacedPort ;

    // Pass one: replace the exact match
    while (pKey = (UtlInt*)iterator())
    {
        pValue = (UtlVoidPtr*)mContacts.findValue(pKey);
        assert(pValue);
        
        pContact = (SIPX_CONTACT_ADDRESS*)pValue->getValue();
        assert(pContact) ;
        if (    (pContact->eContactType == contact.eContactType) &&
                (pContact->eTransportType == contact.eTransportType) &&
                (strcasecmp(pContact->cInterface, contact.cInterface) == 0) &&
                (strcasecmp(pContact->cCustomTransportName, 
                contact.cCustomTransportName) == 0) &&
                (strcasecmp(pContact->cCustomRouteID, 
                contact.cCustomRouteID) == 0) )
        {
            bFound = true ;
            replacedAddress = pContact->cIpAddress ;
            replacedPort = pContact->iPort ;
            strcpy(pContact->cIpAddress, contact.cIpAddress) ;            
            pContact->iPort = contact.iPort ;
            break ;
        }
    }

    // Pass two: replace anything else that had the same IP/port combo.  
    // This pass adjusted relay and external transport duplicates.
    if (bFound)
    {
        while (pKey = (UtlInt*)iterator())
        {
            pValue = (UtlVoidPtr*)mContacts.findValue(pKey);
            assert(pValue);
            
            pContact = (SIPX_CONTACT_ADDRESS*)pValue->getValue();
            assert(pContact) ;
            if ((   replacedAddress.compareTo(pContact->cIpAddress) == 0) &&
                    (replacedPort == pContact->iPort))
            {
                strcpy(pContact->cIpAddress, contact.cIpAddress) ;            
                pContact->iPort = contact.iPort ;
            }
        }
    }

    return bFound ;
}

const bool SipContactDb::deleteContact(const SIPX_CONTACT_ID id)
{
    OsLock lock(mLock);
    UtlInt idKey(id);
    return mContacts.destroy(&idKey);
}

SIPX_CONTACT_ADDRESS* SipContactDb::find(SIPX_CONTACT_ID id)
{
    OsLock lock(mLock);
    SIPX_CONTACT_ADDRESS* pContact = NULL;
    UtlInt idKey(id);
    
    UtlVoidPtr* pValue = (UtlVoidPtr*)mContacts.findValue(&idKey);
    if (pValue)
    {
        pContact = (SIPX_CONTACT_ADDRESS*)pValue->getValue();
    }
    
    return pContact;
}


// Finds the first contact by a given contact type
SIPX_CONTACT_ADDRESS* SipContactDb::findByType(SIPX_CONTACT_TYPE type, SIPX_TRANSPORT_TYPE transportType, UtlString sCustomTransport) 
{
    OsLock lock(mLock);
    UtlHashMapIterator iterator(mContacts);
    SIPX_CONTACT_ADDRESS* pRC = NULL ;

    UtlVoidPtr* pValue = NULL;
    SIPX_CONTACT_ADDRESS* pContact = NULL;
    UtlInt* pKey;
    while (pKey = (UtlInt*)iterator())
    {
        pValue = (UtlVoidPtr*)mContacts.findValue(pKey);
        assert(pValue);
        
        pContact = (SIPX_CONTACT_ADDRESS*)pValue->getValue();
        assert(pContact) ;

        if (transportType != OsSocket::UNKNOWN && 
            (((transportType < TRANSPORT_CUSTOM) && transportType == pContact->eTransportType) ||
            ((transportType == TRANSPORT_CUSTOM) && pContact->eTransportType >= TRANSPORT_CUSTOM)))
        {
            if (pContact->eContactType == type)
            {
				if (sCustomTransport.length() == 0)
				{
					pRC = pContact ;
					break ;
				}
				else
				{
                    if (sCustomTransport.compareTo(pContact->cCustomTransportName, UtlString::ignoreCase) == 0)
					{
						pRC = pContact;
					}
				}
            }
        }
    }
    return pRC ;
}


// Return a transport type given the specified transport name.  The name 
// could be tls, tcp, udp, or a custom transport type.
SIPX_TRANSPORT_TYPE SipContactDb::findTransportType(const char* transportName) 
{
    SIPX_TRANSPORT_TYPE eType = TRANSPORT_UDP ;

    assert(transportName) ;
    if (transportName && strlen(transportName)) 
    {
        UtlString transport(transportName) ;
 
        if (transport.compareTo("tcp", UtlString::ignoreCase) == 0)
        {
            eType = TRANSPORT_TCP ;
        }
        else if (transport.compareTo("udp", UtlString::ignoreCase)== 0)
        {
            eType = TRANSPORT_UDP ;
        }
        else if (transport.compareTo("tls", UtlString::ignoreCase)== 0)
        {
            eType = TRANSPORT_TLS ;
        }
        else
        {
            OsLock lock(mLock);
            UtlHashMapIterator iterator(mContacts);
            UtlVoidPtr* pValue;
            UtlInt* pKey;
            SIPX_CONTACT_ADDRESS* pContact = NULL;
    
            while (pKey = (UtlInt*)iterator())
            {
                pValue = (UtlVoidPtr*)mContacts.findValue(pKey);
                assert(pValue); // Should NEVER happen
                pContact = (SIPX_CONTACT_ADDRESS*)pValue->getValue();
                assert(pContact) ; // Should NEVER happen

                if (    (pContact->eTransportType >= TRANSPORT_CUSTOM) && 
                        (transport.compareTo(pContact->cCustomTransportName, 
                        UtlString::ignoreCase) == 0))
                {
                    eType = pContact->eTransportType ;
                    break ;
                }
            }
        }
    }

    return eType ;
}


// Find the local contact from a contact id
SIPX_CONTACT_ADDRESS* SipContactDb::getLocalContact(SIPX_CONTACT_ID id)
{
    OsLock lock(mLock);

    SIPX_CONTACT_ADDRESS* pRC = NULL ;
    SIPX_CONTACT_ADDRESS* pOriginal = find(id) ;
    if (pOriginal)
    {
        if (pOriginal->eContactType == CONTACT_LOCAL)
        {
            pRC = pOriginal ;
        }
        else
        {
            UtlHashMapIterator iterator(mContacts);
            UtlVoidPtr* pValue = NULL;
            SIPX_CONTACT_ADDRESS* pContact = NULL;
            UtlInt* pKey;
            while (pKey = (UtlInt*)iterator())
            {
                pValue = (UtlVoidPtr*)mContacts.findValue(pKey);
                assert(pValue);
                
                pContact = (SIPX_CONTACT_ADDRESS*)pValue->getValue();
                assert(pContact) ;
                if ((strcmp(pContact->cInterface, pOriginal->cInterface) == 0) && 
                    (pContact->eContactType == CONTACT_LOCAL))
                {
                    pRC = pContact ;
                    break ;
                }
            }
        }
    }

    return pRC ;
}


SIPX_CONTACT_ADDRESS* SipContactDb::find(const UtlString ipAddress, const int port, SIPX_CONTACT_TYPE type)
{
    OsLock lock(mLock);
    bool bFound = false;
    UtlHashMapIterator iterator(mContacts);

    UtlVoidPtr* pValue = NULL;
    SIPX_CONTACT_ADDRESS* pContact = NULL;
    UtlInt* pKey;
    while (pKey = (UtlInt*)iterator())
    {
        pValue = (UtlVoidPtr*)mContacts.findValue(pKey);
        assert(pValue);
        
        pContact = (SIPX_CONTACT_ADDRESS*)pValue->getValue();
        if (    (pContact->eContactType == type) &&
                (strcmp(pContact->cIpAddress, ipAddress.data()) == 0))
        {
            if (port < 0 || port == pContact->iPort)
            {
                bFound = true;
                break;
            }
        }
    }
    
    if (!bFound)
    {
        pContact = NULL;
    }
        
    return pContact;
}

void SipContactDb::getAll(SIPX_CONTACT_ADDRESS* contacts[], int& actualNum) const
{

    OsLock lock(mLock);
    UtlHashMapIterator iterator(mContacts);

    UtlVoidPtr* pValue = NULL;
    SIPX_CONTACT_ADDRESS* pContact = NULL;
    UtlInt* pKey;
    actualNum = 0; // array index
    while (pKey = (UtlInt*)iterator())
    {
        pValue = (UtlVoidPtr*)mContacts.findValue(pKey);
        assert(pValue);
        
        pContact = (SIPX_CONTACT_ADDRESS*)pValue->getValue();
        contacts[actualNum] = pContact;
        actualNum++;
    }
    return;
}


const bool SipContactDb::getRecordForAdapter(SIPX_CONTACT_ADDRESS& contact,
                                             const char* szAdapter,
                                             const SIPX_CONTACT_TYPE contactFilter) const
{
    bool bRet = false;

    OsLock lock(mLock);
    UtlHashMapIterator iterator(mContacts);

    UtlVoidPtr* pValue = NULL;
    SIPX_CONTACT_ADDRESS* pContact = NULL;
    UtlInt* pKey;
    while (pKey = (UtlInt*)iterator())
    {
        pValue = (UtlVoidPtr*)mContacts.findValue(pKey);
        assert(pValue);
        
        pContact = (SIPX_CONTACT_ADDRESS*)pValue->getValue();
        
        if (0 != strcmp(pContact->cInterface, szAdapter))
        {
            continue;
        }
        if (pContact->eContactType != contactFilter)
        {
            continue;
        }

        contact = *pContact;
        bRet = true;
        break;
    }
    return bRet;
}

const bool SipContactDb::getRecordForAdapter(SIPX_CONTACT_ADDRESS& contact,
                                             const char* szAdapter,
                                             const SIPX_CONTACT_TYPE contactFilter,
                                             const SIPX_TRANSPORT_TYPE transportFilter) const
{
    bool bRet = false;

    OsLock lock(mLock);
    UtlHashMapIterator iterator(mContacts);

    UtlVoidPtr* pValue = NULL;
    SIPX_CONTACT_ADDRESS* pContact = NULL;
    UtlInt* pKey;
    while (pKey = (UtlInt*)iterator())
    {
        pValue = (UtlVoidPtr*)mContacts.findValue(pKey);
        assert(pValue);
        
        pContact = (SIPX_CONTACT_ADDRESS*)pValue->getValue();
        
        if (0 != strcmp(pContact->cInterface, szAdapter))
            continue;

        if (pContact->eContactType != contactFilter)
            continue ;

        if (transportFilter == TRANSPORT_CUSTOM)
        {
            if (pContact->eTransportType < TRANSPORT_CUSTOM)
            continue;
        }
        else
        {
            if (pContact->eTransportType != transportFilter)
            continue;
        }

        contact = *pContact;
        bRet = true;
        break;
    }
    return bRet;
}
                                             
void SipContactDb::getAllForAdapter(const SIPX_CONTACT_ADDRESS* contacts[],
                                    const char* szAdapter,
                                    int& actualNum, 
                                    const SIPX_CONTACT_TYPE contactFilter) const
{

    OsLock lock(mLock);
    UtlHashMapIterator iterator(mContacts);

    UtlVoidPtr* pValue = NULL;
    SIPX_CONTACT_ADDRESS* pContact = NULL;
    UtlInt* pKey;
    actualNum = 0; // array index
    while (pKey = (UtlInt*)iterator())
    {
        pValue = (UtlVoidPtr*)mContacts.findValue(pKey);
        assert(pValue);
        
        pContact = (SIPX_CONTACT_ADDRESS*)pValue->getValue();
        
        if (0 != strcmp(pContact->cInterface, szAdapter))
        {
            continue;
        }
        if (contactFilter != CONTACT_ALL && pContact->eContactType != contactFilter)
        {
            continue;
        }

        contacts[actualNum] = pContact;
        actualNum++;
    }
    
    return;
}


void SipContactDb::enableTurn(bool bEnable) 
{
    OsLock lock(mLock);
    UtlHashMapIterator iterator(mContacts);

    mbTurnEnabled = bEnable ;    

    UtlVoidPtr* pValue = NULL;
    SIPX_CONTACT_ADDRESS* pContact = NULL;
    UtlInt* pKey;
    while (pKey = (UtlInt*)iterator())
    {
        pValue = (UtlVoidPtr*)mContacts.findValue(pKey);
        assert(pValue);
        
        pContact = (SIPX_CONTACT_ADDRESS*)pValue->getValue();
        if (pContact)
        {
            if (mbTurnEnabled)
            {
                if ((pContact->eContactType == CONTACT_LOCAL) && (pContact->eTransportType == TRANSPORT_UDP))
                {
                    SIPX_CONTACT_ADDRESS* pContactCopy = new SIPX_CONTACT_ADDRESS(*pContact);
                    pContactCopy->eContactType = CONTACT_RELAY ;
                    assignContactId(*pContactCopy) ;
                    mContacts.insertKeyAndValue(new UtlInt(pContactCopy->id), new UtlVoidPtr(pContactCopy));
                }
            }
            else
            {
                if (pContact->eContactType == CONTACT_RELAY)
                {
                    deleteContact(pContact->id) ;
                }
            }
        }        
    }
}

/* ============================ ACCESSORS ================================= */

/* ============================ INQUIRY =================================== */



/* //////////////////////////// PROTECTED ///////////////////////////////// */


/* //////////////////////////// PRIVATE /////////////////////////////////// */

const bool SipContactDb::isDuplicate(const SIPX_CONTACT_ID id)
{
    OsLock lock(mLock);
    bool bRet = false;
    UtlInt idKey(id);
    
    UtlVoidPtr* pValue = (UtlVoidPtr*)mContacts.findValue(&idKey);
    if (pValue)
    {
        bRet = true;
    }
    return bRet;
}

const bool SipContactDb::isDuplicate(const UtlString& ipAddress, 
                                     const int port, SIPX_CONTACT_TYPE type, 
                                     SIPX_TRANSPORT_TYPE transportType)
{
    OsLock lock(mLock);
    bool bRet = false;
    UtlHashMapIterator iterator(mContacts);

    UtlVoidPtr* pValue = NULL;
    SIPX_CONTACT_ADDRESS* pContact = NULL;
    UtlInt* pKey;
    while (pKey = (UtlInt*)iterator())
    {
        pValue = (UtlVoidPtr*)mContacts.findValue(pKey);
        assert(pValue);
        
        pContact = (SIPX_CONTACT_ADDRESS*)pValue->getValue();
        if (    (pContact->eContactType == type) &&
                (strcmp(pContact->cIpAddress, ipAddress.data()) == 0) &&
                pContact->eTransportType == transportType)
        {
            if (port < 0 || port == pContact->iPort)
            {
                bRet = true;
                break;
            }
        }
    }
    return bRet;    
}

const bool SipContactDb::assignContactId(SIPX_CONTACT_ADDRESS& contact)
{
    OsLock lock(mLock);
    
    contact.id = mNextContactId;
    mNextContactId++;
    
    return true;
}

void SipContactDb::replicateForTransport(const SIPX_TRANSPORT_TYPE originalTransportType, 
                                         const SIPX_TRANSPORT_TYPE newTransport,
                                         const char* szTransport,
                                         const char* szRoutingID)
{
    OsLock lock(mLock);
    UtlHashMapIterator iterator(mContacts);

    UtlVoidPtr* pValue = NULL;
    SIPX_CONTACT_ADDRESS* pContact = NULL;
    UtlInt* pKey;
    int index = 0; // array index
    while (pKey = (UtlInt*)iterator())
    {
        pValue = (UtlVoidPtr*)mContacts.findValue(pKey);
        assert(pValue);
        
        pContact = (SIPX_CONTACT_ADDRESS*)pValue->getValue();
        if (pContact->eTransportType == originalTransportType)
        {
            SIPX_CONTACT_ADDRESS newContact(*pContact);
            newContact.id = 0;
            newContact.eTransportType = newTransport;
            memset(newContact.cCustomTransportName, 0, sizeof(newContact.cCustomTransportName)) ;
            if (szTransport)
                strncpy(newContact.cCustomTransportName, szTransport, sizeof(newContact.cCustomTransportName));
            memset(newContact.cCustomRouteID, 0, sizeof(newContact.cCustomRouteID)) ;
            if (szRoutingID)
                strncpy(newContact.cCustomRouteID, szRoutingID, sizeof(newContact.cCustomRouteID));

            addContact(newContact);
        }
        index++;
    }
    
    return;
}

void SipContactDb::removeForTransport(const SIPX_TRANSPORT_TYPE transport)
{
    OsLock lock(mLock);
    UtlHashMapIterator iterator(mContacts);

    UtlVoidPtr* pValue = NULL;
    SIPX_CONTACT_ADDRESS* pContact = NULL;
    UtlInt* pKey;
    int index = 0; // array index
    while (pKey = (UtlInt*)iterator())
    {
        pValue = (UtlVoidPtr*)mContacts.findValue(pKey);
        assert(pValue);
        
        pContact = (SIPX_CONTACT_ADDRESS*)pValue->getValue();
        if (pContact->eTransportType == transport)
        {
            deleteContact(pContact->id);
        }
        index++;
    }

    return;
}


void SipContactDb::dump(UtlString& output) 
{
    OsLock lock(mLock);
    UtlHashMapIterator iterator(mContacts);

    output.append("\nSipContactDB Dump:\n") ;

    UtlVoidPtr* pValue = NULL;
    SIPX_CONTACT_ADDRESS* pContact = NULL;
    UtlInt* pKey;
    int index = 0; // array index
    while (pKey = (UtlInt*)iterator())
    {
        pValue = (UtlVoidPtr*)mContacts.findValue(pKey);
        assert(pValue);        
        pContact = (SIPX_CONTACT_ADDRESS*)pValue->getValue();

        char cFoo[512] ;
        sprintf(cFoo, "   %d %d %d %s/%s:%d %s %s\n",
                pContact->id,
                pContact->eContactType,
                pContact->eTransportType,
                pContact->cInterface,
                pContact->cIpAddress,
                pContact->iPort,
                pContact->cCustomTransportName,
                pContact->cCustomRouteID) ;
        
        output.append(cFoo) ;
    }

    return;
}

/* ============================ TESTING =================================== */

/* ============================ FUNCTIONS ================================= */
<|MERGE_RESOLUTION|>--- conflicted
+++ resolved
@@ -39,13 +39,6 @@
 // CONSTANTS
 // STATIC VARIABLE INITIALIZATIONS
 // MACROS
-<<<<<<< HEAD
-#if defined(WIN32) && !defined(WINCE)
-#  define strcasecmp stricmp
-#  define strncasecmp strnicmp
-#endif
-=======
->>>>>>> c76e972f
 
 
 /* //////////////////////////// PUBLIC //////////////////////////////////// */
