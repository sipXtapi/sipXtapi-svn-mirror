//  
// Copyright (C) 2006 SIPfoundry Inc. 
// Licensed by SIPfoundry under the LGPL license. 
//  
// Copyright (C) 2006 SIPez LLC. 
// Licensed to SIPfoundry under a Contributor Agreement. 
//  
// $$ 
////////////////////////////////////////////////////////////////////////////// 

#ifndef _INCLUDED_MPBUF_H // [
#define _INCLUDED_MPBUF_H

<<<<<<< HEAD
#define BUFFER_INSTRUMENTATION
#undef  BUFFER_INSTRUMENTATION

#ifdef BUFFER_INSTRUMENTATION /* [ */
#ifdef _VXWORKS /* [ */
#include <taskLib.h>
#include <msgQLib.h>
#endif /* _VXWORKS ] */
#endif /* BUFFER_INSTRUMENTATION ] */

#include "mp/MpTypes.h"
#include "mp/MpMisc.h"

/* Access Methods */

#define MpBuf_getStorage(b) ((b)->pStorage)
#define MpBuf_getSamples(b) ((b)->pSamples)
#define MpBuf_getByteLen(b) ((b)->byteLen)
#define MpBuf_getNumSamples(b) ((b)->numSamples)
#define MpBuf_getContentLen(b) ((b)->contentLen)
#define MpBuf_getFormat(b) ((b)->format)
#define MpBuf_setFormat(b, f) ((b)->format = (f))
#define MpBuf_getPool(b) ((b)->pPool)
#define MpBuf_getOffset(b) ((b)->offset)

#define MpBuf_getOsTC(b) ((b)->ostc)
#define MpBuf_setOsTC(b, v) ((b)->ostc = (v))

#define MpBuf_getAtten(b) ((b)->attenDb)
#define MpBuf_setAtten(b, v) ((b)->attenDb = (v))

#define MpBuf_getSpeech(b) ((b)->speech)
#define MpBuf_setSpeech(b, v) ((b)->speech = (v))

enum MpBufFormat {
        MP_FMT_UNKNOWN,        /* as yet unspecified */
        MP_FMT_T12,            /* Raw UCB1200 data, high 12 bits of 16 */
        MP_FMT_RTPPKT,         /* Raw RTP packet */
        MP_FMT_RTCPPKT,        /* Raw RTCP packet */
        MP_FMT_G711M,          /* G711 mu, mu-law */
        MP_FMT_G711A,          /* G711 A, A-law */
        MP_FMT_L16,            /* Linear 16, in "network byte order" */
        MP_FMT_G729           /* ITU-G729A standard */
};
typedef enum MpBufFormat MpBufFormat;

enum MpBufSpeech {
        MP_SPEECH_UNKNOWN,        /* as yet undetermined */
        MP_SPEECH_SILENT,         /* found to contain no speech */
        MP_SPEECH_COMFORT_NOISE,  /* to be replaced by comfort noise */
        MP_SPEECH_ACTIVE,         /* found to contain speech */
        MP_SPEECH_MUTED,          /* may contain speech, but must be muted */
        MP_SPEECH_TONE           /* our tonegen filled with active (not silent) tone data */
};
typedef enum MpBufSpeech MpBufSpeech;

/* Buffer management: */

struct __MpBuf_tag {
        int     byteLen;    /* length in bytes; fixed when created */
        int     numSamples; /* actual current use, unit depends on format */
        int     contentLen; /* only for RTP packet, total length of packet */
        char   *pStorage;   /* pointer to beginning of storage; fixed */
        Sample *pSamples;   /* pointer to beginning of data */
        int     offset;     /* offset to first sample, eg. sizeof(RTPheader) */
        short   status;     /* currently, 0 => free */
        short   attenDb;    /* attenuation applied at speakerphone speaker */
        MpBufSpeech speech; /* if we know, whether buffer contains speech */
        MpBufPoolPtr pPool; /* the pool that this buffer belongs to */
        int     refCnt;     /* use count */
        MpBufFormat format; /* the type of the current content */
        int     ostc;       /* OS Timer/Counter (3.6864 MHz) value */
#ifdef BUFFER_INSTRUMENTATION /* [ */
/*
 * These are used to track the usage of each buffer.  Each of the
 * following pairs has a source line number and a time stamp (which
 * is a sequence number incremented in each buffer operation).
=======
/**
 *  @todo cache align - align pool beginning, buffer sizes (must be multiple of
 *        the cache size) and data beginning in MpArrayBuf.
 *  @todo error handling - return OsStatus may be?
>>>>>>> c76e972f
 */

// SYSTEM INCLUDES
#include <stdlib.h>
#include <assert.h>

// APPLICATION INCLUDES
#include "mp/MpBufPool.h"

// DEFINES
// MACROS
// Uncomment MPBUF_DEBUG define to enable deep MpBuf debug with alot of messages
// and more asserts.
//#define MPBUF_DEBUG

// EXTERNAL FUNCTIONS
// EXTERNAL VARIABLES
// CONSTANTS
// STRUCTS

/// Enum used for runtime type checks.
/**
*  This enum is used to determine the real type of the buffer. Also this helps
*  us to decide is it possible to convert from one buffer to other.
*  E.g. MpAudioBuf could be converted to MpDataBuf, but could not be converted
*  to MpArrayBuf. This check is done inside MpBufPtr's child classes.
*/
typedef enum {
    MP_BUF,               ///< Begin of the MpBuf type
      MP_BUF_ARRAY,       ///< Begin of the MpArrayBuf type
      MP_BUF_ARRAY_END,   ///< End of the MpArrayBuf type
      MP_BUF_DATA,        ///< Begin of the MpDataBuf type
        MP_BUF_AUDIO,     ///< Begin of the MpAudioBuf type
        MP_BUF_AUDIO_END, ///< End of the MpAudioBuf type
        MP_BUF_VIDEO,     ///< Begin of the MpVideoBuf type
        MP_BUF_VIDEO_END, ///< End of the MpVideoBuf type
        MP_BUF_RTP,       ///< Begin of the MpRtpBuf type
        MP_BUF_RTP_END,   ///< End of the MpRtpBuf type
        MP_BUF_UDP,       ///< Begin of the MpUdpBuf type
        MP_BUF_UDP_END,   ///< End of the MpUdpBuf type
      MP_BUF_DATA_END,    ///< End of the MpDataBuf type
    MP_BUF_END            ///< End of the MpBuf type
} MP_BUFFERS_TREE;

// TYPEDEFS

///  Base class for all media buffers.
/**
*  This class designed to be used with memory pool MpBufPool and smart pointer
*  MpBufPoolPtr. It seems to be useless without them.
*  
*  This struct itself does not provide any data storage. It contain only
*  reference counter and pointer to parent pool. To store data in this pool
*  use MpArrayBuf. To store store data in the other pool use MpDataBuf or
*  one of its children.
*/
struct MpBuf {
    friend class MpBufPtr;
    friend class MpBufPool;

/* //////////////////////////// PUBLIC //////////////////////////////////// */
public:
/* ============================ CREATORS ================================== */
///@name Creators
//@{


//@}

/* ============================ MANIPULATORS ============================== */
///@name Manipulators
//@{

    /// Increments reference counter.
    void attach();

    /// Decrements reference counter and free buffer if needed.
    void detach();

//@}

/* ============================ ACCESSORS ================================= */
///@name Accessors
//@{

    /// Get buffer type.
    MP_BUFFERS_TREE getType() const {return mType;};

    /// Get parent pool of this buffer.
    MpBufPool *getBufferPool() const {return mpPool;};

//@}

/* ============================ INQUIRY =================================== */
///@name Inquiry
//@{

//@}

/* //////////////////////////// PROTECTED ///////////////////////////////// */
protected:

    MP_BUFFERS_TREE mType;     ///< Buffer class type. Used for type safety.
    int mRefCounter;           ///< Reference counter for use with MpBufPtr.
    MpBufPool* mpPool;         ///< Parent memory pool.
    void (*mpDestroy)(MpBuf*); ///< Pointer to deinitialization method. Used as
                               ///<  virtual destructor.
    void (*mpInitClone)(MpBuf*); ///< Pointer to function that initialize buffer
                                 ///<  after cloning. 

    /// @brief Function that initialize buffer after cloning. It adjusts
    /// reference counters.
    static void sInitClone(MpBuf *pBuffer);

/* //////////////////////////// PRIVATE /////////////////////////////////// */
private:

    /// Disable copy (and other) constructor.
    MpBuf(const MpBuf &);
    /**<
    * This struct will be initialized by init() member.
    */

    /// Disable assignment operator.
    MpBuf &operator=(const MpBuf &);
    /**<
    * Buffers may be copied. But do we need this?
    */
};

///  Smart pointer to MpBuf.
/**
*  You should only use this smart pointer, not #MpBuf* itself.
*  The goal of this smart pointer is to care about reference counter and
*  buffer deallocation.
*/
class MpBufPtr {
    friend class MpBufPool;

/* //////////////////////////// PUBLIC //////////////////////////////////// */
public:

/* ============================ CREATORS ================================== */
///@name Creators
//@{

    /// Default constructor - construct invalid pointer.
    MpBufPtr()
        : mpBuffer(NULL)
    {};

    /// This constructor owns MpBuf object.
    /**
    *  @note THIS CONSTRUCTOR ARE ONLY USABLE BY POOLS
    */
    MpBufPtr(MpBuf *buffer)
        : mpBuffer(buffer)
    {
        if (mpBuffer != NULL) {
            mpBuffer->mType = MP_BUF;
            mpBuffer->mpDestroy = NULL;
            mpBuffer->mpInitClone = MpBuf::sInitClone;
            mpBuffer->attach();
        }
#ifdef _DEBUG
        else {
            osPrintf("mpBuffer == NULL!\n");
        }
#endif
    };

    /// Destructor. It decrements buffer's reference counter.
    ~MpBufPtr()
    {
        if (mpBuffer != NULL)
            mpBuffer->detach();
    };

    /// Copy buffer pointer and increment its reference counter.
    MpBufPtr(const MpBufPtr &buffer) 
        : mpBuffer(buffer.mpBuffer)
    {
        if (mpBuffer != NULL)
            mpBuffer->attach();
    }

    MpBufPtr clone() const
    {
       MpBufPtr clone;

       // Return invalid pointer as a copy of invalid pointer.
       if (!isValid())
          return clone;

       // Get fresh buffer
       clone.mpBuffer = mpBuffer->getBufferPool()->getBuffer();
       if (!clone.isValid())
          return clone;

       // Copy raw buffer's content to new location
       memcpy(clone.mpBuffer, mpBuffer, mpBuffer->getBufferPool()->getBlockSize());

       // Init clone
       clone->mpInitClone(clone.mpBuffer);

       return clone;
    }

//@}

/* ============================ MANIPULATORS ============================== */
///@name Manipulators
//@{

    /// Smart assignment.
    /**
    * Decrement reference counter of our old buffer and increment in new one.
    */
    MpBufPtr &operator=(const MpBufPtr &bufferPtr)
    {
        // Check for a=a case;
        if (&bufferPtr == this) {
            return *this;
        }

        if (mpBuffer != NULL)
            mpBuffer->detach();
        mpBuffer = bufferPtr.mpBuffer;
        if (mpBuffer != NULL)
            mpBuffer->attach();

        return *this;
    }

    /// Compare two smart pointers
    /**
    *  Two pointers assumed equal if they point to the same buffer.
    */
    bool operator==(const MpBufPtr &pBuffer)
    {
        return (mpBuffer == pBuffer.mpBuffer);
    }

    /// Compare two smart pointers
    /**
    *  Two pointers assumed equal if they point to the same buffer.
    */
    bool operator!=(const MpBufPtr &pBuffer)
    {
        return (mpBuffer != pBuffer.mpBuffer);
    }

    /// Release buffer we are pointing to.
    /**
    *  If no one else is pointing to this buffer it will be freed.
    */
    void release()
    {
        if (mpBuffer != NULL)
            mpBuffer->detach();
        mpBuffer = NULL;
    }

    /// Swap to buffers.
    /**
    *  This pointer will point to buffer pointed by pBuffer, and pBuffer will
    *  point to buffer, pointed by this pointer. Swap does not modify reference
    *  counters of buffers.
    */
    void swap(MpBufPtr &pBuffer)
    {
        MpBuf *temp = pBuffer.mpBuffer;
        pBuffer.mpBuffer = mpBuffer;
        mpBuffer = temp;
    }

    /// Check if buffer is writable and create copy if no.
    /**
    *  @returns <b>true</b> - on success.
    *  @returns <b>false</b> - if buffer cannot be made writable. E.g. if buffer
    *                          contain NULL pointer.
    */
    bool requestWrite()
    {
       // We already writable?
       if (isWritable())
          return true;

       // Cannot make buffer writable...
       if (mpBuffer == NULL)
          return false;

       // Create the clone and own it.
       MpBufPtr pBuf = clone();
       swap(pBuf);

       return true;
    }

//@}

/* ============================ ACCESSORS ================================= */
///@name Accessors
//@{

    /// Return number of the buffer in the pool. Use this for debug output.
    int getBufferNumber() const
    {
        if (mpBuffer == NULL)
            return -1;
        else
            return mpBuffer->mpPool->getBufferNumber(mpBuffer);
    };

    /// Return pointer to MpBuf.
    MpBuf *operator->() {assert(mpBuffer!=NULL); return mpBuffer;};

    /// Return readonly pointer to MpBuf.
    const MpBuf *operator->() const {assert(mpBuffer!=NULL); return mpBuffer;};

//@}

/* ============================ INQUIRY =================================== */
///@name Inquiry
//@{

    /// @brief Can this pointer be dereferenced? Use this function instead of
    /// NULL comparison.
    bool isValid() const {return mpBuffer != NULL;};

    /// You should write to the buffer if and only if this function return true.
    /**
    * isWritable() check are you the only owner of this buffer.
    */
    bool isWritable() {return (mpBuffer != NULL) && (mpBuffer->mRefCounter == 1);};

//@}

/* //////////////////////////// PROTECTED ///////////////////////////////// */
protected:

    MpBuf *mpBuffer;  ///< Pointer to real buffer.

/* //////////////////////////// PRIVATE /////////////////////////////////// */
private:

};

/// Default constructor - construct invalid pointer.
#define MPBUF_DEFAULT_CONSTRUCTOR(classname)                                \
    classname##Ptr() {};

#define MPBUF_FROM_BASE_CONSTRUCTOR_INIT(classname, buffer_type)            \
            classname *pBuffer = (classname*)mpBuffer;                      \
            assert(pBuffer->mpPool->getBlockSize() >= sizeof(classname));   \
            pBuffer->mType = buffer_type;                                   \
            pBuffer->init();                                                \

/// This constructor owns MpBuf object.
#define MPBUF_FROM_BASE_CONSTRUCTOR(classname, buffer_type, base_classname) \
    classname##Ptr(MpBuf *buffer)                                           \
        : base_classname##Ptr(buffer)                                       \
    {                                                                       \
        if (mpBuffer != NULL) {                                             \
            MPBUF_FROM_BASE_CONSTRUCTOR_INIT(classname, buffer_type)        \
        }                                                                   \
    };

/// Copy object from base type with type check.
#define MPBUF_TYPECHECKED_COPY(classname, buffer_type, base_classname)      \
    classname##Ptr(const MpBufPtr &buffer)                                  \
        : base_classname##Ptr(buffer)                                       \
    {                                                                       \
        assert( (!buffer.isValid())                                         \
              || (  buffer->getType() >= buffer_type                        \
                 && buffer->getType() < buffer_type##_END));                \
    };

/// Return pointer to buffer.
#define MPBUF_MEMBER_ACCESS_OPERATOR(classname)                             \
   classname *operator->()                                                  \
      {assert(mpBuffer!=NULL); return (classname*)mpBuffer;};

/// Return readonly pointer to buffer.
#define MPBUF_CONST_MEMBER_ACCESS_OPERATOR(classname)                       \
   const classname *operator->() const                                      \
      {assert(mpBuffer!=NULL); return (classname*)mpBuffer;};

#endif // _INCLUDED_MPBUF_H  ]
<|MERGE_RESOLUTION|>--- conflicted
+++ resolved
@@ -11,90 +11,10 @@
 #ifndef _INCLUDED_MPBUF_H // [
 #define _INCLUDED_MPBUF_H
 
-<<<<<<< HEAD
-#define BUFFER_INSTRUMENTATION
-#undef  BUFFER_INSTRUMENTATION
-
-#ifdef BUFFER_INSTRUMENTATION /* [ */
-#ifdef _VXWORKS /* [ */
-#include <taskLib.h>
-#include <msgQLib.h>
-#endif /* _VXWORKS ] */
-#endif /* BUFFER_INSTRUMENTATION ] */
-
-#include "mp/MpTypes.h"
-#include "mp/MpMisc.h"
-
-/* Access Methods */
-
-#define MpBuf_getStorage(b) ((b)->pStorage)
-#define MpBuf_getSamples(b) ((b)->pSamples)
-#define MpBuf_getByteLen(b) ((b)->byteLen)
-#define MpBuf_getNumSamples(b) ((b)->numSamples)
-#define MpBuf_getContentLen(b) ((b)->contentLen)
-#define MpBuf_getFormat(b) ((b)->format)
-#define MpBuf_setFormat(b, f) ((b)->format = (f))
-#define MpBuf_getPool(b) ((b)->pPool)
-#define MpBuf_getOffset(b) ((b)->offset)
-
-#define MpBuf_getOsTC(b) ((b)->ostc)
-#define MpBuf_setOsTC(b, v) ((b)->ostc = (v))
-
-#define MpBuf_getAtten(b) ((b)->attenDb)
-#define MpBuf_setAtten(b, v) ((b)->attenDb = (v))
-
-#define MpBuf_getSpeech(b) ((b)->speech)
-#define MpBuf_setSpeech(b, v) ((b)->speech = (v))
-
-enum MpBufFormat {
-        MP_FMT_UNKNOWN,        /* as yet unspecified */
-        MP_FMT_T12,            /* Raw UCB1200 data, high 12 bits of 16 */
-        MP_FMT_RTPPKT,         /* Raw RTP packet */
-        MP_FMT_RTCPPKT,        /* Raw RTCP packet */
-        MP_FMT_G711M,          /* G711 mu, mu-law */
-        MP_FMT_G711A,          /* G711 A, A-law */
-        MP_FMT_L16,            /* Linear 16, in "network byte order" */
-        MP_FMT_G729           /* ITU-G729A standard */
-};
-typedef enum MpBufFormat MpBufFormat;
-
-enum MpBufSpeech {
-        MP_SPEECH_UNKNOWN,        /* as yet undetermined */
-        MP_SPEECH_SILENT,         /* found to contain no speech */
-        MP_SPEECH_COMFORT_NOISE,  /* to be replaced by comfort noise */
-        MP_SPEECH_ACTIVE,         /* found to contain speech */
-        MP_SPEECH_MUTED,          /* may contain speech, but must be muted */
-        MP_SPEECH_TONE           /* our tonegen filled with active (not silent) tone data */
-};
-typedef enum MpBufSpeech MpBufSpeech;
-
-/* Buffer management: */
-
-struct __MpBuf_tag {
-        int     byteLen;    /* length in bytes; fixed when created */
-        int     numSamples; /* actual current use, unit depends on format */
-        int     contentLen; /* only for RTP packet, total length of packet */
-        char   *pStorage;   /* pointer to beginning of storage; fixed */
-        Sample *pSamples;   /* pointer to beginning of data */
-        int     offset;     /* offset to first sample, eg. sizeof(RTPheader) */
-        short   status;     /* currently, 0 => free */
-        short   attenDb;    /* attenuation applied at speakerphone speaker */
-        MpBufSpeech speech; /* if we know, whether buffer contains speech */
-        MpBufPoolPtr pPool; /* the pool that this buffer belongs to */
-        int     refCnt;     /* use count */
-        MpBufFormat format; /* the type of the current content */
-        int     ostc;       /* OS Timer/Counter (3.6864 MHz) value */
-#ifdef BUFFER_INSTRUMENTATION /* [ */
-/*
- * These are used to track the usage of each buffer.  Each of the
- * following pairs has a source line number and a time stamp (which
- * is a sequence number incremented in each buffer operation).
-=======
 /**
  *  @todo cache align - align pool beginning, buffer sizes (must be multiple of
  *        the cache size) and data beginning in MpArrayBuf.
  *  @todo error handling - return OsStatus may be?
->>>>>>> c76e972f
  */
 
 // SYSTEM INCLUDES
