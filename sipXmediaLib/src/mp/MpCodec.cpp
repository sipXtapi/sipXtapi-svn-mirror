--- conflicted
+++ resolved
@@ -1,11 +1,3 @@
-<<<<<<< HEAD
-// 
-// 
-// Copyright (C) 2005-2006 SIPez LLC.
-// Licensed to SIPfoundry under a Contributor Agreement.
-// 
-// Copyright (C) 2004-2006 SIPfoundry Inc.
-=======
 // Copyright 2008 AOL LLC.
 // Licensed to SIPfoundry under a Contributor Agreement.
 //
@@ -28,7 +20,6 @@
 // Licensed to SIPfoundry under a Contributor Agreement.
 // 
 // Copyright (C) 2004-2007 SIPfoundry Inc.
->>>>>>> c76e972f
 // Licensed by SIPfoundry under the LGPL license.
 // 
 // Copyright (C) 2004-2006 Pingtel Corp.
@@ -133,70 +124,6 @@
 {
    OsStatus ret = OS_UNSPECIFIED;
    MMRESULT mmresult;
-<<<<<<< HEAD
-
-   // Open the mixer device
-   HMIXER hmx;
-   mmresult = mixerOpen(&hmx, 0, 0, 0, MIXER_OBJECTF_MIXER );
-
-   if (MMSYSERR_NOERROR == mmresult)
-   {
-	   // Get the line info for the wave in destination line
-	   MIXERLINE mxl;
-	   memset(&mxl, 0, sizeof(MIXERLINE));
-	   mxl.cbStruct = sizeof(mxl);
-	   mxl.dwComponentType = MIXERLINE_COMPONENTTYPE_SRC_MICROPHONE;
-	   mmresult = mixerGetLineInfo((HMIXEROBJ)hmx, &mxl, MIXER_GETLINEINFOF_COMPONENTTYPE);
-
-	   if (MMSYSERR_NOERROR == mmresult)
-	   {
-		   // Now find the microphone source line connected to this wave in
-		   // destination
-		   DWORD cConnections = mxl.cConnections;
-
-		   for(DWORD j=0; j<cConnections; j++)
-		   {
-			  mxl.dwSource = j;
-			  mixerGetLineInfo((HMIXEROBJ)hmx, &mxl, MIXER_GETLINEINFOF_SOURCE);
-			  if (MIXERLINE_COMPONENTTYPE_SRC_MICROPHONE == mxl.dwComponentType)
-				 break;
-		   }
-		   
-		   // Find a volume control, if any, of the microphone line
-		   LPMIXERCONTROL pmxctrl = (LPMIXERCONTROL)calloc(1, sizeof MIXERCONTROL);
-		   MIXERLINECONTROLS mxlctrl = {sizeof mxlctrl, mxl.dwLineID, MIXERCONTROL_CONTROLTYPE_VOLUME, 1, sizeof MIXERCONTROL, pmxctrl};
-		   
-		   if(!mixerGetLineControls((HMIXEROBJ) hmx, &mxlctrl, MIXER_GETLINECONTROLSF_ONEBYTYPE))
-		   {
-			  // Found!
-			  DWORD cChannels = mxl.cChannels;
-			  if (MIXERCONTROL_CONTROLF_UNIFORM & pmxctrl->fdwControl)
-				 cChannels = 1;
-
-			  LPMIXERCONTROLDETAILS_UNSIGNED pUnsigned =
-			  (LPMIXERCONTROLDETAILS_UNSIGNED)  malloc(cChannels * sizeof MIXERCONTROLDETAILS_UNSIGNED);
-		      
-			  MIXERCONTROLDETAILS mxcd = {sizeof(mxcd), pmxctrl->dwControlID, cChannels, (HWND)0, 
-				 sizeof MIXERCONTROLDETAILS_UNSIGNED, (LPVOID) pUnsigned};
-			  mixerGetControlDetails((HMIXEROBJ)hmx, &mxcd, MIXER_SETCONTROLDETAILSF_VALUE);
-
-			  // Set the volume to the the level  (for both channels as needed)
-			  pUnsigned[0].dwValue = pUnsigned[cChannels - 1].dwValue = (DWORD)((float)pmxctrl->Bounds.dwMinimum+(float)pmxctrl->Bounds.dwMaximum) * ( (float)((float)level-1.0f) / 9.0f )  ;
-			  mixerSetControlDetails((HMIXEROBJ)hmx, &mxcd, MIXER_SETCONTROLDETAILSF_VALUE);
-
-			  free(pmxctrl);
-			  free(pUnsigned);
-		   }
-		   else
-		   {
-			  free(pmxctrl);
-		   }
-		   mixerClose(hmx);
-
-		   DmaTask::setMuteEnabled(s_iGainLevel <= 1); // if Mic level is 1 or less, mute
-		   ret = OS_SUCCESS;
-	   }
-=======
    int uDeviceID = 0;
    unsigned int uMxId;
 
@@ -294,7 +221,6 @@
            ret = OS_SUCCESS;
        }
        mixerClose(hmx);
->>>>>>> c76e972f
    }
 
    return ret;
@@ -364,13 +290,6 @@
    
    if (hOut != NULL)
    {
-<<<<<<< HEAD
-      waveOutGetVolume(hOut, &bothVolume) ;
-
-      //mask out one
-      unsigned short rightChannel = ((unsigned short) bothVolume & 0xFFFF) ;
-      volume = rightChannel /volSeg;         
-=======
       MMRESULT mmret;
       mmret = waveOutGetVolume(hOut, &bothVolume);
       if (mmret == MMSYSERR_NOERROR )
@@ -380,7 +299,6 @@
           volume = rightChannel /volSeg;         
       } else
           volume = -1;
->>>>>>> c76e972f
    }
 
    return volume;
@@ -438,19 +356,8 @@
 
 int MpCodec_getVolume()
 {
-<<<<<<< HEAD
-	return dummy_volume;
-}
-
-int MpCodec_isBaseSpeakerOn()
-{
-	return 0;
-}
-
-=======
    return dummy_volume;
 }
->>>>>>> c76e972f
 
 int MpCodec_isBaseSpeakerOn()
 {
