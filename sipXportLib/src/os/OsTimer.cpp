// Copyright 2008 AOL LLC.
// Licensed to SIPfoundry under a Contributor Agreement.
//
// This library is free software; you can redistribute it and/or
// modify it under the terms of the GNU Lesser General Public
// License as published by the Free Software Foundation; either
// version 2.1 of the License, or (at your option) any later version.
//
// This library is distributed in the hope that it will be useful,
// but WITHOUT ANY WARRANTY; without even the implied warranty of
// MERCHANTABILITY or FITNESS FOR A PARTICULAR PURPOSE.  See the GNU
// Lesser General Public License for more details.
//
// You should have received a copy of the GNU Lesser General Public
// License along with this library; if not, write to the Free Software
// Foundation, Inc., 51 Franklin Street, Fifth Floor, Boston, MA 02110-1301
// USA. 
//  
// Copyright (C) 2005-2007 SIPez LLC.
// Licensed to SIPfoundry under a Contributor Agreement.
// 
// Copyright (C) 2004-2007 SIPfoundry Inc.
// Licensed by SIPfoundry under the LGPL license.
// 
// Copyright (C) 2004-2007 Pingtel Corp.
// Licensed to SIPfoundry under a Contributor Agreement.
// 
// $$
//////////////////////////////////////////////////////////////////////////////


// SYSTEM INCLUDES
#include <assert.h>

// APPLICATION INCLUDES
#include "os/OsTimer.h"
#include "os/OsTimerTask.h"
#include "os/OsQueuedEvent.h"
#include "os/OsLock.h"
#include "os/OsEvent.h"
#include "os/OsTimerMsg.h"

// EXTERNAL FUNCTIONS
// EXTERNAL VARIABLES
// CONSTANTS

// STATIC VARIABLE INITIALIZATIONS
const UtlContainableType OsTimer::TYPE = "OsTimer" ;
const OsTimer::Interval OsTimer::nullInterval = 0;

#ifdef VALGRIND_TIMER_ERROR
// Dummy static variable to receive values from tracking variables.
static char dummy;
#endif /* VALGRIND_TIMER_ERROR */

#ifdef VALGRIND_TIMER_ERROR
// Dummy static variable to receive values from tracking variables.
static char dummy;
#endif /* VALGRIND_TIMER_ERROR */

/* //////////////////////////// PUBLIC //////////////////////////////////// */

/* ============================ CREATORS ================================== */

// Constructor
// Timer expiration event notification happens using the 
// newly created OsQueuedEvent object

OsTimer::OsTimer(OsMsgQ* pQueue, const int userData) :
   mBSem(OsBSem::Q_PRIORITY, OsBSem::FULL),
   mApplicationState(0),
   mTaskState(0),
<<<<<<< HEAD
=======
   // Always initialize mDeleting, as we may print its value.
>>>>>>> c76e972f
   mDeleting(FALSE),
   mpNotifier(new OsQueuedEvent(*pQueue, userData)) ,
   mbManagedNotifier(TRUE),
   mOutstandingMessages(0),
<<<<<<< HEAD
=======
   mWasFired(FALSE),
>>>>>>> c76e972f
   mTimerQueueLink(0)
{
#ifdef VALGRIND_TIMER_ERROR
   // Initialize the variables for tracking timer access.
   mLastStartBacktrace = NULL;
   mLastDestructorBacktrace = NULL;
#endif /* VALGRIND_TIMER_ERROR */
}

// The address of "this" OsTimer object is the eventData that is
// conveyed to the Listener when the notification is signaled.
OsTimer::OsTimer(OsNotification& rNotifier) :
   mBSem(OsBSem::Q_PRIORITY, OsBSem::FULL),
   mApplicationState(0),
   mTaskState(0),
<<<<<<< HEAD
=======
   // Always initialize mDeleting, as we may print its value.
>>>>>>> c76e972f
   mDeleting(FALSE),
   mpNotifier(&rNotifier) ,
   mbManagedNotifier(FALSE),
   mOutstandingMessages(0),
<<<<<<< HEAD
=======
   mWasFired(FALSE),
>>>>>>> c76e972f
   mTimerQueueLink(0)
{
#ifdef VALGRIND_TIMER_ERROR
   // Initialize the variables for tracking timer access.
   mLastStartBacktrace = NULL;
   mLastDestructorBacktrace = NULL;
#endif /* VALGRIND_TIMER_ERROR */
}

// Destructor
OsTimer::~OsTimer()
{
<<<<<<< HEAD
=======
#ifndef NDEBUG
   CHECK_VALIDITY(this);
#endif

>>>>>>> c76e972f
   // Update members and determine whether we need to send an UPDATE_SYNC
   // to stop the timer or ensure that the timer task has no queued message
   // about this timer.
   UtlBoolean sendMessage = FALSE;
   {
      OsLock lock(mBSem);

<<<<<<< HEAD
      assert(!mDeleting);
      // Lock out all further application methods.
#ifndef NDEBUG
=======
#ifndef NDEBUG
      assert(!mDeleting);
      // Lock out all further application methods.
>>>>>>> c76e972f
      mDeleting = TRUE;
#endif

      // Check if the timer needs to be stopped.
      if (isStarted(mApplicationState)) {
         sendMessage = TRUE;
         mApplicationState++;
      }
      // Check if there are outstanding messages that have to be waited for.
      if (mOutstandingMessages > 0) {
         sendMessage = TRUE;
      }
      // If we have to send a message, make note of it.
      if (sendMessage) {
         mOutstandingMessages++;
      }
   }

   // Send a message to the timer task if we need to.
   if (sendMessage) {
      OsEvent event;
<<<<<<< HEAD
      OsTimerMsg msg(OsTimerMsg::UPDATE_SYNC, this, &event);
=======
      OsTimerMsg msg(OsTimerMsg::OS_TIMER_UPDATE_SYNC, this, &event);
>>>>>>> c76e972f
      OsStatus res = OsTimerTask::getTimerTask()->postMessage(msg);
      assert(res == OS_SUCCESS);
      event.wait();
   }
   
   // If mbManagedNotifier, free *mpNotifier.
   if (mbManagedNotifier) {
      delete mpNotifier;
   }
}

// Non-blocking asynchronous delete operation
void OsTimer::deleteAsync(OsTimer* timer)
<<<<<<< HEAD
{
   // Update members.
   {
      OsLock lock(mBSem);

      assert(!mDeleting);
      // Lock out all further application methods.
#ifndef NDEBUG
      mDeleting = TRUE;
#endif

      // Check if the timer needs to be stopped.
      if (isStarted(mApplicationState))
{
         mApplicationState++;
      }

=======
{
#ifndef NDEBUG
   CHECK_VALIDITY(timer);
#endif

   // Update members.
   {
      OsLock lock(mBSem);

#ifndef NDEBUG
      assert(!mDeleting);
      // Lock out all further application methods.
      mDeleting = TRUE;
#endif

      // Check if the timer needs to be stopped.
      if (isStarted(mApplicationState))
      {
         mApplicationState++;
      }

>>>>>>> c76e972f
      // Note we will be sending a message.
      mOutstandingMessages++;
   }

   // Send the message.
<<<<<<< HEAD
   OsTimerMsg msg(OsTimerMsg::UPDATE_DELETE, this, NULL);
=======
   OsTimerMsg msg(OsTimerMsg::OS_TIMER_UPDATE_DELETE, this, NULL);
>>>>>>> c76e972f
   OsStatus res = OsTimerTask::getTimerTask()->postMessage(msg);
   assert(res == OS_SUCCESS);
}

/* ============================ MANIPULATORS ============================== */

// Arm the timer to fire once at the indicated date and time
OsStatus OsTimer::oneshotAt(const OsDateTime& when)
{
<<<<<<< HEAD
   return startTimer(cvtToTime(when), FALSE, nullInterval);
=======
   OsTime whenTime;
   when.cvtToTimeSinceEpoch(whenTime);
   return startTimer(whenTime, FALSE, OsTime::NO_WAIT_TIME);
>>>>>>> c76e972f
}
     
// Arm the timer to fire once at the current time + offset
OsStatus OsTimer::oneshotAfter(const OsTime& offset)
{
<<<<<<< HEAD
   return startTimer(now() + cvtToInterval(offset), FALSE, nullInterval);
=======
   OsTime curTime;
   OsDateTime::getCurTime(curTime);
   return startTimer(curTime + offset, FALSE, OsTime::NO_WAIT_TIME);
>>>>>>> c76e972f
}

// Arm the timer to fire periodically starting at the indicated date/time
OsStatus OsTimer::periodicAt(const OsDateTime& when, OsTime period)
{
<<<<<<< HEAD
   return startTimer(cvtToTime(when), TRUE, cvtToInterval(period));
=======
   OsTime whenTime;
   when.cvtToTimeSinceEpoch(whenTime);
   return startTimer(whenTime, TRUE, period);
>>>>>>> c76e972f
}

// Arm the timer to fire periodically starting at current time + offset
OsStatus OsTimer::periodicEvery(OsTime offset, OsTime period)
{
<<<<<<< HEAD
   return startTimer(now() + cvtToInterval(offset), TRUE,
                     cvtToInterval(period));
}

// Disarm the timer
OsStatus OsTimer::stop(UtlBoolean synchronous)
{
   OsStatus result;
   UtlBoolean sendMessage = FALSE;

   // Update members.
   {
      OsLock lock(mBSem);

      assert(!mDeleting);

      // Determine whether the call is successful.
      if (isStarted(mApplicationState))
      {
         // Update state to stopped.
         mApplicationState++;
         result = OS_SUCCESS;
         if (mOutstandingMessages == 0)
         {
            // We will send a message.
            sendMessage = TRUE;
            mOutstandingMessages++;
         }
      }
      else
      {
         result = OS_FAILED;
      }
}

   // If we need to, send an UPDATE message to the timer task.
   if (sendMessage)
{
      if (synchronous) {
         // Send message and wait.
         OsEvent event;
         OsTimerMsg msg(OsTimerMsg::UPDATE_SYNC, this, &event);
=======
   OsTime curTime;
   OsDateTime::getCurTime(curTime);
   return startTimer(curTime + offset, TRUE, period);
}

// Disarm the timer
OsStatus OsTimer::stop(UtlBoolean synchronous)
{
#ifndef NDEBUG
   CHECK_VALIDITY(this);
#endif

   OsStatus result;
   UtlBoolean sendMessage = FALSE;

   // Update members.
   {
      OsLock lock(mBSem);

#ifndef NDEBUG
      assert(!mDeleting);
#endif

      // Determine whether the call is successful.
      if (isStarted(mApplicationState))
      {
         mWasFired = FALSE;
         // Update state to stopped.
         mApplicationState++;
         result = OS_SUCCESS;
         if (mOutstandingMessages == 0)
         {
            // We will send a message.
            sendMessage = TRUE;
            mOutstandingMessages++;
         }
      }
      else
      {
         result = OS_FAILED;
      }
   }

   // If we need to, send an UPDATE message to the timer task.
   if (sendMessage)
   {
      if (synchronous) {
         // Send message and wait.
         OsEvent event;
         OsTimerMsg msg(OsTimerMsg::OS_TIMER_UPDATE_SYNC, this, &event);
>>>>>>> c76e972f
         OsStatus res = OsTimerTask::getTimerTask()->postMessage(msg);
         assert(res == OS_SUCCESS);
         event.wait();
      }
      else
      {
         // Send message.
<<<<<<< HEAD
         OsTimerMsg msg(OsTimerMsg::UPDATE, this, NULL);
=======
         OsTimerMsg msg(OsTimerMsg::OS_TIMER_UPDATE, this, NULL);
>>>>>>> c76e972f
         OsStatus res = OsTimerTask::getTimerTask()->postMessage(msg);
         assert(res == OS_SUCCESS);
      }
   }

   return result;
}

/* ============================ ACCESSORS ================================= */

// Return the OsNotification object for this timer
OsNotification* OsTimer::getNotifier(void) const
{
   return mpNotifier;
}

// Get the userData value of a timer constructed with OsTimer(OsMsgQ*, int).
int OsTimer::getUserData()
{
   // Have to cast mpNotifier into OsQueuedEvent* to get the userData.
   OsQueuedEvent* e = dynamic_cast <OsQueuedEvent*> (mpNotifier);
   assert(e != 0);
<<<<<<< HEAD
   int userData;
   e->getUserData(userData);
   return userData;
=======
   intptr_t userData;
   e->getUserData(userData);
   return (int) userData;
>>>>>>> c76e972f
}

unsigned OsTimer::hash() const
{
    return (unsigned) this;
}


UtlContainableType OsTimer::getContainableType() const
{
    return OsTimer::TYPE;
}


UtlBoolean OsTimer::getWasFired()
{
   OsLock lock(mBSem);
   return mWasFired;
}

/* ============================ INQUIRY =================================== */

// Return the state value for this OsTimer object
OsTimer::OsTimerState OsTimer::getState(void)
{
   OsLock lock(mBSem);
   return isStarted(mApplicationState) ? STARTED : STOPPED;
}

int OsTimer::compareTo(UtlContainable const * inVal) const
{
   int result;

   if (inVal->isInstanceOf(OsTimer::TYPE))
   {
      result = ((unsigned) this) - ((unsigned) inVal);
   }
   else
   {
      result = -1; 
   }

   return result;
}

/* //////////////////////////// PROTECTED ///////////////////////////////// */

// Get the current time as a Time.
<<<<<<< HEAD
OsTimer::Time OsTimer::now()
{
   OsTime t;
   OsDateTime::getCurTime(t);
   return (Time)(t.seconds()) * 1000000 + t.usecs();
}

// Start the OsTimer object.
OsStatus OsTimer::startTimer(Time start,
                             UtlBoolean periodic,
                             Interval period)
{
   OsStatus result;
   UtlBoolean sendMessage = FALSE;

   // Update members.
{
      OsLock lock(mBSem);
     
      assert(!mDeleting);

      // Determine whether the call is successful.
      if (isStopped(mApplicationState))
{
=======
/*OsTimer::Time OsTimer::now()
{
   OsTime t;
   OsDateTime::getCurTime(t);
   return (Time)(t.seconds()) * 1000000 + t.usecs();
}
*/
// Start the OsTimer object.
OsStatus OsTimer::startTimer(OsTime start,
                             UtlBoolean periodic,
                             OsTime period)
{
#ifndef NDEBUG
   CHECK_VALIDITY(this);
#endif

   OsStatus result;
   UtlBoolean sendMessage = FALSE;

   // Update members.
   {
      OsLock lock(mBSem);
#ifndef NDEBUG
      assert(!mDeleting);
#endif

      // Determine whether the call is successful.
      if (isStopped(mApplicationState))
      {
         mWasFired = FALSE;
>>>>>>> c76e972f
         // Update state to started.
         mApplicationState++;
         result = OS_SUCCESS;
         if (mOutstandingMessages == 0)
<<<<<<< HEAD
{
            // We will send a message.
            sendMessage = TRUE;
            mOutstandingMessages++;
}
=======
         {
            // We will send a message.
            sendMessage = TRUE;
            mOutstandingMessages++;
         }
>>>>>>> c76e972f
         // Set time values.
         mExpiresAt = start;
         mPeriodic = periodic;
         mPeriod = period;
<<<<<<< HEAD
}
      else
{
         result = OS_FAILED;
}
}

   // If we need to, send an UPDATE message to the timer task.
   if (sendMessage)
{
      OsTimerMsg msg(OsTimerMsg::UPDATE, this, NULL);
      OsStatus res = OsTimerTask::getTimerTask()->postMessage(msg);
      assert(res == OS_SUCCESS);
}

   return result;
}
=======
      }
      else
      {
         result = OS_FAILED;
      }
   }

   // If we need to, send an UPDATE message to the timer task.
   if (sendMessage)
   {
      OsTimerMsg msg(OsTimerMsg::OS_TIMER_UPDATE, this, NULL);
      OsStatus res = OsTimerTask::getTimerTask()->postMessage(msg);
      assert(res == OS_SUCCESS);
   }

   return result;
}

/* //////////////////////////// PRIVATE /////////////////////////////////// */
>>>>>>> c76e972f

/* //////////////////////////// PRIVATE /////////////////////////////////// */

/* ============================ FUNCTIONS ================================= */<|MERGE_RESOLUTION|>--- conflicted
+++ resolved
@@ -46,18 +46,12 @@
 
 // STATIC VARIABLE INITIALIZATIONS
 const UtlContainableType OsTimer::TYPE = "OsTimer" ;
-const OsTimer::Interval OsTimer::nullInterval = 0;
 
 #ifdef VALGRIND_TIMER_ERROR
 // Dummy static variable to receive values from tracking variables.
 static char dummy;
 #endif /* VALGRIND_TIMER_ERROR */
 
-#ifdef VALGRIND_TIMER_ERROR
-// Dummy static variable to receive values from tracking variables.
-static char dummy;
-#endif /* VALGRIND_TIMER_ERROR */
-
 /* //////////////////////////// PUBLIC //////////////////////////////////// */
 
 /* ============================ CREATORS ================================== */
@@ -70,18 +64,12 @@
    mBSem(OsBSem::Q_PRIORITY, OsBSem::FULL),
    mApplicationState(0),
    mTaskState(0),
-<<<<<<< HEAD
-=======
    // Always initialize mDeleting, as we may print its value.
->>>>>>> c76e972f
    mDeleting(FALSE),
    mpNotifier(new OsQueuedEvent(*pQueue, userData)) ,
    mbManagedNotifier(TRUE),
    mOutstandingMessages(0),
-<<<<<<< HEAD
-=======
    mWasFired(FALSE),
->>>>>>> c76e972f
    mTimerQueueLink(0)
 {
 #ifdef VALGRIND_TIMER_ERROR
@@ -97,18 +85,12 @@
    mBSem(OsBSem::Q_PRIORITY, OsBSem::FULL),
    mApplicationState(0),
    mTaskState(0),
-<<<<<<< HEAD
-=======
    // Always initialize mDeleting, as we may print its value.
->>>>>>> c76e972f
    mDeleting(FALSE),
    mpNotifier(&rNotifier) ,
    mbManagedNotifier(FALSE),
    mOutstandingMessages(0),
-<<<<<<< HEAD
-=======
    mWasFired(FALSE),
->>>>>>> c76e972f
    mTimerQueueLink(0)
 {
 #ifdef VALGRIND_TIMER_ERROR
@@ -121,13 +103,10 @@
 // Destructor
 OsTimer::~OsTimer()
 {
-<<<<<<< HEAD
-=======
 #ifndef NDEBUG
    CHECK_VALIDITY(this);
 #endif
 
->>>>>>> c76e972f
    // Update members and determine whether we need to send an UPDATE_SYNC
    // to stop the timer or ensure that the timer task has no queued message
    // about this timer.
@@ -135,15 +114,9 @@
    {
       OsLock lock(mBSem);
 
-<<<<<<< HEAD
+#ifndef NDEBUG
       assert(!mDeleting);
       // Lock out all further application methods.
-#ifndef NDEBUG
-=======
-#ifndef NDEBUG
-      assert(!mDeleting);
-      // Lock out all further application methods.
->>>>>>> c76e972f
       mDeleting = TRUE;
 #endif
 
@@ -165,11 +138,7 @@
    // Send a message to the timer task if we need to.
    if (sendMessage) {
       OsEvent event;
-<<<<<<< HEAD
-      OsTimerMsg msg(OsTimerMsg::UPDATE_SYNC, this, &event);
-=======
       OsTimerMsg msg(OsTimerMsg::OS_TIMER_UPDATE_SYNC, this, &event);
->>>>>>> c76e972f
       OsStatus res = OsTimerTask::getTimerTask()->postMessage(msg);
       assert(res == OS_SUCCESS);
       event.wait();
@@ -183,25 +152,6 @@
 
 // Non-blocking asynchronous delete operation
 void OsTimer::deleteAsync(OsTimer* timer)
-<<<<<<< HEAD
-{
-   // Update members.
-   {
-      OsLock lock(mBSem);
-
-      assert(!mDeleting);
-      // Lock out all further application methods.
-#ifndef NDEBUG
-      mDeleting = TRUE;
-#endif
-
-      // Check if the timer needs to be stopped.
-      if (isStarted(mApplicationState))
-{
-         mApplicationState++;
-      }
-
-=======
 {
 #ifndef NDEBUG
    CHECK_VALIDITY(timer);
@@ -223,17 +173,12 @@
          mApplicationState++;
       }
 
->>>>>>> c76e972f
       // Note we will be sending a message.
       mOutstandingMessages++;
    }
 
    // Send the message.
-<<<<<<< HEAD
-   OsTimerMsg msg(OsTimerMsg::UPDATE_DELETE, this, NULL);
-=======
    OsTimerMsg msg(OsTimerMsg::OS_TIMER_UPDATE_DELETE, this, NULL);
->>>>>>> c76e972f
    OsStatus res = OsTimerTask::getTimerTask()->postMessage(msg);
    assert(res == OS_SUCCESS);
 }
@@ -243,86 +188,30 @@
 // Arm the timer to fire once at the indicated date and time
 OsStatus OsTimer::oneshotAt(const OsDateTime& when)
 {
-<<<<<<< HEAD
-   return startTimer(cvtToTime(when), FALSE, nullInterval);
-=======
    OsTime whenTime;
    when.cvtToTimeSinceEpoch(whenTime);
    return startTimer(whenTime, FALSE, OsTime::NO_WAIT_TIME);
->>>>>>> c76e972f
 }
      
 // Arm the timer to fire once at the current time + offset
 OsStatus OsTimer::oneshotAfter(const OsTime& offset)
 {
-<<<<<<< HEAD
-   return startTimer(now() + cvtToInterval(offset), FALSE, nullInterval);
-=======
    OsTime curTime;
    OsDateTime::getCurTime(curTime);
    return startTimer(curTime + offset, FALSE, OsTime::NO_WAIT_TIME);
->>>>>>> c76e972f
 }
 
 // Arm the timer to fire periodically starting at the indicated date/time
 OsStatus OsTimer::periodicAt(const OsDateTime& when, OsTime period)
 {
-<<<<<<< HEAD
-   return startTimer(cvtToTime(when), TRUE, cvtToInterval(period));
-=======
    OsTime whenTime;
    when.cvtToTimeSinceEpoch(whenTime);
    return startTimer(whenTime, TRUE, period);
->>>>>>> c76e972f
 }
 
 // Arm the timer to fire periodically starting at current time + offset
 OsStatus OsTimer::periodicEvery(OsTime offset, OsTime period)
 {
-<<<<<<< HEAD
-   return startTimer(now() + cvtToInterval(offset), TRUE,
-                     cvtToInterval(period));
-}
-
-// Disarm the timer
-OsStatus OsTimer::stop(UtlBoolean synchronous)
-{
-   OsStatus result;
-   UtlBoolean sendMessage = FALSE;
-
-   // Update members.
-   {
-      OsLock lock(mBSem);
-
-      assert(!mDeleting);
-
-      // Determine whether the call is successful.
-      if (isStarted(mApplicationState))
-      {
-         // Update state to stopped.
-         mApplicationState++;
-         result = OS_SUCCESS;
-         if (mOutstandingMessages == 0)
-         {
-            // We will send a message.
-            sendMessage = TRUE;
-            mOutstandingMessages++;
-         }
-      }
-      else
-      {
-         result = OS_FAILED;
-      }
-}
-
-   // If we need to, send an UPDATE message to the timer task.
-   if (sendMessage)
-{
-      if (synchronous) {
-         // Send message and wait.
-         OsEvent event;
-         OsTimerMsg msg(OsTimerMsg::UPDATE_SYNC, this, &event);
-=======
    OsTime curTime;
    OsDateTime::getCurTime(curTime);
    return startTimer(curTime + offset, TRUE, period);
@@ -373,7 +262,6 @@
          // Send message and wait.
          OsEvent event;
          OsTimerMsg msg(OsTimerMsg::OS_TIMER_UPDATE_SYNC, this, &event);
->>>>>>> c76e972f
          OsStatus res = OsTimerTask::getTimerTask()->postMessage(msg);
          assert(res == OS_SUCCESS);
          event.wait();
@@ -381,11 +269,7 @@
       else
       {
          // Send message.
-<<<<<<< HEAD
-         OsTimerMsg msg(OsTimerMsg::UPDATE, this, NULL);
-=======
          OsTimerMsg msg(OsTimerMsg::OS_TIMER_UPDATE, this, NULL);
->>>>>>> c76e972f
          OsStatus res = OsTimerTask::getTimerTask()->postMessage(msg);
          assert(res == OS_SUCCESS);
       }
@@ -408,15 +292,9 @@
    // Have to cast mpNotifier into OsQueuedEvent* to get the userData.
    OsQueuedEvent* e = dynamic_cast <OsQueuedEvent*> (mpNotifier);
    assert(e != 0);
-<<<<<<< HEAD
-   int userData;
-   e->getUserData(userData);
-   return userData;
-=======
    intptr_t userData;
    e->getUserData(userData);
    return (int) userData;
->>>>>>> c76e972f
 }
 
 unsigned OsTimer::hash() const
@@ -465,32 +343,6 @@
 /* //////////////////////////// PROTECTED ///////////////////////////////// */
 
 // Get the current time as a Time.
-<<<<<<< HEAD
-OsTimer::Time OsTimer::now()
-{
-   OsTime t;
-   OsDateTime::getCurTime(t);
-   return (Time)(t.seconds()) * 1000000 + t.usecs();
-}
-
-// Start the OsTimer object.
-OsStatus OsTimer::startTimer(Time start,
-                             UtlBoolean periodic,
-                             Interval period)
-{
-   OsStatus result;
-   UtlBoolean sendMessage = FALSE;
-
-   // Update members.
-{
-      OsLock lock(mBSem);
-     
-      assert(!mDeleting);
-
-      // Determine whether the call is successful.
-      if (isStopped(mApplicationState))
-{
-=======
 /*OsTimer::Time OsTimer::now()
 {
    OsTime t;
@@ -521,47 +373,19 @@
       if (isStopped(mApplicationState))
       {
          mWasFired = FALSE;
->>>>>>> c76e972f
          // Update state to started.
          mApplicationState++;
          result = OS_SUCCESS;
          if (mOutstandingMessages == 0)
-<<<<<<< HEAD
-{
-            // We will send a message.
-            sendMessage = TRUE;
-            mOutstandingMessages++;
-}
-=======
          {
             // We will send a message.
             sendMessage = TRUE;
             mOutstandingMessages++;
          }
->>>>>>> c76e972f
          // Set time values.
          mExpiresAt = start;
          mPeriodic = periodic;
          mPeriod = period;
-<<<<<<< HEAD
-}
-      else
-{
-         result = OS_FAILED;
-}
-}
-
-   // If we need to, send an UPDATE message to the timer task.
-   if (sendMessage)
-{
-      OsTimerMsg msg(OsTimerMsg::UPDATE, this, NULL);
-      OsStatus res = OsTimerTask::getTimerTask()->postMessage(msg);
-      assert(res == OS_SUCCESS);
-}
-
-   return result;
-}
-=======
       }
       else
       {
@@ -581,8 +405,5 @@
 }
 
 /* //////////////////////////// PRIVATE /////////////////////////////////// */
->>>>>>> c76e972f
-
-/* //////////////////////////// PRIVATE /////////////////////////////////// */
 
 /* ============================ FUNCTIONS ================================= */