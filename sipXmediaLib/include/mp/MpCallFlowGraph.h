--- conflicted
+++ resolved
@@ -157,83 +157,6 @@
 
 //@}
 
-<<<<<<< HEAD
-void stopTone(void);
-  //:Stops playing the tone (applies to all tone destinations).
-
-int closeRecorders(void);
-
-OsStatus Record(int ms, 
-      const char* playFilename, //if NULL, defaults to previous string
-      const char* baseName,     //if NULL, defaults to previous string
-      const char* endName,      //if NULL, defaults to previous string
-      int recorderMask);
-
-OsStatus recordMic(int ms,
-                   int silenceLength,
-                   const char* fileName) ;
-
-OsStatus ezRecord(int ms, 
-                   int silenceLength, 
-                   const char* fileName, 
-                   double& duration,
-                   int& dtmfTerm, 
-                   MprRecorder::RecordFileFormat format = MprRecorder::RAW_PCM_16);
-
-
-OsStatus mediaRecord(int ms, 
-                   int silenceLength, 
-                   const char* fileName, 
-                   double& duration,
-                   int& dtmfTerm, 
-                   MprRecorder::RecordFileFormat format = MprRecorder::RAW_PCM_16,
-                   OsProtectedEvent* recordEvent = NULL);
-
-
-OsStatus record(int timeMS, int silenceLength, const char* micName = NULL,
-   const char* echoOutName = NULL, const char* spkrName = NULL,
-   const char* mic32Name = NULL, const char* spkr32Name = NULL,
-   const char* echoIn8Name = NULL, const char* echoIn32Name = NULL,
-   const char* playName = NULL,
-   int toneOptions = 0,
-   int repeat = 0, OsNotification* completion = NULL, 
-   MprRecorder::RecordFileFormat format = MprRecorder::RAW_PCM_16);
-
-
-OsStatus startRecording(const char* audioFileName, UtlBoolean repeat,
-                    int toneOptions, OsNotification* completion = NULL);
-
-UtlBoolean setupRecorder(RecorderChoice which, const char* audioFileName,
-   int timeMS, int silenceLength, OsNotification* event = NULL, 
-   MprRecorder::RecordFileFormat format = MprRecorder::RAW_PCM_16);
-
-OsStatus playBuffer(char* audioBuf, 
-                   unsigned long bufSize,
-                   int type, 
-                   UtlBoolean repeat,
-                   int toneOptions, 
-                   OsProtectedEvent* event = NULL);
-OsStatus playFile(const char* audioFileName, UtlBoolean repeat,
-                    int toneOptions, OsNotification* completion = NULL);
-  //: Start playing audio from a file
-  //! param: audioFileName - name of the audio file
-  //! param: repeat - TRUE/FALSE continue playing audio from the beginning
-  //!        after the end of file is reached.
-  //! param: toneOptions - TONE_TO_SPKR/TONE_TO_NET file audio played locally
-  //!        or both locally and remotely.
-  //! retcode: OS_INVALID_ARGUMENT - if open on the given file name failed.
-
-void stopFile(UtlBoolean closeFile);
-  //: Stop playing audio from a file
-  //! param: closeFile - TRUE/FALSE whether to close the audio file.
-
-void startSendRtp(OsSocket& rRtpSocket, OsSocket& rRtcpSocket,
-          MpConnectionID connID=1, SdpCodec* pPrimaryCodec = NULL,
-          SdpCodec* pDtmfCodec = NULL, SdpCodec* pSecondaryCodec = NULL);
-  //:Starts sending RTP and RTCP packets.
-
-void startSendRtp(SdpCodec& rPrimaryCodec,
-=======
 /* ============================ MANIPULATORS ============================== */
 ///@name Manipulators
 //@{
@@ -350,7 +273,6 @@
 
      /// Starts receiving RTP and RTCP packets.
    void startReceiveRtp(SdpCodec* pCodecs[], int numCodecs,
->>>>>>> c76e972f
                   OsSocket& rRtpSocket, OsSocket& rRtcpSocket,
                   MpConnectionID connID=1);
 
