//
// Copyright (C) 2004-2006 SIPfoundry Inc.
// Licensed by SIPfoundry under the LGPL license.
//
// Copyright (C) 2004-2006 Pingtel Corp.  All rights reserved.
// Licensed to SIPfoundry under a Contributor Agreement.
//
// $$
///////////////////////////////////////////////////////////////////////////////

#include <cppunit/extensions/HelperMacros.h>
#include <cppunit/TestCase.h>

#include <os/OsTime.h>
#include <os/OsEvent.h>
#include <os/OsServerTask.h>
#include <os/OsRpcMsg.h>
#include <os/OsDateTime.h>


<<<<<<< HEAD
#if 0
int
WINAPI
WinMain(
    HINSTANCE hInstance,
    HINSTANCE hPrevInstance,
//#ifdef UNDER_CE
//    LPWSTR lpCmdLine,
//#else
    LPSTR lpCmdLine,
//#endif
    int nShowCmd
    )
{
    int i = 0;
    int j = 1;
    j = j / i;

    return 0;
}
#endif


//time_t _time(time_t *)
//{
//	return NULL;
//}

//int _time( time_t *pIn )
//{
//	return NULL;
//}

=======
>>>>>>> c76e972f
class RightEventThread : public OsServerTask
{
    public:
   
    int mNumEvents;
    int mMaxEvents;
    int* mpDeletedEvent;

    RightEventThread(int* eventOutcome, int eventsSize)
    {
        mNumEvents = -1;
        mMaxEvents = eventsSize;
        mpDeletedEvent = eventOutcome;
    }

    UtlBoolean handleMessage(OsMsg& rMsg)
    {
        int waitMsec = rand();
        delay((waitMsec % 3 ) * 50);

        OsEvent* event = ((OsRpcMsg&)rMsg).getEvent();
        CPPUNIT_ASSERT(event);
   
        mNumEvents++;
        int eventIndex =-1;
        event->getUserData(eventIndex);
        //CPPUNIT_ASSERT(mNumEvents == eventIndex);
        CPPUNIT_ASSERT(mNumEvents < mMaxEvents);

        OsStatus eventStat = event->signal(mNumEvents);
        if(eventStat == OS_ALREADY_SIGNALED)
        {
           // The Right side lost, the Left side is done
           // we delete on this side
           delete event;
           event = NULL;
           mpDeletedEvent[mNumEvents] = TRUE;
        }
        else
        {
           // This/Right side won. we do nothing
           mpDeletedEvent[mNumEvents] = FALSE;
           //osPrintf("Right: %d\n", eventStat);
        }
        return(TRUE);
    }
};

/// This thread begin firing passed notification with specified delay.
class MultipleFireThread : public OsTask
{
public:

     /**
     *  @param delay - (in) - delay between fires. Pass -1 to get no-delay firing.
     *  @param notification - (in) Notification to fire
     */
   MultipleFireThread(int delay, OsNotification *notification)
   : OsTask("MultipleFireThread")
   , mDelay(delay)
   , mpNotification(notification)
   {
      CPPUNIT_ASSERT(mpNotification != NULL);
   }

   int run(void* pArg)
   {
      OsStatus status;

      while(!isShuttingDown())
      {
         if (mDelay > 0)
         {
            delay(mDelay);
         }
         status = mpNotification->signal(0);
      }

      return 0;
   }


protected:
   int mDelay;
   OsNotification *mpNotification;

};

class OsEventTest : public CppUnit::TestCase
{
    CPPUNIT_TEST_SUITE(OsEventTest);
    CPPUNIT_TEST(testTimedEvent);
    CPPUNIT_TEST(testThreadedEvent);
    CPPUNIT_TEST(testThreadedMultipleFire);
    CPPUNIT_TEST_SUITE_END();


public:
    void testTimedEvent()
    {
        OsTime   eventTimeout(2,0);
        OsEvent* pEvent;

        pEvent = new OsEvent(12345);
        time_t epochTime = time(NULL);
        CPPUNIT_ASSERT(pEvent->wait(eventTimeout) != OS_SUCCESS);
        pEvent->signal(67890);
        CPPUNIT_ASSERT_EQUAL(OS_SUCCESS, pEvent->wait(eventTimeout));
        pEvent->reset();
        CPPUNIT_ASSERT(pEvent->wait(eventTimeout) != OS_SUCCESS);
        epochTime = time(NULL) - epochTime;
   
        // Make sure we waited (approximately) 2 seconds each time.
        CPPUNIT_ASSERT(epochTime > 2 && epochTime < 6);
   
        delete pEvent;
    }

    void testThreadedEvent()
    {
        // Seed the random number generator
        srand(OsDateTime::getSecsSinceEpoch());

        int numTries = 100;
        int* rightResults = new int[numTries];
        int* leftResults = new int[numTries];

        // Create the Right thread.  This context will be the
        // Left thread.
        RightEventThread rightThread(rightResults, numTries);
        rightThread.start();

        int index;
        for(index = 0; index < numTries; index++)
        {
            OsEvent* event = new OsEvent(index);
            OsRpcMsg eventMsg(OsMsg::USER_START,0,*event);
            rightThread.postMessage(eventMsg);

            int waitTimeMsec = (rand() % 3) * 110;
            OsTime time(0, waitTimeMsec * 1000);
            event->wait(time);

            OsStatus eventStat = event->signal(index);
            if(eventStat == OS_ALREADY_SIGNALED)
            {
                // We (Left) lost the other side is done
                int eventData;
                event->getEventData(eventData);
                CPPUNIT_ASSERT(eventData == index);

                // This/Left side deletes the event
                delete event;
                event = NULL;
               leftResults[index] = TRUE;
            }
            else
            {
                // The other/Right side lost
                // Do nothing
                leftResults[index] = FALSE;
                //osPrintf("Left: %d\n", eventStat);
            }
        }

        OsTask::delay(1000);

        int leftDeletes = 0;
        int rightDeletes = 0;
        for(index = 0; index < numTries; index++)
        {
            if(leftResults[index] == TRUE)
            {
                leftDeletes++;
            }
            if(rightResults[index] == TRUE)
            {
                rightDeletes++;
            }
            if(rightResults[index] == leftResults[index])
            {
               //osPrintf("Left deleted: %d Right deleted: %d\n",
               //           leftDeletes, rightDeletes);
               //osPrintf("[%d]: Both sides %s\n", index, 
               //        rightResults[index] ? "Deleted" : "Did not delete");
            }
            CPPUNIT_ASSERT(rightResults[index] != leftResults[index]);
        }

        //osPrintf("Left deleted: %d Right deleted: %d\n",
        //        leftDeletes, rightDeletes);

        CPPUNIT_ASSERT(leftDeletes + rightDeletes == numTries);
    }

    void testThreadedMultipleFire()
    {
        OsEvent event;
        MultipleFireThread fireThread(-1, &event);

        fireThread.start();

        for (int i=0; i<10000; i++)
        {
           CPPUNIT_ASSERT_EQUAL(OS_SUCCESS, event.wait(500));
           CPPUNIT_ASSERT_EQUAL(OS_SUCCESS, event.reset());
        }

        fireThread.requestShutdown();
    }
};

CPPUNIT_TEST_SUITE_REGISTRATION(OsEventTest);
<|MERGE_RESOLUTION|>--- conflicted
+++ resolved
@@ -18,42 +18,6 @@
 #include <os/OsDateTime.h>
 
 
-<<<<<<< HEAD
-#if 0
-int
-WINAPI
-WinMain(
-    HINSTANCE hInstance,
-    HINSTANCE hPrevInstance,
-//#ifdef UNDER_CE
-//    LPWSTR lpCmdLine,
-//#else
-    LPSTR lpCmdLine,
-//#endif
-    int nShowCmd
-    )
-{
-    int i = 0;
-    int j = 1;
-    j = j / i;
-
-    return 0;
-}
-#endif
-
-
-//time_t _time(time_t *)
-//{
-//	return NULL;
-//}
-
-//int _time( time_t *pIn )
-//{
-//	return NULL;
-//}
-
-=======
->>>>>>> c76e972f
 class RightEventThread : public OsServerTask
 {
     public:
