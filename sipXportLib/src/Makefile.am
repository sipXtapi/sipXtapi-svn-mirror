--- conflicted
+++ resolved
@@ -1,194 +1,3 @@
-<<<<<<< HEAD
-## Process this file with automake to produce Makefile.in
-include $(top_builddir)/config/sipXcommon.mak
-
-SUBDIRS = . test
-
-lib_LTLIBRARIES = libsipXport.la
-
-INCLUDES = -I$(top_srcdir)/include
-
-## Libtool version info - update only immediately before a release
-# Current - increment if any interfaces are added, removed, or changed
-version_Current=2
-# Revision - set to 0 if Current was incremented
-#            increment if any implementation has changed
-version_Revision=0
-# Age - set to 0 of any interfaces have been removed
-#       increment if any interfaces have been added
-version_Age=0
-
-libsipXport_la_LDFLAGS = \
-	-version-info ${version_Current}:${version_Revision}:${version_Age} \
-	@PCRE_LDFLAGS@ \
-	@SSL_LDFLAGS@
-
-libsipXport_la_LIBADD = \
-	@PCRE_LIBS@ \
-	@SSL_LIBS@ \
-	@RT_LIBS@ \
-	-ldl \
-	-lpthread  \
-	-lstdc++
-
-# this is helpful if you're debugging something with lots of inlines (like the UtlLink code)
-# 		-fno-gcse -O0 -fno-implement-inlines -fno-default-inline
-
-libsipXport_la_CXXFLAGS = \
-	@PCRE_CFLAGS@ \
-	@SSL_CXXFLAGS@ \
-	-DSIPX_TMPDIR=\"@SIPX_TMPDIR@\" \
-	-DSIPX_CONFDIR=\"@SIPX_CONFDIR@\"
-
-libsipXport_la_SOURCES =  \
-    ../config/sipxportlib-buildstamp.h \
-    ../config/sipxportlib-buildstamp.cpp \
-    utl/UtlLongLongInt.cpp \
-    utl/UtlBool.cpp \
-    utl/UtlCrc32.cpp \
-    utl/UtlDateTime.cpp \
-    utl/UtlLink.cpp \
-    utl/UtlVoidPtr.cpp \
-    utl/UtlHistogram.cpp \
-    utl/UtlInt.cpp \
-    utl/UtlString.cpp \
-    utl/UtlContainable.cpp \
-    utl/UtlContainer.cpp \
-    utl/UtlContainableAtomic.cpp \
-    utl/UtlIterator.cpp \
-    utl/UtlList.cpp \
-    utl/UtlListIterator.cpp \
-    utl/UtlSList.cpp \
-    utl/UtlSListIterator.cpp \
-    utl/UtlDList.cpp \
-    utl/UtlDListIterator.cpp \
-    utl/UtlSortedList.cpp \
-    utl/UtlSortedListIterator.cpp \
-    utl/UtlHashMap.cpp \
-    utl/UtlHashMapIterator.cpp \
-    utl/UtlHashBag.cpp \
-    utl/UtlHashBagIterator.cpp \
-    utl/UtlRscStore.cpp \
-    utl/UtlRegex.cpp \
-    utl/UtlTokenizer.cpp \
-    utl/XmlContent.cpp \
-    utl/UtlRandom.cpp \
-    utl/PluginHooks.cpp \
-    os/NatMsg.cpp \
-    os/OsAssert.c \
-    os/OsCallback.cpp \
-    os/OsConfigDb.cpp \
-    os/OsContact.cpp \
-    os/OsContactList.cpp \
-    os/OsConnectionSocket.cpp \
-    os/OsCSemBase.cpp \
-    os/OsDatagramSocket.cpp \
-    os/OsDateTime.cpp \
-    os/OsDirBase.cpp \
-    os/OsEncryption.cpp \
-    os/OsEvent.cpp \
-    os/OsEventMsg.cpp \
-    os/OsExcept.cpp \
-    os/OsFileBase.cpp \
-    os/OsFileInfoBase.cpp \
-    os/OsFileIteratorBase.cpp \
-    os/OsFileSystem.cpp \
-    os/OsLockingList.cpp \
-    os/OsMsg.cpp \
-    os/OsMsgPool.cpp \
-    os/OsMsgQ.cpp \
-    os/OsMulticastSocket.cpp \
-    os/OsNameDb.cpp \
-    os/OsNatAgentTask.cpp \
-    os/OsNatDatagramSocket.cpp \
-    os/OsNatConnectionSocket.cpp \
-    os/OsNatSocketBaseImpl.cpp \
-    os/OsPathBase.cpp \
-    os/osPrintf.cpp \
-    os/OsProcessBase.cpp \
-    os/OsProcessIteratorBase.cpp \
-    os/OsProcessMgr.cpp \
-    os/OsProtectEvent.cpp \
-    os/OsProtectEventMgr.cpp \
-    os/OsPtrMsg.cpp \
-    os/OsQueuedEvent.cpp \
-    os/OsRpcMsg.cpp \
-    os/OsRWMutex.cpp \
-    os/OsServerSocket.cpp \
-    os/OsServerTask.cpp \
-    os/OsSharedLibMgr.cpp \
-    os/OsSocket.cpp \
-    os/OsSSL.cpp \
-    os/OsSSLConnectionSocket.cpp \
-    os/OsSSLServerSocket.cpp \
-    os/OsSysLog.cpp \
-    os/OsSysLogFacilities.cpp \
-    os/OsSysLogMsg.cpp \
-    os/OsSysLogTask.cpp \
-    os/OsTask.cpp \
-    os/OsTime.cpp \
-    os/OsTimeLog.cpp \
-    os/OsTimer.cpp \
-    os/OsTimerMsg.cpp \
-    os/OsTimerTask.cpp \
-    os/OsTLSServerSocket.cpp \
-    os/OsTLSConnectionSocket.cpp \
-    os/OsTLSClientConnectionSocket.cpp \
-    os/OsTokenizer.cpp \
-    os/OsUtil.cpp \
-    os/StunMessage.cpp \
-    os/StunUtils.cpp \
-    os/TurnMessage.cpp \
-    os/shared/OsMsgQShared.cpp \
-    os/shared/OsTimerMessage.cpp \
-    os/linux/clock_gettime.c \
-    os/linux/host_address.c \
-    os/linux/AdapterInfo.cpp \
-    os/linux/OsBSemLinux.cpp \
-    os/linux/OsCSemLinux.cpp \
-    os/linux/OsDateTimeLinux.cpp \
-    os/linux/OsDirLinux.cpp \
-    os/linux/OsFileInfoLinux.cpp \
-    os/linux/OsFileIteratorLinux.cpp \
-    os/linux/OsFileLinux.cpp \
-    os/linux/OsMutexLinux.cpp \
-    os/linux/OsPathLinux.cpp \
-    os/linux/OsProcessIteratorLinux.cpp \
-    os/linux/OsProcessLinux.cpp \
-    os/linux/OsSharedLibMgrLinux.cpp \
-    os/linux/OsTaskLinux.cpp \
-    os/linux/OsUtilLinux.cpp \
-    os/linux/pt_csem.c \
-    os/linux/pt_mutex.c \
-    xmlparser/tinystr.cpp \
-    xmlparser/tinyxml.cpp \
-    xmlparser/tinyxmlerror.cpp \
-    xmlparser/tinyxmlparser.cpp \
-    xmlparser/TiXmlIterator.cpp \
-    xmlparser/ExtractContent.cpp \
-    hmac-sha1/hmac-sha1.c \
-    hmac-sha1/sha1.c 
-
-EXTRA_DIST= \
-    os/Wnt/getWindowsDNSServers.cpp \
-    os/Wnt/OsBSemWnt.cpp \
-    os/Wnt/OsCSemWnt.cpp \
-    os/Wnt/OsDateTimeWnt.cpp \
-    os/Wnt/OsDirWnt.cpp \
-    os/Wnt/OsFileInfoWnt.cpp \
-    os/Wnt/OsFileIteratorWnt.cpp \
-    os/Wnt/OsFileSystemWnt.cpp \
-    os/Wnt/OsFileWnt.cpp \
-    os/Wnt/OsMutexWnt.cpp \
-    os/Wnt/OsPathWnt.cpp \
-    os/Wnt/OsProcessIteratorWnt.cpp \
-    os/Wnt/OsProcessWnt.cpp \
-    os/Wnt/OsSharedLibMgrWnt.cpp \
-    os/Wnt/OsTaskWnt.cpp \
-    os/Wnt/OsTimerMessage.cpp \
-    os/Wnt/OsUtilWnt.cpp \
-    os/Wnt/WindowsAdapterInfo.cpp 
-=======
 ## Process this file with automake to produce Makefile.in
 include $(top_builddir)/config/sipXcommon.mak
 
@@ -408,5 +217,4 @@
     os/Wnt/OsTaskWnt.cpp \
     os/Wnt/OsTimerMessage.cpp \
     os/Wnt/OsUtilWnt.cpp \
-    os/Wnt/WindowsAdapterInfo.cpp 
->>>>>>> c76e972f
+    os/Wnt/WindowsAdapterInfo.cpp 