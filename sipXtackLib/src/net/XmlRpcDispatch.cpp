<<<<<<< HEAD
=======
// Copyright 2008 AOL LLC.
// Licensed to SIPfoundry under a Contributor Agreement.
//
// This library is free software; you can redistribute it and/or
// modify it under the terms of the GNU Lesser General Public
// License as published by the Free Software Foundation; either
// version 2.1 of the License, or (at your option) any later version.
//
// This library is distributed in the hope that it will be useful,
// but WITHOUT ANY WARRANTY; without even the implied warranty of
// MERCHANTABILITY or FITNESS FOR A PARTICULAR PURPOSE.  See the GNU
// Lesser General Public License for more details.
//
// You should have received a copy of the GNU Lesser General Public
// License along with this library; if not, write to the Free Software
// Foundation, Inc., 51 Franklin Street, Fifth Floor, Boston, MA 02110-1301  USA. 
>>>>>>> c76e972f
// 
// Copyright (C) 2005-2006 SIPez LLC.
// Licensed to SIPfoundry under a Contributor Agreement.
// 
// Copyright (C) 2005 SIPfoundry Inc.
// Licensed by SIPfoundry under the LGPL license.
//
// Copyright (C) 2004-2006 Pingtel Corp.  All rights reserved.
// Licensed to SIPfoundry under a Contributor Agreement.
//
// $$
///////////////////////////////////////////////////////////////////////////////

// SYSTEM INCLUDES

// APPLICATION INCLUDES
#include <os/OsFS.h>
#include <os/OsSysLog.h>
#include <utl/UtlVoidPtr.h>
#include <utl/UtlInt.h>
#include <utl/UtlLongLongInt.h>
#include <utl/UtlBool.h>
#include <utl/UtlDateTime.h>
#include <utl/UtlHashMapIterator.h>
#include <utl/UtlSListIterator.h>
#include <os/OsServerSocket.h>
<<<<<<< HEAD
#ifdef HAVE_SSL
=======
#if defined(HAVE_SSL) && defined(SIP_TLS)
>>>>>>> c76e972f
#   include <os/OsSSLServerSocket.h>
#endif
#include <net/HttpServer.h>
#include <net/HttpRequestContext.h>
#include <net/HttpMessage.h>
#include "net/XmlRpcDispatch.h"

// STATIC VARIABLE DEFINITIONS
const UtlContainableType XmlRpcMethodContainer::TYPE = "XmlRpcMethod";


#undef TEST_HTTP /* turn on to log raw http messages */

XmlRpcMethodContainer::XmlRpcMethodContainer()
{
    mpUserData = NULL;
    mpMethod = NULL;
}
XmlRpcMethodContainer::~XmlRpcMethodContainer()
{
}


int XmlRpcMethodContainer::compareTo(const UtlContainable *b) const
{
   return ((mpUserData == ((XmlRpcMethodContainer *)b)->mpUserData) &&
           (mpMethod == ((XmlRpcMethodContainer *)b)->mpMethod));
}


unsigned int XmlRpcMethodContainer::hash() const
{
    return (unsigned int) mpUserData;
}


const UtlContainableType XmlRpcMethodContainer::getContainableType() const
{
    return TYPE;
}

void XmlRpcMethodContainer::setData(XmlRpcMethod::Get* method, void* userData)
{
   mpMethod = method;
   mpUserData = userData;
}
   
void XmlRpcMethodContainer::getData(XmlRpcMethod::Get*& method, void*& userData)
{
   method = mpMethod;
   userData = mpUserData;
}

// EXTERNAL FUNCTIONS
// EXTERNAL VARIABLES
// CONSTANTS
// STATIC VARIABLE INITIALIZATIONS
const char* XmlRpcDispatch::DEFAULT_URL_PATH = "/RPC2";


/* //////////////////////////// PUBLIC //////////////////////////////////// */

/* ============================ CREATORS ================================== */

// Constructor
XmlRpcDispatch::XmlRpcDispatch(int httpServerPort,
                               bool isSecureServer,
                               const char* uriPath)
   : mLock(OsBSem::Q_PRIORITY, OsBSem::FULL)
{
    UtlString osBaseUriDirectory ;

    OsPath workingDirectory;
    OsPath path;
    OsFileSystem::getWorkingDirectory(path);
    path.getNativePath(workingDirectory);
    osBaseUriDirectory =  workingDirectory + OsPathBase::separator;

   // Create a HTTPS Server
   OsServerSocket* pServerSocket = NULL;
   if (isSecureServer)
   {
#ifdef HAVE_SSL
      pServerSocket = new OsSSLServerSocket(50, httpServerPort);
#else
      assert(0);
#endif
   }
   else
   {
      pServerSocket = new OsServerSocket(50, httpServerPort);
   }
      
   mpHttpServer = new HttpServer(pServerSocket,
                                 NULL, // no password database
                                 NULL, // no http authentication realm
                                 NULL, // no valid ip address list
                                 true  // use persistent http connections 
                                 );
   
   // Set the http server root to the current directory
   mpHttpServer->allowFileAccess(false);
   mpHttpServer->addUriMap("/", osBaseUriDirectory.data());
   mpHttpServer->start();
   
   // Add the XmlRpcDispatch to the HttpServer
   mpHttpServer->addHttpService(uriPath, (HttpService*)this);
}


// Copy constructor NOT IMPLEMENTED
XmlRpcDispatch::XmlRpcDispatch(const XmlRpcDispatch& rXmlRpcDispatch)
   : mLock(OsBSem::Q_PRIORITY, OsBSem::FULL)
{
}


// Destructor
XmlRpcDispatch::~XmlRpcDispatch()
{
   // HTTP server shutdown
   if (mpHttpServer)
   {
      mpHttpServer->requestShutdown();
      delete mpHttpServer;
      mpHttpServer = NULL;
   }
}


/* ============================ MANIPULATORS ============================== */

// Assignment operator
XmlRpcDispatch& 
XmlRpcDispatch::operator=(const XmlRpcDispatch& rhs)
{
   if (this == &rhs)            // handle the assignment to self case
      return *this;

   return *this;
}

void XmlRpcDispatch::processRequest(const HttpRequestContext& requestContext,
                                    const HttpMessage& request,
                                    HttpMessage*& response )
{
#   ifdef TEST_HTTP
    int len;
    UtlString httpString;

    request.getBytes(&httpString , &len);
    OsSysLog::add(FAC_SIP, PRI_DEBUG,
                  "XmlRpcDispatch::processRequest HttpEvent = \n%s",
                  httpString.data());
#  endif
    
   // Create a response
   response = new HttpMessage();
   response->setResponseFirstHeaderLine(HTTP_PROTOCOL_VERSION_1_1,
                                        HTTP_OK_CODE,
                                        HTTP_OK_TEXT);

   UtlString bodyString;
   int bodyLength;
   const HttpBody* requestBody = request.getBody();
   requestBody->getBytes(&bodyString, &bodyLength);
   
   XmlRpcResponse responseBody;
   XmlRpcMethodContainer* methodContainer = NULL;
   UtlSList params;
   parseXmlRpcRequest(bodyString, methodContainer, params, responseBody);
   
   XmlRpcMethod::ExecutionStatus status;
   if (methodContainer)
   {
      XmlRpcMethod::Get* methodGet;
      void* userData;
      methodContainer->getData(methodGet, userData);
      XmlRpcMethod* method = methodGet();
      OsSysLog::add(FAC_SIP, PRI_DEBUG,
                    "XmlRpcDispatch::processRequest start to execute the request ...");
      method->execute(requestContext,
                      params, 
                      userData,
                      responseBody,
                      status);
      
      // Delete the instance of the method                
      if (method)
      {
         delete method;
      }
      
      // Clean up the memory allocated in params
      cleanUp(&params);
   }

   if (status == XmlRpcMethod::REQUIRE_AUTHENTICATION)
   {
      // Create an authentication challenge response
      OsSysLog::add(FAC_SIP, PRI_WARNING,
                    "XmlRpcDispatch::processRequest request does not have authentication."
                    );
      responseBody.setFault(AUTHENTICATION_REQUIRED_FAULT_CODE,
                            AUTHENTICATION_REQUIRED_FAULT_STRING);
   }


   // Send the response back
   responseBody.getBody()->getBytes(&bodyString, &bodyLength);

   OsSysLog::add(FAC_SIP, PRI_DEBUG,
                 "XmlRpcDispatch::processRequest request returned %s\n%s",
                 (  status == XmlRpcMethod::OK
                  ? "OK" : "FAILED"
                  ),
                 bodyString.data()
                 );
   
      
   response->setBody(new HttpBody(bodyString.data(), bodyLength));
   response->setContentType(CONTENT_TYPE_TEXT_XML);
   response->setContentLength(bodyLength);
}

/* ============================ ACCESSORS ================================= */

void XmlRpcDispatch::addMethod(const char* methodName, XmlRpcMethod::Get* method, void* userData)
{
   mLock.acquire();
   UtlString name(methodName);
   if (mMethods.findValue(&name) == NULL)
   {
      XmlRpcMethodContainer *methodContainer = new XmlRpcMethodContainer();
      methodContainer->setData(method, userData);
      mMethods.insertKeyAndValue(new UtlString(methodName), methodContainer);
   }
   mLock.release();
}


void XmlRpcDispatch::removeMethod(const char* methodName)
{
   mLock.acquire();
   UtlString key = methodName;
   mMethods.remove(&key);
   mLock.release();
}


/// Return the HTTP server that services RPC requests
HttpServer* XmlRpcDispatch::getHttpServer()
{
   return mpHttpServer;
}

/* ============================ INQUIRY =================================== */


/* //////////////////////////// PROTECTED ///////////////////////////////// */

bool XmlRpcDispatch::parseXmlRpcRequest(UtlString& requestContent,
                                        XmlRpcMethodContainer*& methodContainer,
                                        UtlSList& params,
                                        XmlRpcResponse& response)
{
   bool result = false;
   OsSysLog::add(FAC_SIP, PRI_DEBUG,
                 "XmlRpcDispatch::parseXmlRpcRequest requestBody = \n%s",
                 requestContent.data());

   // Parse the XML-RPC response
   TiXmlDocument doc("XmlRpcRequest.xml");
   
   doc.Parse(requestContent);   
   if (!doc.Error())
   {
      TiXmlNode* rootNode = doc.FirstChild ("methodCall");
      
      if (rootNode != NULL)
      {
         // Positive response example
         // 
         // <methodCall>
         //   <methodName>examples.getStateName</methodName>
         //   <params>
         //     <param>
         //       <value><i4>41</i4></value>
         //     </param>
         //   </params>
         // </methodCall>
                  
         TiXmlNode* methodNode = rootNode->FirstChild("methodName");
         
         if (methodNode)
         {
            // Check whether the method exists or not. If not, send back a fault response
            UtlString methodCall = methodNode->FirstChild()->Value();
            methodContainer = (XmlRpcMethodContainer*) mMethods.findValue(&methodCall);
            if (methodContainer)
            {
               OsSysLog::add(FAC_SIP, PRI_DEBUG,
                             "XmlRpcDispatch::parseXmlRpcRequest requestMethod = %s",
                             methodCall.data());
                             
               TiXmlNode* paramsNode = rootNode->FirstChild("params");
               
               if (paramsNode)
               {
                  int index = 0;
                  for (TiXmlNode* paramNode = paramsNode->FirstChild("param");
                       paramNode; 
                       paramNode = paramNode->NextSibling("param"))
                  {
                     TiXmlNode* subNode = paramNode->FirstChild("value");
                     
                     if (subNode)
                     {
                        result = parseValue(subNode, index, params);
                        if (!result)
                        {
                           OsSysLog::add(FAC_SIP, PRI_ERR,
                                         "XmlRpcDispatch::parseXmlRpcRequest ill-formed XML contents in %s.",
                                          requestContent.data());
                           response.setFault(EMPTY_PARAM_VALUE_FAULT_CODE, EMPTY_PARAM_VALUE_FAULT_STRING);
                           break;
                        }
                        index++;
                     }                     
                  }
               }               
            }
            else
            {
               OsSysLog::add(FAC_SIP, PRI_ERR,
                             "XmlRpcDispatch::parseXmlRpcRequest no method named %s is registered",
                             methodCall.data());
               response.setFault(UNREGISTERED_METHOD_FAULT_CODE, UNREGISTERED_METHOD_FAULT_STRING);
               result = false;
            }
         }
         else
         {
            OsSysLog::add(FAC_SIP, PRI_ERR,
                          "XmlRpcDispatch::parseXmlRpcRequest method name does not exist");
            response.setFault(METHOD_NAME_FAULT_CODE, METHOD_NAME_FAULT_STRING);
            result = false;
         }
      } 
   }
   else
   {
      OsSysLog::add(FAC_SIP, PRI_ERR,
                    "XmlRpcDispatch::parseXmlRpcRequest ill-formed XML contents in %s. Parsing error = %s",
                     requestContent.data(), doc.ErrorDesc());
      response.setFault(ILL_FORMED_CONTENTS_FAULT_CODE, ILL_FORMED_CONTENTS_FAULT_STRING);
      result = false;
   }
   
   return result;   
}

/* //////////////////////////// PRIVATE /////////////////////////////////// */

bool XmlRpcDispatch::parseValue(TiXmlNode* subNode,
                                int index,
                                UtlSList& params)
{
   bool result = false;
   UtlString paramValue;
                        
   // four-byte signed integer
   TiXmlNode* valueNode = subNode->FirstChild("i4");                  
   if (valueNode)
   {
      if (valueNode->FirstChild())
      {
         paramValue = valueNode->FirstChild()->Value();
         params.insertAt(index, new UtlInt(atoi(paramValue)));
         result = true;
      }
      else
      {
         result = false;
      }
   }
   else
   {         
      valueNode = subNode->FirstChild("int");
      if (valueNode)
      {
         if (valueNode->FirstChild())
         {
            paramValue = valueNode->FirstChild()->Value();
            params.insertAt(index, new UtlInt(atoi(paramValue)));
            result = true;
         }
         else
         {
            result = false;
         }
      }
      else
      {         
         valueNode = subNode->FirstChild("i8");
         if (valueNode)
         {
            if (valueNode->FirstChild())
            {
               paramValue = valueNode->FirstChild()->Value();
               
               params.insertAt(index, new UtlLongLongInt(UtlLongLongInt::stringToLongLong(paramValue)));
               result = true;
            }
            else
            {
               result = false;
            }
         }
         else
         {
            valueNode = subNode->FirstChild("boolean");
            if (valueNode)
            {
               if (valueNode->FirstChild())
               {
                  paramValue = valueNode->FirstChild()->Value();
                  params.insertAt(index, new UtlBool((atoi(paramValue)==1)));
                  result = true;
               }
               else
               {
                  result = false;
               }
            }
            else
            {
               // string
               // Note: In the string case, we allow a null string
               valueNode = subNode->FirstChild("string");            
               if (valueNode)
               {
                  if (valueNode->FirstChild())
                  {
                     paramValue = valueNode->FirstChild()->Value();
                     params.insertAt(index, new UtlString(paramValue));
                  }
                  else
                  {
                     params.insertAt(index, new UtlString());
                  }
                  result = true;
               }
               else
               {
                  // dateTime.iso8601
                  valueNode = subNode->FirstChild("dateTime.iso8601");            
                  if (valueNode)
                  {
                     if (valueNode->FirstChild())
                     {
                        paramValue = valueNode->FirstChild()->Value(); // need to change to UtlDateTime
                        params.insertAt(index, new UtlString(paramValue));
                        result = true;
                     }
                     else
                     {
                        result = false;
                     }
                  }
                  else
                  {
                     // struct
                     valueNode = subNode->FirstChild("struct");            
                     if (valueNode)
                     {
                        UtlHashMap* members = NULL;
                        if (parseStruct(valueNode, members))
                        {
                           params.insertAt(index, members);
                           result = true;
                        }
                     }
                     else
                     {
                        // array
                        valueNode = subNode->FirstChild("array");            
                        if (valueNode)
                        {
                           UtlSList* array = NULL;
                           if (parseArray(valueNode, array))
                           {
                              params.insertAt(index, array);
                              result = true;
                           }
                        }
                        else
                        {
                           // Default case for string
                           if (subNode->FirstChild())
                           {
                              paramValue = subNode->FirstChild()->Value();
                              params.insertAt(index, new UtlString(paramValue));
                           }
                           else
                           {
                              params.insertAt(index, new UtlString());
                           }
                           
                           result = true;
                        }
                     }                     
                  }               
               }            
            }
         }
      }
   }
      
   return result;
}


bool XmlRpcDispatch::parseStruct(TiXmlNode* subNode, UtlHashMap*& members)
{
   bool result = false;

   // struct
   UtlString name;
   UtlString paramValue;
   TiXmlNode* memberValue;
   UtlHashMap* pMembers = new UtlHashMap();
   for (TiXmlNode* memberNode = subNode->FirstChild("member");
        memberNode; 
        memberNode = memberNode->NextSibling("member"))
   {
      TiXmlNode* memberName = memberNode->FirstChild("name");
      if (memberName)
      {
         if (memberName->FirstChild())
         {
            name = memberName->FirstChild()->Value();
         }
         else
         {
            result = false;
            break;
         }
         
         memberValue = memberNode->FirstChild("value");        
         if (memberValue)
         {
            // four-byte signed integer                         
            TiXmlNode* valueElement = memberValue->FirstChild("i4");
            if (valueElement)
            {
               if (valueElement->FirstChild())
               {
                  paramValue = valueElement->FirstChild()->Value();
                  pMembers->insertKeyAndValue(new UtlString(name), new UtlInt(atoi(paramValue)));
                  result = true;
               }
               else
               {
                  result = false;
                  break;
               }
            }
            else
            {
               valueElement = memberValue->FirstChild("int");
               if (valueElement)
               {
                  if (valueElement->FirstChild())
                  {
                     paramValue = valueElement->FirstChild()->Value();
                     pMembers->insertKeyAndValue(new UtlString(name), new UtlInt(atoi(paramValue)));
                     result = true;
                  }
                  else
                  {
                     result = false;
                     break;
                  }
               }
               else
               {
                  valueElement = memberValue->FirstChild("i8");
                  if (valueElement)
                  {
                     if (valueElement->FirstChild())
                     {
                        paramValue = valueElement->FirstChild()->Value();
                        pMembers->insertKeyAndValue(new UtlString(name), new UtlLongLongInt(UtlLongLongInt::stringToLongLong(paramValue)));
                        result = true;
                     }
                     else
                     {
                        result = false;
                        break;
                     }
                  }
                  else
                  {
                     valueElement = memberValue->FirstChild("boolean");
                     if (valueElement)
                     {
                        if (valueElement->FirstChild())
                        {
                           paramValue = valueElement->FirstChild()->Value();
                           pMembers->insertKeyAndValue(new UtlString(name), new UtlBool((atoi(paramValue)==1)));
                           result = true;
                        }
                        else
                        {
                           result = false;
                           break;
                        }
                     }
                     else
                     {              
                        valueElement = memberValue->FirstChild("string");
                        if (valueElement)
                        {
                           if (valueElement->FirstChild())
                           {
                              paramValue = valueElement->FirstChild()->Value();
                              pMembers->insertKeyAndValue(new UtlString(name), new UtlString(paramValue));
                           }
                           else
                           {
                              pMembers->insertKeyAndValue(new UtlString(name), new UtlString());
                           }
                           result = true;
                        }
                        else
                        {
                           valueElement = memberValue->FirstChild("dateTime.iso8601");
                           if (valueElement)
                           {
                              if (valueElement->FirstChild())
                              {
                                 paramValue = valueElement->FirstChild()->Value();
                                 pMembers->insertKeyAndValue(new UtlString(name), new UtlString(paramValue));
                                 result = true;
                              }
                              else
                              {
                                 result = false;
                                 break;
                              }
                           }
                           else
                           {
                              valueElement = memberValue->FirstChild("struct");
                              if (valueElement)
                              {
                                 UtlHashMap* members;
                                 if (parseStruct(valueElement, members))
                                 {
                                    pMembers->insertKeyAndValue(new UtlString(name), members);
                                    result = true;
                                 }
                              }
                              else
                              {
                                 valueElement = memberValue->FirstChild("array");
                                 if (valueElement)
                                 {
                                    UtlSList* subArray;
                                    if (parseArray(valueElement, subArray))
                                    {
                                       pMembers->insertKeyAndValue(new UtlString(name), subArray);
                                       result = true;
                                    }
                                 }
                                 else
                                 {
                                    // default for string
                                    if (memberValue->FirstChild())
                                    {
                                       paramValue = memberValue->FirstChild()->Value();
                                       pMembers->insertKeyAndValue(new UtlString(name), new UtlString(paramValue));
                                    }
                                    else
                                    {
                                       pMembers->insertKeyAndValue(new UtlString(name), new UtlString());
                                    }
                                    
                                    result = true;
                                 }
                              }
                           }
                        }
                     }
                  }
               }
            }
         }
      }
   }
   
   members = pMembers;
   return result;   
}

bool XmlRpcDispatch::parseArray(TiXmlNode* subNode, UtlSList*& array)
{
   bool result = false;
   
   // array
   UtlString paramValue;
   TiXmlNode* dataNode = subNode->FirstChild("data");
   if (dataNode)
   {
      UtlSList* pList = new UtlSList();
      for (TiXmlNode* valueNode = dataNode->FirstChild("value");
           valueNode; 
           valueNode = valueNode->NextSibling("value"))
      {
         // four-byte signed integer                         
         TiXmlNode* arrayElement = valueNode->FirstChild("i4");
         if (arrayElement)
         {
            if (arrayElement->FirstChild())
            {
               paramValue = arrayElement->FirstChild()->Value();
               pList->insert(new UtlInt(atoi(paramValue)));
               result = true;
            }
            else
            {
               result = false;
               break;
            }
         }
         else
         {
            arrayElement = valueNode->FirstChild("int");
            if (arrayElement)
            {
               if (arrayElement->FirstChild())
               {
                  paramValue = arrayElement->FirstChild()->Value();
                  pList->insert(new UtlInt(atoi(paramValue)));
                  result = true;
               }
               else
               {
                  result = false;
                  break;
               }
            }
            else
            {
               arrayElement = valueNode->FirstChild("i8");
               if (arrayElement)
               {
                  if (arrayElement->FirstChild())
                  {
                     paramValue = arrayElement->FirstChild()->Value();
                     pList->insert(new UtlLongLongInt(UtlLongLongInt::stringToLongLong(paramValue)));
                     result = true;
                  }
                  else
                  {
                     result = false;
                     break;
                  }
               }
               else
               {
                  arrayElement = valueNode->FirstChild("boolean");
                  if (arrayElement)
                  {
                     if (arrayElement->FirstChild())
                     {
                        paramValue = arrayElement->FirstChild()->Value();
                        pList->insert(new UtlBool((atoi(paramValue)==1)));
                        result = true;
                     }
                     else
                     {
                        result = false;
                        break;
                     }
                  }
                  else
                  {              
                     arrayElement = valueNode->FirstChild("string");
                     if (arrayElement)
                     {
                        if (arrayElement->FirstChild())
                        {
                           paramValue = arrayElement->FirstChild()->Value();
                           pList->insert(new UtlString(paramValue));
                        }
                        else
                        {
                           pList->insert(new UtlString());
                        }
                        
                        result = true;
                     }
                     else
                     {
                        arrayElement = valueNode->FirstChild("dateTime.iso8601");
                        if (arrayElement)
                        {
                           if (arrayElement->FirstChild())
                           {
                              paramValue = arrayElement->FirstChild()->Value();
                              pList->insert(new UtlString(paramValue));
                              result = true;
                           }
                           else
                           {
                              result = false;
                              break;
                           }
                        }
                        else
                        {
                           arrayElement = valueNode->FirstChild("struct");
                           if (arrayElement)
                           {
                              UtlHashMap* members;
                              if (parseStruct(arrayElement, members))
                              {
                                 pList->insert(members);
                                 result = true;
                              }
                           }
                           else
                           {
                              arrayElement = valueNode->FirstChild("array");
                              if (arrayElement)
                              {
                                 UtlSList* subArray;
                                 if (parseArray(arrayElement, subArray))
                                 {
                                    pList->insert(subArray);
                                    result = true;
                                 }
                              }
                              else
                              {
                                 // default for string
                                 if (valueNode->FirstChild())
                                 {
                                    paramValue = valueNode->FirstChild()->Value();
                                    pList->insert(new UtlString(paramValue));
                                 }
                                 else
                                 {
                                    pList->insert(new UtlString());
                                 }
                                 
                                 result = true;
                              }
                           }
                        }
                     }
                  }
               }
            }
         }
      }
      
      array = pList;
   }
   
   return result;
}

void XmlRpcDispatch::cleanUp(UtlHashMap* map)
{
   UtlHashMapIterator iterator(*map);
   UtlString* pName;
   UtlContainable *key;
   UtlContainable *value;
   while ((pName = (UtlString *) iterator()))
   {
      key = map->removeKeyAndValue(pName, value);
      UtlString paramType(value->getContainableType());
      if (paramType.compareTo("UtlHashMap") == 0)
      {
         UtlHashMap* pMap = (UtlHashMap *) value;
         cleanUp(pMap);
         delete pMap;
      }
      else
      {
         if (paramType.compareTo("UtlSList") == 0)
         {
            UtlSList* pList = (UtlSList *) value;
            cleanUp(pList);
            delete pList;
         }
         else
         {
            delete value;
         }
      }
      
      delete pName;  
   }
}

void XmlRpcDispatch::cleanUp(UtlSList* array)
{
   UtlSListIterator iterator(*array);
   UtlContainable *value;
   while ((value = iterator()))
   {
      value = array->remove(value);
      UtlString paramType(value->getContainableType());
      if (paramType.compareTo("UtlHashMap") == 0)
      {
         UtlHashMap* pMap = (UtlHashMap *) value;
         cleanUp(pMap);
         delete pMap;
      }
      else
      {
         if (paramType.compareTo("UtlSList") == 0)
         {
            UtlSList* pList = (UtlSList *) value;
            cleanUp(pList);
            delete pList;
         }
         else
         {
            delete value;
         }
      }
   }
}

/* ============================ FUNCTIONS ================================= */<|MERGE_RESOLUTION|>--- conflicted
+++ resolved
@@ -1,5 +1,3 @@
-<<<<<<< HEAD
-=======
 // Copyright 2008 AOL LLC.
 // Licensed to SIPfoundry under a Contributor Agreement.
 //
@@ -16,7 +14,6 @@
 // You should have received a copy of the GNU Lesser General Public
 // License along with this library; if not, write to the Free Software
 // Foundation, Inc., 51 Franklin Street, Fifth Floor, Boston, MA 02110-1301  USA. 
->>>>>>> c76e972f
 // 
 // Copyright (C) 2005-2006 SIPez LLC.
 // Licensed to SIPfoundry under a Contributor Agreement.
@@ -43,11 +40,7 @@
 #include <utl/UtlHashMapIterator.h>
 #include <utl/UtlSListIterator.h>
 #include <os/OsServerSocket.h>
-<<<<<<< HEAD
-#ifdef HAVE_SSL
-=======
 #if defined(HAVE_SSL) && defined(SIP_TLS)
->>>>>>> c76e972f
 #   include <os/OsSSLServerSocket.h>
 #endif
 #include <net/HttpServer.h>
