//
// Copyright (C) 2004-2006 SIPfoundry Inc.
// Licensed by SIPfoundry under the LGPL license.
//
// Copyright (C) 2004-2006 Pingtel Corp.  All rights reserved.
// Licensed to SIPfoundry under a Contributor Agreement.
//
// $$
///////////////////////////////////////////////////////////////////////////////


#ifndef _UtlInt_h_
#define _UtlInt_h_

// SYSTEM INCLUDES
// APPLICATION INCLUDES
#include "utl/UtlDefs.h"
#include "utl/UtlCopyableContainable.h"

// DEFINES
// MACROS
// EXTERNAL FUNCTIONS
// EXTERNAL VARIABLES
// CONSTANTS
// STRUCTS
// TYPEDEFS
// FORWARD DECLARATIONS

/**
 * UtlInt is a UtlContainable wrapper for an int.
 */
class UtlInt : public UtlCopyableContainable
{
/* //////////////////////////// PUBLIC //////////////////////////////////// */
public:
    static const UtlContainableType TYPE ;    /** < Class type used for runtime checking */ 

/* ============================ CREATORS ================================== */

    /**
     * Constructor accepting an optional default value.
     */
    UtlInt(int initialValue = 0) ;
    UtlInt(const UtlInt& rhs) ;
      
    /**
     * Destructor
     */
    virtual ~UtlInt();

<<<<<<< HEAD
=======
    UtlCopyableContainable* clone() const;

>>>>>>> c76e972f
/* ============================ OPERATORS ============================== */

    // Declare prefix and postfix increment operators.
    UtlInt& operator++();       // Prefix increment operator
    UtlInt operator++(int);     // Postfix increment operator

    // Declare prefix and postfix decrement operators.
    UtlInt& operator--();       // Prefix decrement operator
    UtlInt operator--(int);     // Postfix decrement operator

<<<<<<< HEAD
=======
    UtlInt& operator=(const UtlInt& rhs); // assigment operator

>>>>>>> c76e972f
    // Conversion to int
    operator int() { return mValue; }

/* ============================ MANIPULATORS ============================== */

    /**
     * Set a new int value for this object.
     *
     * @returns the old value
     */
    int setValue(int iValue) ;

/* ============================ ACCESSORS ================================= */

    /**
     * Get the int wrapped by this object.
     */
    int getValue() const ;    

    /**
     * Calculate a unique hash code for this object.  If the equals
     * operator returns true for another object, then both of those
     * objects must return the same hashcode.
     */
    virtual unsigned hash() const ;

    /**
     * Get the ContainableType for a UtlContainable derived class.
     */
    virtual UtlContainableType getContainableType() const;
         
/* ============================ INQUIRY =================================== */

    /**
     * Compare this object to another like-object.  Results for 
     * comparing to a non-like object are undefined.
     *
     * @returns 0 if equal, < 0 if less then and >0 if greater.
     */
    virtual int compareTo(UtlContainable const *) const ;    

    /**
     * Test this object to another like-object for equality.  This method 
     * returns false if unlike-objects are specified.
     */
    virtual UtlBoolean isEqual(UtlContainable const *) const ; 

/* //////////////////////////// PROTECTED ///////////////////////////////// */
protected:

/* //////////////////////////// PRIVATE /////////////////////////////////// */
private:
    int mValue ;    /** < The int wrapped by this object */ 

} ;

/* ============================ INLINE METHODS ============================ */

#endif    // _UtlInt_h_<|MERGE_RESOLUTION|>--- conflicted
+++ resolved
@@ -48,11 +48,8 @@
      */
     virtual ~UtlInt();
 
-<<<<<<< HEAD
-=======
     UtlCopyableContainable* clone() const;
 
->>>>>>> c76e972f
 /* ============================ OPERATORS ============================== */
 
     // Declare prefix and postfix increment operators.
@@ -63,11 +60,8 @@
     UtlInt& operator--();       // Prefix decrement operator
     UtlInt operator--(int);     // Postfix decrement operator
 
-<<<<<<< HEAD
-=======
     UtlInt& operator=(const UtlInt& rhs); // assigment operator
 
->>>>>>> c76e972f
     // Conversion to int
     operator int() { return mValue; }
 
